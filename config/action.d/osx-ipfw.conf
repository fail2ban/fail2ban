# Fail2Ban configuration file
#
# Author: Nick Munger
# Modified by: Andy Fragen and Daniel Black
#
# Mod for OS X, using random rulenum as OSX ipfw doesn't include tables
#

[Definition]

# Option:  actionstart
# Notes.:  command executed once at the start of Fail2Ban.
# Values:  CMD
#
actionstart = 


# Option:  actionstop
# Notes.:  command executed once at the end of Fail2Ban
# Values:  CMD
#
actionstop = 


# Option:  actioncheck
# Notes.:  command executed once before each actionban command
# Values:  CMD
#
actioncheck = 


# Option:  actionban
# Notes.:  command executed when banning an IP. Take care that the
#          command is executed with Fail2Ban user rights.
# Tags:    <ip>  IP address
# Values:  CMD
#
actionban = ipfw add <rulenum> set <setnum> <blocktype> log <block> from <ip> to <dst> <port>


# Option:  actionunban
# Notes.:  command executed when unbanning an IP. Take care that the
#          command is executed with Fail2Ban user rights.
# Tags:    <ip>  IP address
# Values:  CMD
#
<<<<<<< HEAD
actionunban = ipfw delete `ipfw list | sed  -n '/^\([0-9]*\) set <setnum> <blocktype> log <block> from <ip> to <dst> ?<port>$/s//\1/p'`
=======
actionunban = ipfw delete `ipfw -S list | grep -i 'set <setnum> <blocktype> log <block> from <ip> to <dst>' | awk '{print $1;}'`
>>>>>>> d258a51a

[Init]

# Option:  port
# Notes.:  specifies port to block. Can be blank however may require block="ip"
# Values:  [ NUM | STRING ]
#
port = ssh

# Option:  dst
# Notes.:  the local IP address of the network interface
# Values:  IP, any, me or anything support by ipfw as a dst
#
dst = me

# Option: block
# Notes:  This is how much to block.
#         Can be "ip", "tcp", "udp" or various other options.
# Values: STRING
block = tcp

# Option:  blocktype
# Notes.:  How to block the traffic. Use a action from man 8 ipfw
#          Common values: deny, unreach port, reset
# Values:  STRING
#
blocktype = unreach port

# Option:  set number
# Notes.:  The ipset number this is added to.
# Values:  0-31
setnum = 10

# Option:  number for ipfw rule
# Notes:   This is meant to be automaticly generated and not overwritten
# Values:  Random value between 10000 and 12000
rulenum="`echo $((RANDOM%%2000+10000))`"

# Duplicate prevention mechanism
#rulenum = "`a=$((RANDOM%%2000+10000)); while ipfw show | grep -q ^$a\ ; do a=$((RANDOM%%2000+10000)); done; echo $a`"<|MERGE_RESOLUTION|>--- conflicted
+++ resolved
@@ -44,11 +44,7 @@
 # Tags:    <ip>  IP address
 # Values:  CMD
 #
-<<<<<<< HEAD
-actionunban = ipfw delete `ipfw list | sed  -n '/^\([0-9]*\) set <setnum> <blocktype> log <block> from <ip> to <dst> ?<port>$/s//\1/p'`
-=======
 actionunban = ipfw delete `ipfw -S list | grep -i 'set <setnum> <blocktype> log <block> from <ip> to <dst>' | awk '{print $1;}'`
->>>>>>> d258a51a
 
 [Init]
 
