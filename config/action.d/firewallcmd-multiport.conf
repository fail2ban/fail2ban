# Fail2Ban configuration file
#
# Author: Donald Yandt 
# Because of the --remove-rules in stop this action requires firewalld-0.3.8+

[INCLUDES]

before = firewallcmd-common.conf

[Definition]

<<<<<<< HEAD
actionstart = firewall-cmd --direct --add-chain <family> <table> f2b-<name>
              firewall-cmd --direct --add-rule <family> <table> f2b-<name> 1000 -j RETURN
              firewall-cmd --direct --add-rule <family> <table> <chain> 0 -m conntrack --ctstate NEW -p <protocol> -m multiport --dports "$(echo '<port>' | sed s/:/-/g)" -j f2b-<name>

actionstop = firewall-cmd --direct --remove-rule <family> <table> <chain> 0 -m conntrack --ctstate NEW -p <protocol> -m multiport --dports "$(echo '<port>' | sed s/:/-/g)" -j f2b-<name>
             firewall-cmd --direct --remove-rules <family> <table> f2b-<name>
             firewall-cmd --direct --remove-chain <family> <table> f2b-<name>
=======
actionstart = firewall-cmd --direct --add-chain <family> filter f2b-<name>
              firewall-cmd --direct --add-rule <family> filter f2b-<name> 1000 -j RETURN
              firewall-cmd --direct --add-rule <family> filter <chain> 0 -m conntrack --ctstate NEW -p <protocol> -m multiport --dports <port> -j f2b-<name>

actionstop = firewall-cmd --direct --remove-rule <family> filter <chain> 0 -m conntrack --ctstate NEW -p <protocol> -m multiport --dports <port> -j f2b-<name>
             firewall-cmd --direct --remove-rules <family> filter f2b-<name>
             firewall-cmd --direct --remove-chain <family> filter f2b-<name>
>>>>>>> 095aeda8

# Example actioncheck: firewall-cmd --direct --get-chains ipv4 filter | sed -e 's, ,\n,g' | grep -q '^f2b-apache-modsecurity$'

actioncheck = firewall-cmd --direct --get-chains <family> <table> | sed -e 's, ,\n,g' | grep -q '^f2b-<name>$'

actionban = firewall-cmd --direct --add-rule <family> <table> f2b-<name> 0 -s <ip> -j <blocktype>

actionunban = firewall-cmd --direct --remove-rule <family> <table> f2b-<name> 0 -s <ip> -j <blocktype><|MERGE_RESOLUTION|>--- conflicted
+++ resolved
@@ -9,23 +9,13 @@
 
 [Definition]
 
-<<<<<<< HEAD
 actionstart = firewall-cmd --direct --add-chain <family> <table> f2b-<name>
               firewall-cmd --direct --add-rule <family> <table> f2b-<name> 1000 -j RETURN
-              firewall-cmd --direct --add-rule <family> <table> <chain> 0 -m conntrack --ctstate NEW -p <protocol> -m multiport --dports "$(echo '<port>' | sed s/:/-/g)" -j f2b-<name>
+              firewall-cmd --direct --add-rule <family> <table> <chain> 0 -m conntrack --ctstate NEW -p <protocol> -m multiport --dports <port> -j f2b-<name>
 
-actionstop = firewall-cmd --direct --remove-rule <family> <table> <chain> 0 -m conntrack --ctstate NEW -p <protocol> -m multiport --dports "$(echo '<port>' | sed s/:/-/g)" -j f2b-<name>
+actionstop = firewall-cmd --direct --remove-rule <family> <table> <chain> 0 -m conntrack --ctstate NEW -p <protocol> -m multiport --dports <port> -j f2b-<name>
              firewall-cmd --direct --remove-rules <family> <table> f2b-<name>
              firewall-cmd --direct --remove-chain <family> <table> f2b-<name>
-=======
-actionstart = firewall-cmd --direct --add-chain <family> filter f2b-<name>
-              firewall-cmd --direct --add-rule <family> filter f2b-<name> 1000 -j RETURN
-              firewall-cmd --direct --add-rule <family> filter <chain> 0 -m conntrack --ctstate NEW -p <protocol> -m multiport --dports <port> -j f2b-<name>
-
-actionstop = firewall-cmd --direct --remove-rule <family> filter <chain> 0 -m conntrack --ctstate NEW -p <protocol> -m multiport --dports <port> -j f2b-<name>
-             firewall-cmd --direct --remove-rules <family> filter f2b-<name>
-             firewall-cmd --direct --remove-chain <family> filter f2b-<name>
->>>>>>> 095aeda8
 
 # Example actioncheck: firewall-cmd --direct --get-chains ipv4 filter | sed -e 's, ,\n,g' | grep -q '^f2b-apache-modsecurity$'
 
