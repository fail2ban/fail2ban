--- conflicted
+++ resolved
@@ -18,11 +18,7 @@
 
 [Definition]
 
-<<<<<<< HEAD
-actionstart = ipset create <ipmset> hash:ip timeout <default-timeout><familyopt>
-=======
 actionstart = ipset create <ipmset> hash:ip timeout <default-timeout> <familyopt>
->>>>>>> b8e2b772
               firewall-cmd --direct --add-rule <family> filter <chain> 0 <actiontype> -m set --match-set <ipmset> src -j <blocktype>
 
 actionflush = ipset flush <ipmset>
@@ -33,7 +29,7 @@
 
 actionban = ipset add <ipmset> <ip> timeout <timeout> -exist
 
-actionprolong = %(actionban)s
+# actionprolong = %(actionban)s
 
 actionunban = ipset del <ipmset> <ip> -exist
 
@@ -48,11 +44,6 @@
 
 # Option: default-timeout
 # Notes:  specifies default timeout in seconds (handled default ipset timeout only)
-<<<<<<< HEAD
-# Values:  [ NUM ]  Default: 600
-
-default-timeout = 600
-=======
 # Values:  [ NUM ]  Default: 0 (no timeout, managed by fail2ban by unban)
 default-timeout = 0
 
@@ -64,7 +55,6 @@
 # expresion to caclulate timeout from bantime, example:
 # banaction = %(known/banaction)s[timeout='<timeout-bantime>']
 timeout-bantime = $([ "<bantime>" -le 2147483 ] && echo "<bantime>" || echo 0)
->>>>>>> b8e2b772
 
 # Option: actiontype
 # Notes.: defines additions to the blocking rule
