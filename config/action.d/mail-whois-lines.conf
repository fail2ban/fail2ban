--- conflicted
+++ resolved
@@ -43,13 +43,8 @@
 actionban = printf %%b "Hi,\n
             The IP <ip> has just been banned by Fail2Ban after
             <failures> attempts against <name>.\n\n
-<<<<<<< HEAD
-            Here is more information about <ip>:\n
+            Here is more information about <ip> :\n
             `%(_whois_command)s`\n\n
-=======
-            Here is more information about <ip> :\n
-            `whois <ip> || echo missing whois program`\n\n
->>>>>>> b566f992
             Lines containing IP:<ip> in <logpath>\n
             `grep -E '(^|[^0-9])<ip>([^0-9]|$)' <logpath>`\n\n
             Regards,\n
