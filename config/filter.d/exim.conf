# Fail2Ban filter for exim
#
# This includes the rejection messages of exim. For spam and filter
# related bans use the exim-spam.conf
#


[INCLUDES]

# Read common prefixes. If any customizations available -- read them from
# exim-common.local
before = exim-common.conf

[Definition]

# Fre-filter via "prefregex" is currently inactive because of too different failure syntax in exim-log (testing needed):
#prefregex = ^%(pid)s <F-CONTENT>\b(?:\w+ authenticator failed|([\w\-]+ )?SMTP (?:(?:call|connection) from|protocol(?: synchronization)? error)|no MAIL in|(?:%(host_info_pre)s\[[^\]]+\]%(host_info_suf)s(?:sender verify fail|rejected RCPT|dropped|AUTH command))).+</F-CONTENT>$

failregex = ^%(pid)s %(host_info)ssender verify fail for <\S+>: (?:Unknown user|Unrouteable address|all relevant MX records point to non-existent hosts)\s*$
<<<<<<< HEAD
            ^%(pid)s \w+ authenticator failed for (\S+ )?\(\S+\) \[<HOST>\](?::\d+)?(?: I=\[\S+\](:\d+)?)?: 535 Incorrect authentication data( \(set_id=.*\)|: \d+ Time\(s\))?\s*$
            ^%(pid)s %(host_info)srejected RCPT [^@]+@\S+: (?:relay not permitted|Sender verify failed|Unknown user)\s*$
            ^%(pid)s SMTP protocol synchronization error \([^)]*\): rejected (?:connection from|"\S+") %(host_info)s(?:next )?input=".*"\s*$
            ^%(pid)s SMTP call from \S+ %(host_info)sdropped: too many nonmail commands \(last was "\S+"\)\s*$
            ^%(pid)s SMTP protocol error in "AUTH \S*(?: \S*)?" %(host_info)sAUTH command used when not advertised\s*$
            ^%(pid)s no MAIL in SMTP connection from (?:\S* )?(?:\(\S*\) )?%(host_info)sD=\d+s(?: C=\S*)?\s*$
            ^%(pid)s ([\w\-]+ )?SMTP connection from (?:\S* )?(?:\(\S*\) )?%(host_info)sclosed by DROP in ACL\s*$
=======
            ^%(pid)s \w+ authenticator failed for (?:[^\[\( ]* )?(?:\(\S*\) )?\[<HOST>\](?::\d+)?(?: I=\[\S+\](:\d+)?)?: 535 Incorrect authentication data( \(set_id=.*\)|: \d+ Time\(s\))?\s*$
            ^%(pid)s %(host_info)sF=(?:<>|[^@]+@\S+) rejected RCPT [^@]+@\S+: (?:relay not permitted|Sender verify failed|Unknown user)\s*$
            ^%(pid)s SMTP protocol synchronization error \([^)]*\): rejected (?:connection from|"\S+") %(host_info)s(?:next )?input=".*"\s*$
            ^%(pid)s SMTP call from \S+ %(host_info)sdropped: too many nonmail commands \(last was "\S+"\)\s*$
            ^%(pid)s SMTP protocol error in "AUTH \S*(?: \S*)?" %(host_info)sAUTH command used when not advertised\s*$
            ^%(pid)s no MAIL in SMTP connection from (?:[^\[\( ]* )?(?:\(\S*\) )?%(host_info)sD=\d+s(?: C=\S*)?\s*$
            ^%(pid)s ([\w\-]+ )?SMTP connection from (?:[^\[\( ]* )?(?:\(\S*\) )?%(host_info)sclosed by DROP in ACL\s*$
>>>>>>> fafe11d3

ignoreregex = 

# DEV Notes:
# The %(host_info) defination contains a <HOST> match
#
# SMTP protocol synchronization error \([^)]*\)  <- This needs to be non-greedy
# to void capture beyond ")" to avoid a DoS Injection vulnerabilty as input= is
# user injectable data.
#
# Author: Cyril Jaquier
#         Daniel Black (rewrote with strong regexs)
#         Martin O'Neal (added additional regexs to detect authentication failures, protocol errors, and drops)<|MERGE_RESOLUTION|>--- conflicted
+++ resolved
@@ -17,23 +17,13 @@
 #prefregex = ^%(pid)s <F-CONTENT>\b(?:\w+ authenticator failed|([\w\-]+ )?SMTP (?:(?:call|connection) from|protocol(?: synchronization)? error)|no MAIL in|(?:%(host_info_pre)s\[[^\]]+\]%(host_info_suf)s(?:sender verify fail|rejected RCPT|dropped|AUTH command))).+</F-CONTENT>$
 
 failregex = ^%(pid)s %(host_info)ssender verify fail for <\S+>: (?:Unknown user|Unrouteable address|all relevant MX records point to non-existent hosts)\s*$
-<<<<<<< HEAD
-            ^%(pid)s \w+ authenticator failed for (\S+ )?\(\S+\) \[<HOST>\](?::\d+)?(?: I=\[\S+\](:\d+)?)?: 535 Incorrect authentication data( \(set_id=.*\)|: \d+ Time\(s\))?\s*$
+            ^%(pid)s \w+ authenticator failed for (?:[^\[\( ]* )?(?:\(\S*\) )?\[<HOST>\](?::\d+)?(?: I=\[\S+\](:\d+)?)?: 535 Incorrect authentication data( \(set_id=.*\)|: \d+ Time\(s\))?\s*$
             ^%(pid)s %(host_info)srejected RCPT [^@]+@\S+: (?:relay not permitted|Sender verify failed|Unknown user)\s*$
-            ^%(pid)s SMTP protocol synchronization error \([^)]*\): rejected (?:connection from|"\S+") %(host_info)s(?:next )?input=".*"\s*$
-            ^%(pid)s SMTP call from \S+ %(host_info)sdropped: too many nonmail commands \(last was "\S+"\)\s*$
-            ^%(pid)s SMTP protocol error in "AUTH \S*(?: \S*)?" %(host_info)sAUTH command used when not advertised\s*$
-            ^%(pid)s no MAIL in SMTP connection from (?:\S* )?(?:\(\S*\) )?%(host_info)sD=\d+s(?: C=\S*)?\s*$
-            ^%(pid)s ([\w\-]+ )?SMTP connection from (?:\S* )?(?:\(\S*\) )?%(host_info)sclosed by DROP in ACL\s*$
-=======
-            ^%(pid)s \w+ authenticator failed for (?:[^\[\( ]* )?(?:\(\S*\) )?\[<HOST>\](?::\d+)?(?: I=\[\S+\](:\d+)?)?: 535 Incorrect authentication data( \(set_id=.*\)|: \d+ Time\(s\))?\s*$
-            ^%(pid)s %(host_info)sF=(?:<>|[^@]+@\S+) rejected RCPT [^@]+@\S+: (?:relay not permitted|Sender verify failed|Unknown user)\s*$
             ^%(pid)s SMTP protocol synchronization error \([^)]*\): rejected (?:connection from|"\S+") %(host_info)s(?:next )?input=".*"\s*$
             ^%(pid)s SMTP call from \S+ %(host_info)sdropped: too many nonmail commands \(last was "\S+"\)\s*$
             ^%(pid)s SMTP protocol error in "AUTH \S*(?: \S*)?" %(host_info)sAUTH command used when not advertised\s*$
             ^%(pid)s no MAIL in SMTP connection from (?:[^\[\( ]* )?(?:\(\S*\) )?%(host_info)sD=\d+s(?: C=\S*)?\s*$
             ^%(pid)s ([\w\-]+ )?SMTP connection from (?:[^\[\( ]* )?(?:\(\S*\) )?%(host_info)sclosed by DROP in ACL\s*$
->>>>>>> fafe11d3
 
 ignoreregex = 
 
