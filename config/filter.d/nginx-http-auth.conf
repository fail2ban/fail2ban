# fail2ban filter configuration for nginx


[Definition]

<<<<<<< HEAD
prefregex = ^\s*\[error\] \d+#\d+: \*\d+ <F-CONTENT>.+</F-CONTENT>$
failregex = ^user "\S+":? (password mismatch|was not found in "\S+"), client: <HOST>
            %(extfailregex)s
=======

failregex = ^ \[error\] \d+#\d+: \*\d+ user "(?:[^"]+|.*?)":? (?:password mismatch|was not found in "[^\"]*"), client: <HOST>, server: \S*, request: "\S+ \S+ HTTP/\d+\.\d+", host: "\S+"(?:, referrer: "\S+")?\s*$
>>>>>>> 3d80e881

ignoreregex = 

none =
extension = none
extfailregex = <<extension>>

# Failregex extension to protect web apps with default message patterns:
# Usage:
#
#   filter = nginx-http-auth[extension=protect-web-apps]
#
protect-web-apps = ^user \S* ?(not found|not authorized|password mismatch|sent invalid token|misbehaved|tried to break-in)\b.*, client: <HOST>

datepattern = {^LN-BEG}

# DEV NOTES:
#
# Based on samples in https://github.com/fail2ban/fail2ban/pull/43/files
# Extensive search of all nginx auth failures not done yet.
#
# Also contains default message patterns to protect web apps
# See: https://github.com/fail2ban/fail2ban/issues/1642
#
# Author: Daniel Black<|MERGE_RESOLUTION|>--- conflicted
+++ resolved
@@ -3,14 +3,8 @@
 
 [Definition]
 
-<<<<<<< HEAD
-prefregex = ^\s*\[error\] \d+#\d+: \*\d+ <F-CONTENT>.+</F-CONTENT>$
-failregex = ^user "\S+":? (password mismatch|was not found in "\S+"), client: <HOST>
+failregex = ^ \[error\] \d+#\d+: \*\d+ user "(?:[^"]+|.*?)":? (?:password mismatch|was not found in "[^\"]*"), client: <HOST>, server: \S*, request: "\S+ \S+ HTTP/\d+\.\d+", host: "\S+"(?:, referrer: "\S+")?\s*$
             %(extfailregex)s
-=======
-
-failregex = ^ \[error\] \d+#\d+: \*\d+ user "(?:[^"]+|.*?)":? (?:password mismatch|was not found in "[^\"]*"), client: <HOST>, server: \S*, request: "\S+ \S+ HTTP/\d+\.\d+", host: "\S+"(?:, referrer: "\S+")?\s*$
->>>>>>> 3d80e881
 
 ignoreregex = 
 
