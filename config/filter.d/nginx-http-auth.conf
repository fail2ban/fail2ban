--- conflicted
+++ resolved
@@ -3,9 +3,10 @@
 
 [Definition]
 
-mdre-auth = ^ \[error\] \d+#\d+: \*\d+ user "(?:[^"]+|.*?)":? (?:password mismatch|was not found in "[^\"]*"), client: <HOST>, server: \S*, request: "\S+ \S+ HTTP/\d+\.\d+", host: "\S+"(?:, referrer: "\S+")?\s*$
+mode = normal
+
+mdre-auth = ^\s*\[error\] \d+#\d+: \*\d+ user "(?:[^"]+|.*?)":? (?:password mismatch|was not found in "[^\"]*"), client: <HOST>, server: \S*, request: "\S+ \S+ HTTP/\d+\.\d+", host: "\S+"(?:, referrer: "\S+")?\s*$
 mdre-fallback = ^\s*\[crit\] \d+#\d+: \*\d+ SSL_do_handshake\(\) failed \(SSL: error:\S+(?: \S+){1,3} too (?:long|short)\)[^,]*, client: <HOST>
-
 
 mdre-normal = %(mdre-auth)s
 mdre-aggressive = %(mdre-auth)s
@@ -17,11 +18,7 @@
 
 datepattern = {^LN-BEG}
 
-<<<<<<< HEAD
-mode = normal
-=======
 journalmatch = _SYSTEMD_UNIT=nginx.service + _COMM=nginx
->>>>>>> 7579072e
 
 # DEV NOTES:
 # mdre-auth:
