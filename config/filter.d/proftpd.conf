# Fail2Ban configuration file
#
# Author: Yaroslav Halchenko
#
# $Revision: 728 $
#

[Definition]

# Option: failregex
# Notes.: regex to match the password failures messages in the logfile. The
#          host must be matched by a group named "host". The tag "<HOST>" can
#          be used for standard IP/hostname matching and is only an alias for
#          (?:::f{4,6}:)?(?P<host>[\w\-.^_]+)
# Values: TEXT
#
failregex = \(\S+\[<HOST>\]\)[: -]+ USER \S+: no such user found from \S+ \[\S+\] to \S+:\S+ *$
<<<<<<< HEAD
            \(\S+\[<HOST>\]\)[: -]+ USER \S+ \(Login failed\): Incorrect password\. *$
=======
            \(\S+\[<HOST>\]\)[: -]+ USER \S+ \(Login failed\): .*$
>>>>>>> 5ed0f7f9
            \(\S+\[<HOST>\]\)[: -]+ SECURITY VIOLATION: \S+ login attempted\. *$
            \(\S+\[<HOST>\]\)[: -]+ Maximum login attempts \(\d+\) exceeded *$

# Option:  ignoreregex
# Notes.:  regex to ignore. If this regex matches, the line is ignored.
# Values:  TEXT
#
ignoreregex = <|MERGE_RESOLUTION|>--- conflicted
+++ resolved
@@ -15,11 +15,7 @@
 # Values: TEXT
 #
 failregex = \(\S+\[<HOST>\]\)[: -]+ USER \S+: no such user found from \S+ \[\S+\] to \S+:\S+ *$
-<<<<<<< HEAD
-            \(\S+\[<HOST>\]\)[: -]+ USER \S+ \(Login failed\): Incorrect password\. *$
-=======
             \(\S+\[<HOST>\]\)[: -]+ USER \S+ \(Login failed\): .*$
->>>>>>> 5ed0f7f9
             \(\S+\[<HOST>\]\)[: -]+ SECURITY VIOLATION: \S+ login attempted\. *$
             \(\S+\[<HOST>\]\)[: -]+ Maximum login attempts \(\d+\) exceeded *$
 
