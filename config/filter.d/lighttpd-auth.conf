# Fail2Ban filter to match wrong passwords as notified by lighttpd's auth Module
#

[Definition]

<<<<<<< HEAD
failregex = ^: \(http_auth\.c\.\d+\) (password doesn\'t match .* username: .*|digest: auth failed for .*: wrong password|get_password failed), IP: <HOST>\s*$
            %(extfailregex)s
=======
failregex = ^: \((?:http|mod)_auth\.c\.\d+\) (?:password doesn\'t match .* username: .*|digest: auth failed for .*: wrong password|get_password failed), IP: <HOST>\s*$
>>>>>>> 3d80e881

ignoreregex = 


none =
extension = none
extfailregex = <<extension>>

# Failregex extension to protect web apps with default message patterns:
# Usage:
#
#   filter = lighttpd-auth[extension=protect-web-apps]
#
protect-web-apps = ^: \(\S+\.c\.\d+\) user \S* ?(not found|not authorized|password mismatch|sent invalid token|misbehaved|tried to break-in)\b.*, IP: <HOST>\s*$

# DEV NOTES:
#
# Also contains default message patterns to protect web apps
# See: https://github.com/fail2ban/fail2ban/issues/1642
#
# Author: Francois Boulogne <fboulogne@april.org><|MERGE_RESOLUTION|>--- conflicted
+++ resolved
@@ -3,12 +3,8 @@
 
 [Definition]
 
-<<<<<<< HEAD
-failregex = ^: \(http_auth\.c\.\d+\) (password doesn\'t match .* username: .*|digest: auth failed for .*: wrong password|get_password failed), IP: <HOST>\s*$
+failregex = ^: \((?:http|mod)_auth\.c\.\d+\) (?:password doesn\'t match .* username: .*|digest: auth failed for .*: wrong password|get_password failed), IP: <HOST>\s*$
             %(extfailregex)s
-=======
-failregex = ^: \((?:http|mod)_auth\.c\.\d+\) (?:password doesn\'t match .* username: .*|digest: auth failed for .*: wrong password|get_password failed), IP: <HOST>\s*$
->>>>>>> 3d80e881
 
 ignoreregex = 
 
