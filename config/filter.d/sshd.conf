--- conflicted
+++ resolved
@@ -46,13 +46,11 @@
 
 [Init]
 
-<<<<<<< HEAD
 # "maxlines" is number of log lines to buffer for multi-line regex searches
 maxlines = 10
-=======
+
 # Option:  journalmatch
 # Notes.:  systemd journalctl style match filter for journal based backend
 # Values:  TEXT
 #
-journalmatch = _SYSTEMD_UNIT=sshd.service + _COMM=sshd
->>>>>>> 01109e3a
+journalmatch = _SYSTEMD_UNIT=sshd.service + _COMM=sshd