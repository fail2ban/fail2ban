# Fail2ban filter configuration for nginx :: limit_req
# used to ban hosts, that were failed through nginx by limit request processing rate 
#
# Author: Serg G. Brester (sebres)
#
# To use 'nginx-limit-req' filter you should have `ngx_http_limit_req_module`
# and define `limit_req` and `limit_req_zone` as described in nginx documentation
# http://nginx.org/en/docs/http/ngx_http_limit_req_module.html
#
# Example:
#
#   http {
#     ...
#     limit_req_zone $binary_remote_addr zone=lr_zone:10m rate=1r/s;
#     ...
#     # http, server, or location:
#     location ... {
#       limit_req zone=lr_zone burst=1 nodelay;
#       ...
#     }
#     ...
#   }
#   ...
#

[Definition]

# Specify following expression to define exact zones, if you want to ban IPs limited 
# from specified zones only.
# Example:
#
#   ngx_limit_req_zones = lr_zone|lr_zone2
#
ngx_limit_req_zones = [^"]+

# Use following full expression if you should range limit request to specified 
# servers, requests, referrers etc. only :
#
# failregex = ^\s*\[[a-z]+\] \d+#\d+: \*\d+ limiting requests, excess: [\d\.]+ by zone "(?:%(ngx_limit_req_zones)s)", client: <HOST>, server: \S*, request: "\S+ \S+ HTTP/\d+\.\d+", host: "\S+"(, referrer: "\S+")?\s*$

# Shortly, much faster and stable version of regexp:
<<<<<<< HEAD
failregex = ^\s*\[error\] \d+#\d+: \*\d+ limiting requests, excess: [\d\.]+ by zone "(?:%(ngx_limit_req_zones)s)", client: <HOST>,
=======
failregex = ^\s*\[[a-z]+\] \d+#\d+: \*\d+ limiting requests, excess: [\d\.]+ by zone "(?:%(ngx_limit_req_zones)s)", client: <HOST>,
>>>>>>> f9676192

ignoreregex = 

datepattern = {^LN-BEG}<|MERGE_RESOLUTION|>--- conflicted
+++ resolved
@@ -39,11 +39,7 @@
 # failregex = ^\s*\[[a-z]+\] \d+#\d+: \*\d+ limiting requests, excess: [\d\.]+ by zone "(?:%(ngx_limit_req_zones)s)", client: <HOST>, server: \S*, request: "\S+ \S+ HTTP/\d+\.\d+", host: "\S+"(, referrer: "\S+")?\s*$
 
 # Shortly, much faster and stable version of regexp:
-<<<<<<< HEAD
-failregex = ^\s*\[error\] \d+#\d+: \*\d+ limiting requests, excess: [\d\.]+ by zone "(?:%(ngx_limit_req_zones)s)", client: <HOST>,
-=======
 failregex = ^\s*\[[a-z]+\] \d+#\d+: \*\d+ limiting requests, excess: [\d\.]+ by zone "(?:%(ngx_limit_req_zones)s)", client: <HOST>,
->>>>>>> f9676192
 
 ignoreregex = 
 
