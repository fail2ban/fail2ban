# Fail2Ban jail specifications file
#
# WARNING: heavily refactored in 0.9.0 release.  Please review and
#          customize settings for your setup.
#
# Comments: use '#' for comment lines and ';' for inline comments
#
# Changes:  in most of the cases you should not modify this
#           file, but provide customizations in jail.local file,
#           or separate .conf files under jail.d/ directory, e.g.:
#
# [DEFAULT]
# bantime = 3600
#
# [ssh-iptables]
# enabled = true
#
# See jail.conf(5) man page for more information

# The DEFAULT allows a global definition of the options. They can be overridden
# in each jail afterwards.

[DEFAULT]

#
# MISCELANEOUS OPTIONS
#

# "ignoreip" can be an IP address, a CIDR mask or a DNS host. Fail2ban will not
# ban a host which matches an address in this list. Several addresses can be
# defined using space separator.
ignoreip = 127.0.0.1/8

# "bantime" is the number of seconds that a host is banned.
bantime  = 600

# A host is banned if it has generated "maxretry" during the last "findtime"
# seconds.
findtime  = 600

# "maxretry" is the number of failures before a host get banned.
maxretry = 5

# "backend" specifies the backend used to get files modification.
# Available options are "pyinotify", "gamin", "polling" and "auto".
# This option can be overridden in each jail as well.
#
# pyinotify: requires pyinotify (a file alteration monitor) to be installed.
#              If pyinotify is not installed, Fail2ban will use auto.
# gamin:     requires Gamin (a file alteration monitor) to be installed.
#              If Gamin is not installed, Fail2ban will use auto.
# polling:   uses a polling algorithm which does not require external libraries.
# auto:      will try to use the following backends, in order:
#              pyinotify, gamin, polling.
backend = auto

# "usedns" specifies if jails should trust hostnames in logs,
#   warn when reverse DNS lookups are performed, or ignore all hostnames in logs
#
# yes:   if a hostname is encountered, a reverse DNS lookup will be performed.
# warn:  if a hostname is encountered, a reverse DNS lookup will be performed,
#        but it will be logged as a warning.
# no:    if a hostname is encountered, will not be used for banning,
#        but it will be logged as info.
usedns = warn

# "logencoding" specifies the encoding of the log files handled by the jail
#   This is used to decode the lines from the log file.
#   Typical examples:  "ascii", "utf-8"
#
#   auto:   will use the system locale setting
logencoding = auto


#
# ACTIONS
#

#
# Destination email address used solely for the interpolations in
# jail.{conf,local} configuration files.
destemail = root@localhost

# Default banning action (e.g. iptables, iptables-new,
# iptables-multiport, shorewall, etc) It is used to define
# action_* variables. Can be overridden globally or per
# section within jail.local file
banaction = iptables-multiport

# E-mail action. Since 0.8.1 Fail2Ban uses sendmail MTA for the
# mailing. Change mta configuration parameter to mail if you want to
# revert to conventional 'mail'.
mta = sendmail

# Default protocol
protocol = tcp

# Specify chain where jumps would need to be added in iptables-* actions
chain = INPUT

#
# Action shortcuts. To be used to define action parameter

# The simplest action to take: ban only
action_ = %(banaction)s[name=%(__name__)s, port="%(port)s", protocol="%(protocol)s", chain="%(chain)s"]

# ban & send an e-mail with whois report to the destemail.
action_mw = %(banaction)s[name=%(__name__)s, port="%(port)s", protocol="%(protocol)s", chain="%(chain)s"]
              %(mta)s-whois[name=%(__name__)s, dest="%(destemail)s", protocol="%(protocol)s", chain="%(chain)s"]

# ban & send an e-mail with whois report and relevant log lines
# to the destemail.
action_mwl = %(banaction)s[name=%(__name__)s, port="%(port)s", protocol="%(protocol)s", chain="%(chain)s"]
               %(mta)s-whois-lines[name=%(__name__)s, dest="%(destemail)s", logpath=%(logpath)s, chain="%(chain)s"]

# Choose default action.  To change, just override value of 'action' with the
# interpolation to the chosen action shortcut (e.g.  action_mw, action_mwl, etc) in jail.local
# globally (section [DEFAULT]) or per specific section
action = %(action_)s


#
# JAILS
#

#
# SSH servers
#

[sshd]

enabled  = true
port     = ssh
filter   = sshd
logpath  = /var/log/auth.log
		   /var/log/sshd.log

[sshd-ddos]

enabled  = false
port     = ssh
filter   = sshd-ddos
logpath  = /var/log/auth.log
		   /var/log/sshd.log

[dropbear]

enabled  = false
port     = ssh
filter   = sshd
logpath  = /var/log/dropbear


# Generic filter for PAM. Has to be used with action which bans all
# ports such as iptables-allports, shorewall

[pam-generic]

enabled  = false
# pam-generic filter can be customized to monitor specific subset of 'tty's
filter   = pam-generic
banaction = iptables-allports
# port actually must be irrelevant but lets leave it all for some possible uses
port     = anyport
logpath  = /var/log/auth.log

[xinetd-fail]

enabled   = false
filter    = xinetd-fail
port      = all
banaction = iptables-multiport-log
logpath   = /var/log/daemon.log
maxretry  = 2

# .. custom jails

# Here we use TCP-Wrappers instead of Netfilter/Iptables. "ignoreregex" is
# used to avoid banning the user "myuser".

[sshd-tcpwrapper]

enabled     = false
filter      = sshd
action      = hostsdeny
              sendmail-whois[name=SSH, dest=you@example.com]
ignoreregex = for myuser from
logpath     = /var/log/sshd.log

# Here we use blackhole routes for not requiring any additional kernel support
# to store large volumes of banned IPs

[sshd-route]

enabled = false
filter = sshd
action = route
logpath = /var/log/sshd.log

# Here we use a combination of Netfilter/Iptables and IPsets
# for storing large volumes of banned IPs
#
# IPset comes in two versions. See ipset -V for which one to use
# requires the ipset package and kernel support.
[sshd-iptables-ipset4]

enabled  = false
filter   = sshd
action   = iptables-ipset-proto4[name=SSH, port=ssh, protocol=tcp]
logpath  = /var/log/sshd.log

[sshd-iptables-ipset6]

enabled  = false
filter   = sshd
action   = iptables-ipset-proto6[name=SSH, port=ssh, protocol=tcp, bantime=600]
logpath  = /var/log/sshd.log

# This jail uses ipfw, the standard firewall on FreeBSD. The "ignoreip"
# option is overridden in this jail. Moreover, the action "mail-whois" defines
# the variable "name" which contains a comma using "". The characters '' are
# valid too.

[sshd-ipfw]

enabled  = false
filter   = sshd
action   = ipfw[localhost=192.168.0.1]
           sendmail-whois[name="SSH,IPFW", dest=you@example.com]
logpath  = /var/log/auth.log
ignoreip = 168.192.0.1


#
# HTTP servers
#

[apache-auth]

enabled  = false
port     = http,https
filter   = apache-auth
logpath  = /var/log/apache*/*error.log

# Ban hosts which agent identifies spammer robots crawling the web
# for email addresses. The mail outputs are buffered.

[apache-badbots]

enabled  = false
port     = http,https
filter   = apache-badbots
logpath  = /var/log/apache*/*access.log
		   /var/www/*/logs/access_log
bantime  = 172800
maxretry = 1

[apache-noscript]

enabled  = false
port     = http,https
filter   = apache-noscript
logpath  = /var/log/apache*/*error.log
maxretry = 6

[apache-overflows]

enabled  = false
port     = http,https
filter   = apache-overflows
logpath  = /var/log/apache*/*error.log
maxretry = 2

# Ban attackers that try to use PHP's URL-fopen() functionality
# through GET/POST variables. - Experimental, with more than a year
# of usage in production environments.

[php-url-fopen]

enabled = false
port    = http,https
filter  = php-url-fopen
logpath = /var/www/*/logs/access_log

# A simple PHP-fastcgi jail which works with lighttpd.
# If you run a lighttpd server, then you probably will
# find these kinds of messages in your error_log:
#   ALERT – tried to register forbidden variable ‘GLOBALS’
#   through GET variables (attacker '1.2.3.4', file '/var/www/default/htdocs/index.php')

[lighttpd-fastcgi]

enabled = false
port    = http,https
filter  = lighttpd-fastcgi
logpath = /var/log/lighttpd/error.log

# Same as above for mod_auth
# It catches wrong authentifications

[lighttpd-auth]

enabled = false
port    = http,https
filter  = lighttpd-auth
logpath = /var/log/lighttpd/error.log

[roundcube-auth]

enabled  = false
port     = http,https
filter   = roundcube-auth
logpath  = /var/log/roundcube/userlogins

[sogo-auth]

enabled  = false
filter   = sogo-auth
port     = http,https
# without proxy this would be:
# port    = 20000
logpath  = /var/log/sogo/sogo.log

# ... custom jails

[apache-tcpwrapper]

enabled  = false
filter	 = apache-auth
action   = hostsdeny
logpath  = /var/log/apache*/*error.log
maxretry = 6


#
# FTP servers
#


[proftpd]

enabled  = false
port     = ftp,ftp-data,ftps,ftps-data
filter   = proftpd
logpath  = /var/log/proftpd/proftpd.log

[pure-ftpd]

enabled  = false
port     = ftp,ftp-data,ftps,ftps-data
filter   = pure-ftpd
logpath  = /var/log/auth.log
maxretry = 6

[vsftpd]

enabled  = false
port     = ftp,ftp-data,ftps,ftps-data
filter   = vsftpd
logpath  = /var/log/vsftpd.log
# or overwrite it in jails.local to be
# logpath = /var/log/auth.log
# if you want to rely on PAM failed login attempts
# vsftpd's failregex should match both of those formats

# Do not ban anybody. Just report information about the remote host.
# A notification is sent at most every 600 seconds (bantime).

[vsftpd-notification]

enabled  = false
filter   = vsftpd
action   = sendmail-whois[name=VSFTPD, dest=you@example.com]
logpath  = /var/log/vsftpd.log
maxretry = 5
bantime  = 1800


[wuftpd]

enabled  = false
port     = ftp,ftp-data,ftps,ftps-data
filter   = wuftpd
logpath  = /var/log/syslog
maxretry = 6

#
# Mail servers
#

[couriersmtp]

enabled  = false
port     = smtp,ssmtp
filter   = couriersmtp
logpath  = /var/log/mail.log

[postfix]

enabled  = false
port     = smtp,ssmtp
filter   = postfix
logpath  = /var/log/mail.log

# The hosts.deny path can be defined with the "file" argument if it is
# not in /etc.

[postfix-tcpwrapper]

enabled  = false
filter   = postfix
action   = hostsdeny[file=/not/a/standard/path/hosts.deny]
           sendmail[name=Postfix, dest=you@example.com]
logpath  = /var/log/postfix.log
bantime  = 300

#
# Mail servers authenticators: might be used for smtp,ftp,imap servers, so
# all relevant ports get banned
#

[courierauth]

enabled  = false
port     = smtp,ssmtp,imap2,imap3,imaps,pop3,pop3s
filter   = courierlogin
logpath  = /var/log/mail.log


[sasl]

enabled  = false
port     = smtp,ssmtp,imap2,imap3,imaps,pop3,pop3s
filter   = sasl
# You might consider monitoring /var/log/mail.warn instead if you are
# running postfix since it would provide the same log lines at the
# "warn" level but overall at the smaller filesize.
logpath  = /var/log/mail.log

[dovecot]

enabled = false
port    = smtp,ssmtp,imap2,imap3,imaps,pop3,pop3s
filter  = dovecot
logpath = /var/log/mail.log

#
# DNS servers
#

# These jails block attacks against named (bind9). By default, logging is off
# with bind9 installation. You will need something like this:
#
# logging {
#     channel security_file {
#         file "/var/log/named/security.log" versions 3 size 30m;
#         severity dynamic;
#         print-time yes;
#     };
#     category security {
#         security_file;
#     };
# };
#
# in your named.conf to provide proper logging.
# This jail blocks UDP traffic for DNS requests.

# !!! WARNING !!!
#   Since UDP is connection-less protocol, spoofing of IP and imitation
#   of illegal actions is way too simple.  Thus enabling of this filter
#   might provide an easy way for implementing a DoS against a chosen
#   victim. See
#    http://nion.modprobe.de/blog/archives/690-fail2ban-+-dns-fail.html
#   Please DO NOT USE this jail unless you know what you are doing.
#
# [named-refused-udp]
#
# enabled  = false
# filter   = named-refused
# port     = domain,953
# protocol = udp
# logpath  = /var/log/named/security.log
# ignoreip = 168.192.0.1

# This jail blocks TCP traffic for DNS requests.

[named-refused]

enabled  = false
filter   = named-refused
port     = domain,953
logpath  = /var/log/named/security.log
ignoreip = 168.192.0.1

#
# Miscelaneous
#

# Multiple jails, 1 per protocol, are necessary ATM:
# see https://github.com/fail2ban/fail2ban/issues/37
[asterisk-tcp]

enabled  = false
filter   = asterisk
port     = 5060,5061
protocol = tcp
logpath  = /var/log/asterisk/messages
maxretry = 10

[asterisk-udp]

enabled  = false
filter	 = asterisk
port     = 5060,5061
protocol = udp
logpath  = /var/log/asterisk/messages
maxretry = 10

# To log wrong MySQL access attempts add to /etc/my.cnf:
# log-error=/var/log/mysqld.log
# log-warning = 2
[mysqld-auth]

enabled  = false
filter   = mysqld-auth
port     = 3306
logpath  = /var/log/mysqld.log

[guacamole]

enabled  = false
filter   = guacamole
port     = http,https
logpath  = /var/log/tomcat*/catalina.out
<<<<<<< HEAD
maxlines = 2
=======
maxretry = 5
>>>>>>> 54bae189


# Jail for more extended banning of persistent abusers
# !!! WARNING !!!
#   Make sure that your loglevel specified in fail2ban.conf/.local
#   is not at DEBUG level -- which might then cause fail2ban to fall into
#   an infinite loop constantly feeding itself with non-informative lines
[recidive]

enabled  = false
filter   = recidive
logpath  = /var/log/fail2ban.log
action   = iptables-allports[name=recidive]
           sendmail-whois-lines[name=recidive, logpath=/var/log/fail2ban.log]
bantime  = 604800  ; 1 week
findtime = 86400   ; 1 day
maxretry = 5<|MERGE_RESOLUTION|>--- conflicted
+++ resolved
@@ -532,12 +532,6 @@
 filter   = guacamole
 port     = http,https
 logpath  = /var/log/tomcat*/catalina.out
-<<<<<<< HEAD
-maxlines = 2
-=======
-maxretry = 5
->>>>>>> 54bae189
-
 
 # Jail for more extended banning of persistent abusers
 # !!! WARNING !!!
