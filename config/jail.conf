#
# WARNING: heavily refactored in 0.9.0 release.  Please review and
#          customize settings for your setup.
#
# Changes:  in most of the cases you should not modify this
#           file, but provide customizations in jail.local file,
#           or separate .conf files under jail.d/ directory, e.g.:
#
# HOW TO ACTIVATE JAILS:
#
# YOU SHOULD NOT MODIFY THIS FILE.
#
# It will probably be overwritten or improved in a distribution update.
#
# Provide customizations in a jail.local file or a jail.d/customisation.local.
# For example to change the default bantime for all jails and to enable the
# ssh-iptables jail the following (uncommented) would appear in the .local file.
# See man 5 jail.conf for details.
#
# [DEFAULT]
# bantime = 1h
#
# [sshd]
# enabled = true
#
# See jail.conf(5) man page for more information



# Comments: use '#' for comment lines and ';' (following a space) for inline comments


[INCLUDES]

#before = paths-distro.conf
before = paths-debian.conf

# The DEFAULT allows a global definition of the options. They can be overridden
# in each jail afterwards.

[DEFAULT]

#
# MISCELLANEOUS OPTIONS
#

# "bantime.increment" allows to use database for searching of previously banned ip's to increase a 
# default ban time using special formula, default it is banTime * 1, 2, 4, 8, 16, 32...
#bantime.increment = true

# "bantime.rndtime" is the max number of seconds using for mixing with random time 
# to prevent "clever" botnets calculate exact time IP can be unbanned again:
#bantime.rndtime = 

# "bantime.maxtime" is the max number of seconds using the ban time can reach (doesn't grow further)
#bantime.maxtime = 

# "bantime.factor" is a coefficient to calculate exponent growing of the formula or common multiplier,
# default value of factor is 1 and with default value of formula, the ban time 
# grows by 1, 2, 4, 8, 16 ...
#bantime.factor = 1

# "bantime.formula" used by default to calculate next value of ban time, default value below,
# the same ban time growing will be reached by multipliers 1, 2, 4, 8, 16, 32...
#bantime.formula = ban.Time * (1<<(ban.Count if ban.Count<20 else 20)) * banFactor
#
# more aggressive example of formula has the same values only for factor "2.0 / 2.885385" :
#bantime.formula = ban.Time * math.exp(float(ban.Count+1)*banFactor)/math.exp(1*banFactor)

# "bantime.multipliers" used to calculate next value of ban time instead of formula, corresponding
# previously ban count and given "bantime.factor" (for multipliers default is 1);
# following example grows ban time by 1, 2, 4, 8, 16 ... and if last ban count greater as multipliers count, 
# always used last multiplier (64 in example), for factor '1' and original ban time 600 - 10.6 hours
#bantime.multipliers = 1 2 4 8 16 32 64
# following example can be used for small initial ban time (bantime=60) - it grows more aggressive at begin,
# for bantime=60 the multipliers are minutes and equal: 1 min, 5 min, 30 min, 1 hour, 5 hour, 12 hour, 1 day, 2 day
#bantime.multipliers = 1 5 30 60 300 720 1440 2880

# "bantime.overalljails" (if true) specifies the search of IP in the database will be executed 
# cross over all jails, if false (default), only current jail of the ban IP will be searched
#bantime.overalljails = false

# --------------------

# "ignoreself" specifies whether the local resp. own IP addresses should be ignored
# (default is true). Fail2ban will not ban a host which matches such addresses.
#ignoreself = true

# "ignoreip" can be a list of IP addresses, CIDR masks or DNS hosts. Fail2ban
# will not ban a host which matches an address in this list. Several addresses
# can be defined using space (and/or comma) separator.
#ignoreip = 127.0.0.1/8 ::1

# External command that will take an tagged arguments to ignore, e.g. <ip>,
# and return true if the IP is to be ignored. False otherwise.
#
# ignorecommand = /path/to/command <ip>
ignorecommand =

# "bantime" is the number of seconds that a host is banned.
bantime  = 10m

# A host is banned if it has generated "maxretry" during the last "findtime"
# seconds.
findtime  = 10m

# "maxretry" is the number of failures before a host get banned.
maxretry = 5

# "maxmatches" is the number of matches stored in ticket (resolvable via tag <matches> in actions).
maxmatches = %(maxretry)s

# "backend" specifies the backend used to get files modification.
# Available options are "pyinotify", "gamin", "polling", "systemd" and "auto".
# This option can be overridden in each jail as well.
#
# pyinotify: requires pyinotify (a file alteration monitor) to be installed.
#              If pyinotify is not installed, Fail2ban will use auto.
# gamin:     requires Gamin (a file alteration monitor) to be installed.
#              If Gamin is not installed, Fail2ban will use auto.
# polling:   uses a polling algorithm which does not require external libraries.
# systemd:   uses systemd python library to access the systemd journal.
#              Specifying "logpath" is not valid for this backend.
#              See "journalmatch" in the jails associated filter config
# auto:      will try to use the following backends, in order:
#              pyinotify, gamin, polling.
#
# Note: if systemd backend is chosen as the default but you enable a jail
#       for which logs are present only in its own log files, specify some other
#       backend for that jail (e.g. polling) and provide empty value for
#       journalmatch. See https://github.com/fail2ban/fail2ban/issues/959#issuecomment-74901200
backend = auto

# "usedns" specifies if jails should trust hostnames in logs,
#   warn when DNS lookups are performed, or ignore all hostnames in logs
#
# yes:   if a hostname is encountered, a DNS lookup will be performed.
# warn:  if a hostname is encountered, a DNS lookup will be performed,
#        but it will be logged as a warning.
# no:    if a hostname is encountered, will not be used for banning,
#        but it will be logged as info.
# raw:   use raw value (no hostname), allow use it for no-host filters/actions (example user)
usedns = warn

# "logencoding" specifies the encoding of the log files handled by the jail
#   This is used to decode the lines from the log file.
#   Typical examples:  "ascii", "utf-8"
#
#   auto:   will use the system locale setting
logencoding = auto

# "enabled" enables the jails.
#  By default all jails are disabled, and it should stay this way.
#  Enable only relevant to your setup jails in your .local or jail.d/*.conf
#
# true:  jail will be enabled and log files will get monitored for changes
# false: jail is not enabled
enabled = false


# "mode" defines the mode of the filter (see corresponding filter implementation for more info).
mode = normal

# "filter" defines the filter to use by the jail.
#  By default jails have names matching their filter name
#
filter = %(__name__)s[mode=%(mode)s]


#
# ACTIONS
#

# Some options used for actions

# Destination email address used solely for the interpolations in
# jail.{conf,local,d/*} configuration files.
destemail = root@localhost

# Sender email address used solely for some actions
sender = root@<fq-hostname>

# E-mail action. Since 0.8.1 Fail2Ban uses sendmail MTA for the
# mailing. Change mta configuration parameter to mail if you want to
# revert to conventional 'mail'.
mta = sendmail

# Default protocol
protocol = tcp

# Specify chain where jumps would need to be added in ban-actions expecting parameter chain
chain = <known/chain>

# Ports to be banned
# Usually should be overridden in a particular jail
port = 0:65535

# Format of user-agent https://tools.ietf.org/html/rfc7231#section-5.5.3
fail2ban_agent = Fail2Ban/%(fail2ban_version)s

#
# Action shortcuts. To be used to define action parameter

# Default banning action (e.g. iptables, iptables-new,
# iptables-multiport, shorewall, etc) It is used to define
# action_* variables. Can be overridden globally or per
# section within jail.local file
banaction = iptables-multiport
banaction_allports = iptables-allports

# The simplest action to take: ban only
action_ = %(banaction)s[port="%(port)s", protocol="%(protocol)s", chain="%(chain)s"]

# ban & send an e-mail with whois report to the destemail.
action_mw = %(action_)s
            %(mta)s-whois[sender="%(sender)s", dest="%(destemail)s", protocol="%(protocol)s", chain="%(chain)s"]

# ban & send an e-mail with whois report and relevant log lines
# to the destemail.
action_mwl = %(action_)s
             %(mta)s-whois-lines[sender="%(sender)s", dest="%(destemail)s", logpath="%(logpath)s", chain="%(chain)s"]

# See the IMPORTANT note in action.d/xarf-login-attack for when to use this action
#
# ban & send a xarf e-mail to abuse contact of IP address and include relevant log lines
# to the destemail.
action_xarf = %(action_)s
             xarf-login-attack[service=%(__name__)s, sender="%(sender)s", logpath="%(logpath)s", port="%(port)s"]

# ban & send a notification to one or more of the 50+ services supported by Apprise.
# See https://github.com/caronc/apprise/wiki for details on what is supported.
#
# You may optionally over-ride the default configuration line (containing the Apprise URLs)
# by using 'apprise[config="/alternate/path/to/apprise.cfg"]' otherwise
# /etc/fail2ban/apprise.conf is sourced for your supported notification configuration.
# action = %(action_)s
#          apprise

# ban IP on CloudFlare & send an e-mail with whois report and relevant log lines
# to the destemail.
action_cf_mwl = cloudflare[cfuser="%(cfemail)s", cftoken="%(cfapikey)s"]
                %(mta)s-whois-lines[sender="%(sender)s", dest="%(destemail)s", logpath="%(logpath)s", chain="%(chain)s"]

# Report block via blocklist.de fail2ban reporting service API
# 
# See the IMPORTANT note in action.d/blocklist_de.conf for when to use this action.
# Specify expected parameters in file action.d/blocklist_de.local or if the interpolation
# `action_blocklist_de` used for the action, set value of `blocklist_de_apikey`
# in your `jail.local` globally (section [DEFAULT]) or per specific jail section (resp. in 
# corresponding jail.d/my-jail.local file).
#
action_blocklist_de  = blocklist_de[email="%(sender)s", service="%(__name__)s", apikey="%(blocklist_de_apikey)s", agent="%(fail2ban_agent)s"]

# Report ban via abuseipdb.com.
#
# See action.d/abuseipdb.conf for usage example and details.
#
action_abuseipdb = abuseipdb

# Choose default action.  To change, just override value of 'action' with the
# interpolation to the chosen action shortcut (e.g.  action_mw, action_mwl, etc) in jail.local
# globally (section [DEFAULT]) or per specific section
action = %(action_)s


#
# JAILS
#

#
# SSH servers
#

[sshd]

# To use more aggressive sshd modes set filter parameter "mode" in jail.local:
# normal (default), ddos, extra or aggressive (combines all).
# See "tests/files/logs/sshd" or "filter.d/sshd.conf" for usage example and details.
#mode   = normal
port    = ssh
logpath = %(sshd_log)s
backend = %(sshd_backend)s


[dropbear]

port     = ssh
logpath  = %(dropbear_log)s
backend  = %(dropbear_backend)s


[selinux-ssh]

port     = ssh
logpath  = %(auditd_log)s


#
# HTTP servers
#

[apache-auth]

port     = http,https
logpath  = %(apache_error_log)s


[apache-badbots]
# Ban hosts which agent identifies spammer robots crawling the web
# for email addresses. The mail outputs are buffered.
port     = http,https
logpath  = %(apache_access_log)s
bantime  = 48h
maxretry = 1


[apache-noscript]

port     = http,https
logpath  = %(apache_error_log)s


[apache-overflows]

port     = http,https
logpath  = %(apache_error_log)s
maxretry = 2


[apache-nohome]

port     = http,https
logpath  = %(apache_error_log)s
maxretry = 2


[apache-botsearch]

port     = http,https
logpath  = %(apache_error_log)s
maxretry = 2


[apache-fakegooglebot]

port     = http,https
logpath  = %(apache_access_log)s
maxretry = 1
ignorecommand = %(fail2ban_confpath)s/filter.d/ignorecommands/apache-fakegooglebot <ip>


[apache-modsecurity]

port     = http,https
logpath  = %(apache_error_log)s
maxretry = 2


[apache-shellshock]

port    = http,https
logpath = %(apache_error_log)s
maxretry = 1


[openhab-auth]

filter = openhab
banaction = %(banaction_allports)s
logpath = /opt/openhab/logs/request.log


# To use more aggressive http-auth modes set filter parameter "mode" in jail.local:
# normal (default), aggressive (combines all), auth or fallback
# See "tests/files/logs/nginx-http-auth" or "filter.d/nginx-http-auth.conf" for usage example and details.
[nginx-http-auth]
# mode = normal
port    = http,https
logpath = %(nginx_error_log)s

# To use 'nginx-limit-req' jail you should have `ngx_http_limit_req_module` 
# and define `limit_req` and `limit_req_zone` as described in nginx documentation
# http://nginx.org/en/docs/http/ngx_http_limit_req_module.html
# or for example see in 'config/filter.d/nginx-limit-req.conf'
[nginx-limit-req]
port    = http,https
logpath = %(nginx_error_log)s

[nginx-botsearch]

port     = http,https
logpath  = %(nginx_error_log)s

<<<<<<< HEAD
[nginx-forbidden]

port     = http,https
logpath  = %(nginx_error_log)s
maxretry = 10
=======
[nginx-bad-request]
port    = http,https
logpath = %(nginx_access_log)s
>>>>>>> d1d1730d

# Ban attackers that try to use PHP's URL-fopen() functionality
# through GET/POST variables. - Experimental, with more than a year
# of usage in production environments.

[php-url-fopen]

port    = http,https
logpath = %(nginx_access_log)s
          %(apache_access_log)s


[suhosin]

port    = http,https
logpath = %(suhosin_log)s


[lighttpd-auth]
# Same as above for Apache's mod_auth
# It catches wrong authentifications
port    = http,https
logpath = %(lighttpd_error_log)s


#
# Webmail and groupware servers
#

[roundcube-auth]

port     = http,https
logpath  = %(roundcube_errors_log)s
# Use following line in your jail.local if roundcube logs to journal.
#backend = %(syslog_backend)s


[openwebmail]

port     = http,https
logpath  = /var/log/openwebmail.log


[horde]

port     = http,https
logpath  = /var/log/horde/horde.log


[groupoffice]

port     = http,https
logpath  = /home/groupoffice/log/info.log


[sogo-auth]
# Monitor SOGo groupware server
# without proxy this would be:
# port    = 20000
port     = http,https
logpath  = /var/log/sogo/sogo.log


[tine20]

logpath  = /var/log/tine20/tine20.log
port     = http,https


#
# Web Applications
#
#

[drupal-auth]

port     = http,https
logpath  = %(syslog_daemon)s
backend  = %(syslog_backend)s

[guacamole]

port     = http,https
logpath  = /var/log/tomcat*/catalina.out
#logpath  = /var/log/guacamole.log

[monit]
#Ban clients brute-forcing the monit gui login
port = 2812
logpath  = /var/log/monit
           /var/log/monit.log


[webmin-auth]

port    = 10000
logpath = %(syslog_authpriv)s
backend = %(syslog_backend)s


[froxlor-auth]

port    = http,https
logpath  = %(syslog_authpriv)s
backend  = %(syslog_backend)s


#
# HTTP Proxy servers
#
#

[squid]

port     =  80,443,3128,8080
logpath = /var/log/squid/access.log


[3proxy]

port    = 3128
logpath = /var/log/3proxy.log


#
# FTP servers
#


[proftpd]

port     = ftp,ftp-data,ftps,ftps-data
logpath  = %(proftpd_log)s
backend  = %(proftpd_backend)s


[pure-ftpd]

port     = ftp,ftp-data,ftps,ftps-data
logpath  = %(pureftpd_log)s
backend  = %(pureftpd_backend)s


[gssftpd]

port     = ftp,ftp-data,ftps,ftps-data
logpath  = %(syslog_daemon)s
backend  = %(syslog_backend)s


[wuftpd]

port     = ftp,ftp-data,ftps,ftps-data
logpath  = %(wuftpd_log)s
backend  = %(wuftpd_backend)s


[vsftpd]
# or overwrite it in jails.local to be
# logpath = %(syslog_authpriv)s
# if you want to rely on PAM failed login attempts
# vsftpd's failregex should match both of those formats
port     = ftp,ftp-data,ftps,ftps-data
logpath  = %(vsftpd_log)s


#
# Mail servers
#

# ASSP SMTP Proxy Jail
[assp]

port     = smtp,465,submission
logpath  = /root/path/to/assp/logs/maillog.txt


[courier-smtp]

port     = smtp,465,submission
logpath  = %(syslog_mail)s
backend  = %(syslog_backend)s


[postfix]
# To use another modes set filter parameter "mode" in jail.local:
mode    = more
port    = smtp,465,submission
logpath = %(postfix_log)s
backend = %(postfix_backend)s


[postfix-rbl]

filter   = postfix[mode=rbl]
port     = smtp,465,submission
logpath  = %(postfix_log)s
backend  = %(postfix_backend)s
maxretry = 1


[sendmail-auth]

port    = submission,465,smtp
logpath = %(syslog_mail)s
backend = %(syslog_backend)s


[sendmail-reject]
# To use more aggressive modes set filter parameter "mode" in jail.local:
# normal (default), extra or aggressive
# See "tests/files/logs/sendmail-reject" or "filter.d/sendmail-reject.conf" for usage example and details.
#mode    = normal
port     = smtp,465,submission
logpath  = %(syslog_mail)s
backend  = %(syslog_backend)s


[qmail-rbl]

filter  = qmail
port    = smtp,465,submission
logpath = /service/qmail/log/main/current


# dovecot defaults to logging to the mail syslog facility
# but can be set by syslog_facility in the dovecot configuration.
[dovecot]

port    = pop3,pop3s,imap,imaps,submission,465,sieve
logpath = %(dovecot_log)s
backend = %(dovecot_backend)s


[sieve]

port   = smtp,465,submission
logpath = %(dovecot_log)s
backend = %(dovecot_backend)s


[solid-pop3d]

port    = pop3,pop3s
logpath = %(solidpop3d_log)s


[exim]
# see filter.d/exim.conf for further modes supported from filter:
#mode = normal
port   = smtp,465,submission
logpath = %(exim_main_log)s


[exim-spam]

port   = smtp,465,submission
logpath = %(exim_main_log)s


[kerio]

port    = imap,smtp,imaps,465
logpath = /opt/kerio/mailserver/store/logs/security.log


#
# Mail servers authenticators: might be used for smtp,ftp,imap servers, so
# all relevant ports get banned
#

[courier-auth]

port     = smtp,465,submission,imap,imaps,pop3,pop3s
logpath  = %(syslog_mail)s
backend  = %(syslog_backend)s


[postfix-sasl]

filter   = postfix[mode=auth]
port     = smtp,465,submission,imap,imaps,pop3,pop3s
# You might consider monitoring /var/log/mail.warn instead if you are
# running postfix since it would provide the same log lines at the
# "warn" level but overall at the smaller filesize.
logpath  = %(postfix_log)s
backend  = %(postfix_backend)s


[perdition]

port   = imap,imaps,pop3,pop3s
logpath = %(syslog_mail)s
backend = %(syslog_backend)s


[squirrelmail]

port = smtp,465,submission,imap,imap2,imaps,pop3,pop3s,http,https,socks
logpath = /var/lib/squirrelmail/prefs/squirrelmail_access_log


[cyrus-imap]

port   = imap,imaps
logpath = %(syslog_mail)s
backend = %(syslog_backend)s


[uwimap-auth]

port   = imap,imaps
logpath = %(syslog_mail)s
backend = %(syslog_backend)s


#
#
# DNS servers
#


# !!! WARNING !!!
#   Since UDP is connection-less protocol, spoofing of IP and imitation
#   of illegal actions is way too simple.  Thus enabling of this filter
#   might provide an easy way for implementing a DoS against a chosen
#   victim. See
#    http://nion.modprobe.de/blog/archives/690-fail2ban-+-dns-fail.html
#   Please DO NOT USE this jail unless you know what you are doing.
#
# IMPORTANT: see filter.d/named-refused for instructions to enable logging
# This jail blocks UDP traffic for DNS requests.
# [named-refused-udp]
#
# filter   = named-refused
# port     = domain,953
# protocol = udp
# logpath  = /var/log/named/security.log

# IMPORTANT: see filter.d/named-refused for instructions to enable logging
# This jail blocks TCP traffic for DNS requests.

[named-refused]

port     = domain,953
logpath  = /var/log/named/security.log


[nsd]

port     = 53
action_  = %(default/action_)s[name=%(__name__)s-tcp, protocol="tcp"]
           %(default/action_)s[name=%(__name__)s-udp, protocol="udp"]
logpath = /var/log/nsd.log


#
# Miscellaneous
#

[asterisk]

port     = 5060,5061
action_  = %(default/action_)s[name=%(__name__)s-tcp, protocol="tcp"]
           %(default/action_)s[name=%(__name__)s-udp, protocol="udp"]
logpath  = /var/log/asterisk/messages
maxretry = 10


[freeswitch]

port     = 5060,5061
action_  = %(default/action_)s[name=%(__name__)s-tcp, protocol="tcp"]
           %(default/action_)s[name=%(__name__)s-udp, protocol="udp"]
logpath  = /var/log/freeswitch.log
maxretry = 10


# enable adminlog; it will log to a file inside znc's directory by default.
[znc-adminlog]

port     = 6667
logpath  = /var/lib/znc/moddata/adminlog/znc.log


# To log wrong MySQL access attempts add to /etc/my.cnf in [mysqld] or
# equivalent section:
# log-warnings = 2
#
# for syslog (daemon facility)
# [mysqld_safe]
# syslog
#
# for own logfile
# [mysqld]
# log-error=/var/log/mysqld.log
[mysqld-auth]

port     = 3306
logpath  = %(mysql_log)s
backend  = %(mysql_backend)s


[mssql-auth]
# Default configuration for Microsoft SQL Server for Linux
# See the 'mssql-conf' manpage how to change logpath or port
logpath = /var/opt/mssql/log/errorlog
port = 1433
filter = mssql-auth


# Log wrong MongoDB auth (for details see filter 'filter.d/mongodb-auth.conf')
[mongodb-auth]
# change port when running with "--shardsvr" or "--configsvr" runtime operation
port     = 27017
logpath  = /var/log/mongodb/mongodb.log


# Jail for more extended banning of persistent abusers
# !!! WARNINGS !!!
# 1. Make sure that your loglevel specified in fail2ban.conf/.local
#    is not at DEBUG level -- which might then cause fail2ban to fall into
#    an infinite loop constantly feeding itself with non-informative lines
# 2. Increase dbpurgeage defined in fail2ban.conf to e.g. 648000 (7.5 days)
#    to maintain entries for failed logins for sufficient amount of time
[recidive]

logpath  = /var/log/fail2ban.log
banaction = %(banaction_allports)s
bantime  = 1w
findtime = 1d


# Generic filter for PAM. Has to be used with action which bans all
# ports such as iptables-allports, shorewall

[pam-generic]
# pam-generic filter can be customized to monitor specific subset of 'tty's
banaction = %(banaction_allports)s
logpath  = %(syslog_authpriv)s
backend  = %(syslog_backend)s


[xinetd-fail]

banaction = iptables-multiport-log
logpath   = %(syslog_daemon)s
backend   = %(syslog_backend)s
maxretry  = 2


# stunnel - need to set port for this
[stunnel]

logpath = /var/log/stunnel4/stunnel.log


[ejabberd-auth]

port    = 5222
logpath = /var/log/ejabberd/ejabberd.log


[counter-strike]

logpath = /opt/cstrike/logs/L[0-9]*.log
tcpport = 27030,27031,27032,27033,27034,27035,27036,27037,27038,27039
udpport = 1200,27000,27001,27002,27003,27004,27005,27006,27007,27008,27009,27010,27011,27012,27013,27014,27015
action_  = %(default/action_)s[name=%(__name__)s-tcp, port="%(tcpport)s", protocol="tcp"]
           %(default/action_)s[name=%(__name__)s-udp, port="%(udpport)s", protocol="udp"]

[softethervpn]
port     = 500,4500
protocol = udp
logpath  = /usr/local/vpnserver/security_log/*/sec.log

[gitlab]
port    = http,https
logpath = /var/log/gitlab/gitlab-rails/application.log

[grafana]
port    = http,https
logpath = /var/log/grafana/grafana.log

[bitwarden]
port    = http,https
logpath = /home/*/bwdata/logs/identity/Identity/log.txt

[centreon]
port    = http,https
logpath = /var/log/centreon/login.log

# consider low maxretry and a long bantime
# nobody except your own Nagios server should ever probe nrpe
[nagios]

logpath  = %(syslog_daemon)s     ; nrpe.cfg may define a different log_facility
backend  = %(syslog_backend)s
maxretry = 1


[oracleims]
# see "oracleims" filter file for configuration requirement for Oracle IMS v6 and above
logpath = /opt/sun/comms/messaging64/log/mail.log_current
banaction = %(banaction_allports)s

[directadmin]
logpath = /var/log/directadmin/login.log
port = 2222

[portsentry]
logpath  = /var/lib/portsentry/portsentry.history
maxretry = 1

[pass2allow-ftp]
# this pass2allow example allows FTP traffic after successful HTTP authentication
port         = ftp,ftp-data,ftps,ftps-data
# knocking_url variable must be overridden to some secret value in jail.local
knocking_url = /knocking/
filter       = apache-pass[knocking_url="%(knocking_url)s"]
# access log of the website with HTTP auth
logpath      = %(apache_access_log)s
blocktype    = RETURN
returntype   = DROP
action       = %(action_)s[blocktype=%(blocktype)s, returntype=%(returntype)s,
                        actionstart_on_demand=false, actionrepair_on_unban=true]
bantime      = 1h
maxretry     = 1
findtime     = 1


[murmur]
# AKA mumble-server
port     = 64738
action_  = %(default/action_)s[name=%(__name__)s-tcp, protocol="tcp"]
           %(default/action_)s[name=%(__name__)s-udp, protocol="udp"]
logpath  = /var/log/mumble-server/mumble-server.log


[screensharingd]
# For Mac OS Screen Sharing Service (VNC)
logpath  = /var/log/system.log
logencoding = utf-8

[haproxy-http-auth]
# HAProxy by default doesn't log to file you'll need to set it up to forward
# logs to a syslog server which would then write them to disk.
# See "haproxy-http-auth" filter for a brief cautionary note when setting
# maxretry and findtime.
logpath  = /var/log/haproxy.log

[slapd]
port    = ldap,ldaps
logpath = /var/log/slapd.log

[domino-smtp]
port    = smtp,ssmtp
logpath = /home/domino01/data/IBM_TECHNICAL_SUPPORT/console.log

[phpmyadmin-syslog]
port    = http,https
logpath = %(syslog_authpriv)s
backend = %(syslog_backend)s


[zoneminder]
# Zoneminder HTTP/HTTPS web interface auth
# Logs auth failures to apache2 error log
port    = http,https
logpath = %(apache_error_log)s

[traefik-auth]
# to use 'traefik-auth' filter you have to configure your Traefik instance,
# see `filter.d/traefik-auth.conf` for details and service example.
port    = http,https
logpath = /var/log/traefik/access.log

[scanlogd]
logpath = %(syslog_local0)s
banaction = %(banaction_allports)s

[monitorix]
port	= 8080
logpath = /var/log/monitorix-httpd

[dante]
port    = 1080
logpath = %(syslog_daemon)s
<|MERGE_RESOLUTION|>--- conflicted
+++ resolved
@@ -391,17 +391,13 @@
 port     = http,https
 logpath  = %(nginx_error_log)s
 
-<<<<<<< HEAD
+[nginx-bad-request]
+port    = http,https
+logpath = %(nginx_access_log)s
+
 [nginx-forbidden]
-
 port     = http,https
 logpath  = %(nginx_error_log)s
-maxretry = 10
-=======
-[nginx-bad-request]
-port    = http,https
-logpath = %(nginx_access_log)s
->>>>>>> d1d1730d
 
 # Ban attackers that try to use PHP's URL-fopen() functionality
 # through GET/POST variables. - Experimental, with more than a year
