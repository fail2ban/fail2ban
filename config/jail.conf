--- conflicted
+++ resolved
@@ -416,7 +416,6 @@
 action = iptables-multiport[name=perdition,port="110,143,993,995"]
 logpath = /var/log/maillog
 
-<<<<<<< HEAD
 [osx-ssh-ipfw]
 enabled = false
 filter = sshd
@@ -428,11 +427,9 @@
 filter  = sshd
 action  = apf[name=SSH]
 logpath = /var/log/secure
-=======
 
 [osx-ssh-afctl]
 enabled = false
 filter = sshd
 action = osx-afctl[bantime=600]
-logpath = /var/log/secure.log
->>>>>>> b31799a3
+logpath = /var/log/secure.log