--- conflicted
+++ resolved
@@ -984,12 +984,6 @@
 port	= 8080
 logpath = /var/log/monitorix-httpd
 
-<<<<<<< HEAD
-
-[xrdp]
-port    = 3389
-logpath = /var/log/xrdp-sesman.log
-=======
 [dante]
 port    = 1080
 logpath = %(syslog_daemon)s
@@ -1001,4 +995,7 @@
 [vaultwarden]
 port = http,https
 logpath = /var/log/vaultwarden.log
->>>>>>> ef656526
+
+[xrdp]
+port    = 3389
+logpath = /var/log/xrdp-sesman.log