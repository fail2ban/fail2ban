--- conflicted
+++ resolved
@@ -731,17 +731,7 @@
 backend  = %(mysql_backend)s
 
 
-<<<<<<< HEAD
-# Log wrong MongoDB auth
-# Logfile /var/log/mongodb/mongodb.log
-# add setting in /etc/mongodb.conf
-# logpath=/var/log/mongodb/mongodb.log
-#
-# and use of the authentication
-# auth = true
-=======
 # Log wrong MongoDB auth (for details how ... see filter ...)
->>>>>>> 8ac28e5d
 [mongodb-auth]
 port     = 27017
 logpath  = /var/log/mongodb/mongodb.log
