--- conflicted
+++ resolved
@@ -190,12 +190,7 @@
 		value=0
 	fi
 	if [ "$3" != "no" ]; then
-<<<<<<< HEAD
-		[ "$1" -lt "$2" ] && value="0" || value="1"
 		log_end_msg "$value"
-=======
-		log_end_msg $value
->>>>>>> a602a61c
 	fi
 	if [ $value != "0" ]; then
 		exit $1
@@ -207,21 +202,13 @@
 	start|force-start)
 		[ "$VERBOSE" != no ] && log_daemon_msg "Starting $DESC" "$NAME"
 		do_start "$command"
-<<<<<<< HEAD
-		log_end_msg_wrapper "$?" 2 "$VERBOSE"
-=======
-		log_end_msg_wrapper $? 255 "$VERBOSE"
->>>>>>> a602a61c
+		log_end_msg_wrapper "$?" 255 "$VERBOSE"
 		;;
 
 	stop)
 		[ "$VERBOSE" != no ] && log_daemon_msg "Stopping $DESC" "$NAME"
 		do_stop
-<<<<<<< HEAD
-		log_end_msg_wrapper "$?" 2 "$VERBOSE"
-=======
-		log_end_msg_wrapper $? 255 "$VERBOSE"
->>>>>>> a602a61c
+		log_end_msg_wrapper "$?" 255 "$VERBOSE"
 		;;
 
 	restart|force-reload)
@@ -230,11 +217,7 @@
 		case "$?" in
 			0|1)
 				do_start
-<<<<<<< HEAD
-				log_end_msg_wrapper "$?" 1 "always"
-=======
-				log_end_msg_wrapper $? 0 "always"
->>>>>>> a602a61c
+				log_end_msg_wrapper "$?" 0 "always"
 				;;
 			*)
 				# Failed to stop
