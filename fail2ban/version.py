# emacs: -*- mode: python; py-indent-offset: 4; indent-tabs-mode: t -*-
# vi: set ft=python sts=4 ts=4 sw=4 noet :

# This file is part of Fail2Ban.
#
# Fail2Ban is free software; you can redistribute it and/or modify
# it under the terms of the GNU General Public License as published by
# the Free Software Foundation; either version 2 of the License, or
# (at your option) any later version.
#
# Fail2Ban is distributed in the hope that it will be useful,
# but WITHOUT ANY WARRANTY; without even the implied warranty of
# MERCHANTABILITY or FITNESS FOR A PARTICULAR PURPOSE.  See the
# GNU General Public License for more details.
#
# You should have received a copy of the GNU General Public License
# along with Fail2Ban; if not, write to the Free Software
# Foundation, Inc., 51 Franklin Street, Fifth Floor, Boston, MA  02110-1301, USA.

# Author: Cyril Jaquier
#

__author__ = "Cyril Jaquier, Yaroslav Halchenko, Steven Hiscocks, Daniel Black"
__copyright__ = "Copyright (c) 2004 Cyril Jaquier, 2005-2016 Yaroslav Halchenko, 2013-2014 Steven Hiscocks, Daniel Black"
__license__ = "GPL-v2+"

<<<<<<< HEAD
version = "0.11.1"
=======
version = "0.10.6-dev"
>>>>>>> e57e950e

def normVersion():
  """ Returns fail2ban version in normalized machine-readable format"""
  return version.replace('.fix', '').replace('.dev', '.')<|MERGE_RESOLUTION|>--- conflicted
+++ resolved
@@ -24,11 +24,7 @@
 __copyright__ = "Copyright (c) 2004 Cyril Jaquier, 2005-2016 Yaroslav Halchenko, 2013-2014 Steven Hiscocks, Daniel Black"
 __license__ = "GPL-v2+"
 
-<<<<<<< HEAD
-version = "0.11.1"
-=======
-version = "0.10.6-dev"
->>>>>>> e57e950e
+version = "0.11.2-dev"
 
 def normVersion():
   """ Returns fail2ban version in normalized machine-readable format"""
