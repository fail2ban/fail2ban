--- conflicted
+++ resolved
@@ -71,12 +71,7 @@
 			elif opt == "actionban":
 				stream.append(head + ["actionban", self._name, self._opts[opt]])
 			elif opt == "actionunban":
-<<<<<<< HEAD
 				stream.append(head + ["actionunban", self._name, self._opts[opt]])
-		# cInfo
-=======
-				stream.append(head + ["actionunban", self._file, self._opts[opt]])
->>>>>>> c0e8ce58
 		if self._initOpts:
 			if "timeout" in self._initOpts:
 				stream.append(head + ["timeout", self._file, self._opts["timeout"]])
