--- conflicted
+++ resolved
@@ -250,17 +250,6 @@
 			elif opt == "ignoreip":
 				for ip in splitwords(value):
 					stream.append(["set", self.__name, "addignoreip", ip])
-<<<<<<< HEAD
-			elif opt == "findtime":
-				stream.append(["set", self.__name, "findtime", value])
-			elif opt == "bantime":
-				stream.append(["set", self.__name, "bantime", value])
-			elif opt.startswith("bantime."):
-				stream.append(["set", self.__name, opt, self.__opts[opt]])
-			elif opt == "usedns":
-				stream.append(["set", self.__name, "usedns", value])
-=======
->>>>>>> 96d404f0
 			elif opt in ("failregex", "ignoreregex"):
 				multi = []
 				for regex in value.split('\n'):
