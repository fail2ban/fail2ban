--- conflicted
+++ resolved
@@ -199,17 +199,11 @@
 		self.assertFalse(CommandAction.executeCmd('sleep 60', timeout=2))
 		# give a test still 1 second, because system could be too busy
 		self.assertTrue(time.time() >= stime + 2 and time.time() <= stime + 3)
-<<<<<<< HEAD
-		self.assertTrue(self._is_logged('sleep 60 -- timed out after 2 seconds')
-			or self._is_logged('sleep 60 -- timed out after 3 seconds'))
-		self.assertTrue(self._is_logged('sleep 60 -- killed with SIGTERM'))
-=======
 		self.assertLogged(
 			'sleep 60 -- timed out after 2 seconds',
 			'sleep 60 -- timed out after 3 seconds'
 		)
 		self.assertLogged('sleep 60 -- killed with SIGTERM')
->>>>>>> 8a4dcafc
 
 	def testExecuteTimeoutWithNastyChildren(self):
 		# temporary file for a nasty kid shell script
