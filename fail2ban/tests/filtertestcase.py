# emacs: -*- mode: python; py-indent-offset: 4; indent-tabs-mode: t -*-
# vi: set ft=python sts=4 ts=4 sw=4 noet :

# This file is part of Fail2Ban.
#
# Fail2Ban is free software; you can redistribute it and/or modify
# it under the terms of the GNU General Public License as published by
# the Free Software Foundation; either version 2 of the License, or
# (at your option) any later version.
#
# Fail2Ban is distributed in the hope that it will be useful,
# but WITHOUT ANY WARRANTY; without even the implied warranty of
# MERCHANTABILITY or FITNESS FOR A PARTICULAR PURPOSE.  See the
# GNU General Public License for more details.
#
# You should have received a copy of the GNU General Public License
# along with Fail2Ban; if not, write to the Free Software
# Foundation, Inc., 51 Franklin Street, Fifth Floor, Boston, MA  02110-1301, USA.

# Fail2Ban developers

__copyright__ = "Copyright (c) 2004 Cyril Jaquier; 2012 Yaroslav Halchenko"
__license__ = "GPL"

from __builtin__ import open as fopen
import unittest
import getpass
import os
import sys
import time, datetime
import tempfile
import uuid

try:
	from systemd import journal
except ImportError:
	journal = None

from ..server.jail import Jail
from ..server.filterpoll import FilterPoll
from ..server.filter import Filter, FileFilter, FileContainer
from ..server.failmanager import FailManagerEmpty
from ..server.ipdns import DNSUtils, IPAddr
from ..server.mytime import MyTime
from ..server.utils import Utils
from .utils import setUpMyTime, tearDownMyTime, mtimesleep, LogCaptureTestCase
from .dummyjail import DummyJail

TEST_FILES_DIR = os.path.join(os.path.dirname(__file__), "files")


# yoh: per Steven Hiscocks's insight while troubleshooting
# https://github.com/fail2ban/fail2ban/issues/103#issuecomment-15542836
# adding a sufficiently large buffer might help to guarantee that
# writes happen atomically.
def open(*args):
	"""Overload built in open so we could assure sufficiently large buffer

	Explicit .flush would be needed to assure that changes leave the buffer
	"""
	if len(args) == 2:
		# ~50kB buffer should be sufficient for all tests here.
		args = args + (50000,)
	if sys.version_info >= (3,):
		return fopen(*args, **{'encoding': 'utf-8', 'errors': 'ignore'})
	else:
		return fopen(*args)


def _killfile(f, name):
	try:
		f.close()
	except:
		pass
	try:
		os.unlink(name)
	except:
		pass

	# there might as well be the .bak file
	if os.path.exists(name + '.bak'):
		_killfile(None, name + '.bak')


def _maxWaitTime(wtime):
	if unittest.F2B.fast: # pragma: no cover
		wtime /= 10
	return wtime


class _tmSerial():
	_last_s = -0x7fffffff
	_last_m = -0x7fffffff
	_str_s = ""
	_str_m = ""
	@staticmethod
	def _tm(time):
		# ## strftime it too slow for large time serializer :
		# return datetime.datetime.fromtimestamp(time).strftime("%Y-%m-%d %H:%M:%S")
		c = _tmSerial
		sec = (time % 60)
		if c._last_s == time - sec:
			return "%s%02u" % (c._str_s, sec)
		mt = (time % 3600)
		if c._last_m == time - mt:
			c._last_s = time - sec
			c._str_s = "%s%02u:" % (c._str_m, mt // 60)
			return "%s%02u" % (c._str_s, sec)
		c._last_m = time - mt
		c._str_m = datetime.datetime.fromtimestamp(time).strftime("%Y-%m-%d %H:")
		c._last_s = time - sec
		c._str_s = "%s%02u:" % (c._str_m, mt // 60)
		return "%s%02u" % (c._str_s, sec)

_tm = _tmSerial._tm


def _assert_equal_entries(utest, found, output, count=None):
	"""Little helper to unify comparisons with the target entries

	and report helpful failure reports instead of millions of seconds ;)
	"""
	utest.assertEqual(found[0], output[0])            # IP
	utest.assertEqual(found[1], count or output[1])   # count
	found_time, output_time = \
				MyTime.localtime(found[2]),\
				MyTime.localtime(output[2])
	try:
		utest.assertEqual(found_time, output_time)
	except AssertionError as e:
		# assert more structured:
		utest.assertEqual((float(found[2]), found_time), (float(output[2]), output_time))
	if len(output) > 3 and count is None: # match matches
		# do not check if custom count (e.g. going through them twice)
		if os.linesep != '\n' or sys.platform.startswith('cygwin'):
			# on those where text file lines end with '\r\n', remove '\r'
			srepr = lambda x: repr(x).replace(r'\r', '')
		else:
			srepr = repr
		utest.assertEqual(srepr(found[3]), srepr(output[3]))


def _ticket_tuple(ticket):
	"""Create a tuple for easy comparison from fail ticket
	"""
	attempts = ticket.getAttempt()
	date = ticket.getTime()
	ip = ticket.getIP()
	matches = ticket.getMatches()
	return (ip, attempts, date, matches)


def _assert_correct_last_attempt(utest, filter_, output, count=None):
	"""Additional helper to wrap most common test case

	Test filter to contain target ticket
	"""
	# one or multiple tickets:
	if not isinstance(output[0], (tuple,list)):
		tickcount = 1
		failcount = (count if count else output[1])
	else:
		tickcount = len(output)
		failcount = (count if count else sum((o[1] for o in output)))

	found = []
	if isinstance(filter_, DummyJail):
		# get fail ticket from jail
		found.append(_ticket_tuple(filter_.getFailTicket()))
	else:
		# when we are testing without jails
		# wait for failures (up to max time)
		Utils.wait_for(
			lambda: filter_.failManager.getFailCount() >= (tickcount, failcount),
			_maxWaitTime(10))
		# get fail ticket(s) from filter
		while tickcount:
			try:
				found.append(_ticket_tuple(filter_.failManager.toBan()))
			except FailManagerEmpty:
				break
			tickcount -= 1

	if not isinstance(output[0], (tuple,list)):
		utest.assertEqual(len(found), 1)
		_assert_equal_entries(utest, found[0], output, count)
	else:
		# sort by string representation of ip (multiple failures with different ips):
		found = sorted(found, key=lambda x: str(x))
		output = sorted(output, key=lambda x: str(x))
		for f, o in zip(found, output):
			_assert_equal_entries(utest, f, o)


def _copy_lines_between_files(in_, fout, n=None, skip=0, mode='a', terminal_line=""):
	"""Copy lines from one file to another (which might be already open)

	Returns open fout
	"""
	# on old Python st_mtime is int, so we should give at least 1 sec so
	# polling filter could detect the change
	mtimesleep()
	if isinstance(in_, str): # pragma: no branch - only used with str in test cases
		fin = open(in_, 'r')
	else:
		fin = in_
	# Skip
	for i in xrange(skip):
		fin.readline()
	# Read
	i = 0
	lines = []
	while n is None or i < n:
		l = fin.readline()
		if terminal_line is not None and l == terminal_line:
			break
		lines.append(l)
		i += 1
	# Write: all at once and flush
	if isinstance(fout, str):
		fout = open(fout, mode)
	fout.write('\n'.join(lines))
	fout.flush()
	if isinstance(in_, str): # pragma: no branch - only used with str in test cases
		# Opened earlier, therefore must close it
		fin.close()
	# to give other threads possibly some time to crunch
	time.sleep(Utils.DEFAULT_SLEEP_INTERVAL)
	return fout


def _copy_lines_to_journal(in_, fields={},n=None, skip=0, terminal_line=""): # pragma: systemd no cover
	"""Copy lines from one file to systemd journal

	Returns None
	"""
	if isinstance(in_, str): # pragma: no branch - only used with str in test cases
		fin = open(in_, 'r')
	else:
		fin = in_
	# Required for filtering
	fields.update({"SYSLOG_IDENTIFIER": "fail2ban-testcases",
					"PRIORITY": "7",
					})
	# Skip
	for i in xrange(skip):
		fin.readline()
	# Read/Write
	i = 0
	while n is None or i < n:
		l = fin.readline()
		if terminal_line is not None and l == terminal_line:
			break
		journal.send(MESSAGE=l.strip(), **fields)
		i += 1
	if isinstance(in_, str): # pragma: no branch - only used with str in test cases
		# Opened earlier, therefore must close it
		fin.close()


#
#  Actual tests
#

class BasicFilter(unittest.TestCase):

	def setUp(self):
		self.filter = Filter('name')

	def testGetSetUseDNS(self):
		# default is warn
		self.assertEqual(self.filter.getUseDns(), 'warn')
		self.filter.setUseDns(True)
		self.assertEqual(self.filter.getUseDns(), 'yes')
		self.filter.setUseDns(False)
		self.assertEqual(self.filter.getUseDns(), 'no')

	def testGetSetDatePattern(self):
		self.assertEqual(self.filter.getDatePattern(),
			(None, "Default Detectors"))
		self.filter.setDatePattern("^%Y-%m-%d-%H%M%S.%f %z")
		self.assertEqual(self.filter.getDatePattern(),
			("^%Y-%m-%d-%H%M%S.%f %z",
			"^Year-Month-Day-24hourMinuteSecond.Microseconds Zone offset"))

	def testAssertWrongTime(self):
		self.assertRaises(AssertionError, 
			lambda: _assert_equal_entries(self, 
				('1.1.1.1', 1, 1421262060.0), 
				('1.1.1.1', 1, 1421262059.0), 
			1)
		)

	def testTest_tm(self):
		unittest.F2B.SkipIfFast()
		## test function "_tm" works correct (returns the same as slow strftime):
		for i in xrange(1417512352, (1417512352 // 3600 + 3) * 3600):
			tm = datetime.datetime.fromtimestamp(i).strftime("%Y-%m-%d %H:%M:%S")
			if _tm(i) != tm:
				self.assertEqual((_tm(i), i), (tm, i))


class IgnoreIP(LogCaptureTestCase):

	def setUp(self):
		"""Call before every test case."""
		LogCaptureTestCase.setUp(self)
		self.jail = DummyJail()
		self.filter = FileFilter(self.jail)

	def testIgnoreIPOK(self):
		ipList = "127.0.0.1", "192.168.0.1", "255.255.255.255", "99.99.99.99"
		for ip in ipList:
			self.filter.addIgnoreIP(ip)
			self.assertTrue(self.filter.inIgnoreIPList(ip))

	def testIgnoreIPNOK(self):
		ipList = "", "999.999.999.999", "abcdef.abcdef", "192.168.0."
		for ip in ipList:
			self.filter.addIgnoreIP(ip)
			self.assertFalse(self.filter.inIgnoreIPList(ip))

	def testIgnoreIPCIDR(self):
		self.filter.addIgnoreIP('192.168.1.0/25')
		self.assertTrue(self.filter.inIgnoreIPList('192.168.1.0'))
		self.assertTrue(self.filter.inIgnoreIPList('192.168.1.1'))
		self.assertTrue(self.filter.inIgnoreIPList('192.168.1.127'))
		self.assertFalse(self.filter.inIgnoreIPList('192.168.1.128'))
		self.assertFalse(self.filter.inIgnoreIPList('192.168.1.255'))
		self.assertFalse(self.filter.inIgnoreIPList('192.168.0.255'))

	def testIgnoreIPMask(self):
		self.filter.addIgnoreIP('192.168.1.0/255.255.255.128')
		self.assertTrue(self.filter.inIgnoreIPList('192.168.1.0'))
		self.assertTrue(self.filter.inIgnoreIPList('192.168.1.1'))
		self.assertTrue(self.filter.inIgnoreIPList('192.168.1.127'))
		self.assertFalse(self.filter.inIgnoreIPList('192.168.1.128'))
		self.assertFalse(self.filter.inIgnoreIPList('192.168.1.255'))
		self.assertFalse(self.filter.inIgnoreIPList('192.168.0.255'))

	def testWrongIPMask(self):
		self.filter.addIgnoreIP('192.168.1.0/255.255.0.0')
		self.assertRaises(ValueError, self.filter.addIgnoreIP, '192.168.1.0/255.255.0.128')

	def testIgnoreInProcessLine(self):
		setUpMyTime()
		self.filter.addIgnoreIP('192.168.1.0/25')
		self.filter.addFailRegex('<HOST>')
		self.filter.processLineAndAdd('1387203300.222 192.168.1.32')
		self.assertLogged('Ignore 192.168.1.32')
		tearDownMyTime()

	def testIgnoreAddBannedIP(self):
		self.filter.addIgnoreIP('192.168.1.0/25')
		self.filter.addBannedIP('192.168.1.32')
		self.assertNotLogged('Ignore 192.168.1.32')
		self.assertLogged('Requested to manually ban an ignored IP 192.168.1.32. User knows best. Proceeding to ban it.')

	def testIgnoreCommand(self):
		self.filter.setIgnoreCommand(sys.executable + ' ' + os.path.join(TEST_FILES_DIR, "ignorecommand.py <ip>"))
		self.assertTrue(self.filter.inIgnoreIPList("10.0.0.1"))
		self.assertFalse(self.filter.inIgnoreIPList("10.0.0.0"))

	def testIgnoreCauseOK(self):
		ip = "93.184.216.34"
		for ignore_source in ["dns", "ip", "command"]:
			self.filter.logIgnoreIp(ip, True, ignore_source=ignore_source)
			self.assertLogged("[%s] Ignore %s by %s" % (self.jail.name, ip, ignore_source))

	def testIgnoreCauseNOK(self):
		self.filter.logIgnoreIp("example.com", False, ignore_source="NOT_LOGGED")
		self.assertNotLogged("[%s] Ignore %s by %s" % (self.jail.name, "example.com", "NOT_LOGGED"))


class IgnoreIPDNS(LogCaptureTestCase):

	def setUp(self):
		"""Call before every test case."""
		unittest.F2B.SkipIfNoNetwork()
		LogCaptureTestCase.setUp(self)
		self.jail = DummyJail()
		self.filter = FileFilter(self.jail)

	def testIgnoreIPDNSOK(self):
		self.filter.addIgnoreIP("www.epfl.ch")
		self.assertTrue(self.filter.inIgnoreIPList("128.178.50.12"))
		self.filter.addIgnoreIP("example.com")
		self.assertTrue(self.filter.inIgnoreIPList("93.184.216.34"))
		self.assertTrue(self.filter.inIgnoreIPList("2606:2800:220:1:248:1893:25c8:1946"))

	def testIgnoreIPDNSNOK(self):
		# Test DNS
		self.filter.addIgnoreIP("www.epfl.ch")
		self.assertFalse(self.filter.inIgnoreIPList("127.177.50.10"))
		self.assertFalse(self.filter.inIgnoreIPList("128.178.50.11"))
		self.assertFalse(self.filter.inIgnoreIPList("128.178.50.13"))


class LogFile(LogCaptureTestCase):

	MISSING = 'testcases/missingLogFile'

	def setUp(self):
		LogCaptureTestCase.setUp(self)

	def tearDown(self):
		LogCaptureTestCase.tearDown(self)

	def testMissingLogFiles(self):
		self.filter = FilterPoll(None)
		self.assertRaises(IOError, self.filter.addLogPath, LogFile.MISSING)


class LogFileFilterPoll(unittest.TestCase):

	FILENAME = os.path.join(TEST_FILES_DIR, "testcase01.log")

	def setUp(self):
		"""Call before every test case."""
		self.filter = FilterPoll(DummyJail())
		self.filter.addLogPath(LogFileFilterPoll.FILENAME)

	def tearDown(self):
		"""Call after every test case."""
		pass

	#def testOpen(self):
	#	self.filter.openLogFile(LogFile.FILENAME)

	def testIsModified(self):
		self.assertTrue(self.filter.isModified(LogFileFilterPoll.FILENAME))
		self.assertFalse(self.filter.isModified(LogFileFilterPoll.FILENAME))

	def testSeekToTimeSmallFile(self):
		fname = tempfile.mktemp(prefix='tmp_fail2ban', suffix='.log')
		time = 1417512352
		f = open(fname, 'w')
		fc = None
		try:
			fc = FileContainer(fname, self.filter.getLogEncoding())
			fc.open()
			fc.setPos(0); self.filter.seekToTime(fc, time)
			f.flush()
			# empty :
			fc.setPos(0); self.filter.seekToTime(fc, time)
			self.assertEqual(fc.getPos(), 0)
			# one entry with exact time:
			f.write("%s [sshd] error: PAM: failure len 1\n" % _tm(time))
			f.flush()
			fc.setPos(0); self.filter.seekToTime(fc, time)

			# rewrite :
			f.seek(0)
			f.truncate()
			fc.close()
			fc = FileContainer(fname, self.filter.getLogEncoding())
			fc.open()
			# no time - nothing should be found :
			for i in xrange(10):
				f.write("[sshd] error: PAM: failure len 1\n")
				f.flush()
				fc.setPos(0); self.filter.seekToTime(fc, time)

			# rewrite
			f.seek(0)
			f.truncate()
			fc.close()
			fc = FileContainer(fname, self.filter.getLogEncoding())
			fc.open()
			# one entry with smaller time:
			f.write("%s [sshd] error: PAM: failure len 2\n" % _tm(time - 10))
			f.flush()
			fc.setPos(0); self.filter.seekToTime(fc, time)
			self.assertEqual(fc.getPos(), 53)
			# two entries with smaller time:
			f.write("%s [sshd] error: PAM: failure len 3 2 1\n" % _tm(time - 9))
			f.flush()
			fc.setPos(0); self.filter.seekToTime(fc, time)
			self.assertEqual(fc.getPos(), 110)
			# check move after end (all of time smaller):
			f.write("%s [sshd] error: PAM: failure\n" % _tm(time - 1))
			f.flush()
			self.assertEqual(fc.getFileSize(), 157)
			fc.setPos(0); self.filter.seekToTime(fc, time)
			self.assertEqual(fc.getPos(), 157)

			# stil one exact line:
			f.write("%s [sshd] error: PAM: Authentication failure\n" % _tm(time))
			f.write("%s [sshd] error: PAM: failure len 1\n" % _tm(time))
			f.flush()
			fc.setPos(0); self.filter.seekToTime(fc, time)
			self.assertEqual(fc.getPos(), 157)

			# add something hereafter:
			f.write("%s [sshd] error: PAM: failure len 3 2 1\n" % _tm(time + 2))
			f.write("%s [sshd] error: PAM: Authentication failure\n" % _tm(time + 3))
			f.flush()
			fc.setPos(0); self.filter.seekToTime(fc, time)
			self.assertEqual(fc.getPos(), 157)
			# add something hereafter:
			f.write("%s [sshd] error: PAM: failure\n" % _tm(time + 9))
			f.write("%s [sshd] error: PAM: failure len 4 3 2\n" % _tm(time + 9))
			f.flush()
			fc.setPos(0); self.filter.seekToTime(fc, time)
			self.assertEqual(fc.getPos(), 157)
			# start search from current pos :
			fc.setPos(157); self.filter.seekToTime(fc, time)
			self.assertEqual(fc.getPos(), 157)
			# start search from current pos :
			fc.setPos(110); self.filter.seekToTime(fc, time)
			self.assertEqual(fc.getPos(), 157)

		finally:
			if fc:
				fc.close()
			_killfile(f, fname)

	def testSeekToTimeLargeFile(self):
		fname = tempfile.mktemp(prefix='tmp_fail2ban', suffix='.log')
		time = 1417512352
		f = open(fname, 'w')
		fc = None
		count = 1000 if unittest.F2B.fast else 10000
		try:
			fc = FileContainer(fname, self.filter.getLogEncoding())
			fc.open()
			f.seek(0)
			# variable length of file (ca 45K or 450K before and hereafter):
			# write lines with smaller as search time:
			t = time - count - 1
			for i in xrange(count):
				f.write("%s [sshd] error: PAM: failure\n" % _tm(t))
				t += 1
			f.flush()
			fc.setPos(0); self.filter.seekToTime(fc, time)
			self.assertEqual(fc.getPos(), 47*count)
			# write lines with exact search time:
			for i in xrange(10):
				f.write("%s [sshd] error: PAM: failure\n" % _tm(time))
			f.flush()
			fc.setPos(0); self.filter.seekToTime(fc, time)
			self.assertEqual(fc.getPos(), 47*count)
			fc.setPos(4*count); self.filter.seekToTime(fc, time)
			self.assertEqual(fc.getPos(), 47*count)
			# write lines with greater as search time:
			t = time+1
			for i in xrange(count//500):
				for j in xrange(500):
					f.write("%s [sshd] error: PAM: failure\n" % _tm(t))
					t += 1
				f.flush()
				fc.setPos(0); self.filter.seekToTime(fc, time)
				self.assertEqual(fc.getPos(), 47*count)
				fc.setPos(53); self.filter.seekToTime(fc, time)
				self.assertEqual(fc.getPos(), 47*count)
		
		finally:
			if fc:
				fc.close()
			_killfile(f, fname)

class LogFileMonitor(LogCaptureTestCase):
	"""Few more tests for FilterPoll API
	"""
	def setUp(self):
		"""Call before every test case."""
		setUpMyTime()
		LogCaptureTestCase.setUp(self)
		self.filter = self.name = 'NA'
		_, self.name = tempfile.mkstemp('fail2ban', 'monitorfailures')
		self.file = open(self.name, 'a')
		self.filter = FilterPoll(DummyJail())
		self.filter.addLogPath(self.name, autoSeek=False)
		self.filter.active = True
		self.filter.addFailRegex("(?:(?:Authentication failure|Failed [-/\w+]+) for(?: [iI](?:llegal|nvalid) user)?|[Ii](?:llegal|nvalid) user|ROOT LOGIN REFUSED) .*(?: from|FROM) <HOST>")

	def tearDown(self):
		tearDownMyTime()
		LogCaptureTestCase.tearDown(self)
		_killfile(self.file, self.name)
		pass

	def isModified(self, delay=2.):
		"""Wait up to `delay` sec to assure that it was modified or not
		"""
		return Utils.wait_for(lambda: self.filter.isModified(self.name), _maxWaitTime(delay))

	def notModified(self, delay=2.):
		"""Wait up to `delay` sec as long as it was not modified
		"""
		return Utils.wait_for(lambda: not self.filter.isModified(self.name), _maxWaitTime(delay))

	def testUnaccessibleLogFile(self):
		os.chmod(self.name, 0)
		self.filter.getFailures(self.name)
		failure_was_logged = self._is_logged('Unable to open %s' % self.name)
		is_root = getpass.getuser() == 'root'
		# If ran as root, those restrictive permissions would not
		# forbid log to be read.
		self.assertTrue(failure_was_logged != is_root)

	def testNoLogFile(self):
		_killfile(self.file, self.name)
		self.filter.getFailures(self.name)
		self.assertLogged('Unable to open %s' % self.name)

	def testRemovingFailRegex(self):
		self.filter.delFailRegex(0)
		self.assertNotLogged('Cannot remove regular expression. Index 0 is not valid')
		self.filter.delFailRegex(0)
		self.assertLogged('Cannot remove regular expression. Index 0 is not valid')

	def testRemovingIgnoreRegex(self):
		self.filter.delIgnoreRegex(0)
		self.assertLogged('Cannot remove regular expression. Index 0 is not valid')

	def testNewChangeViaIsModified(self):
		# it is a brand new one -- so first we think it is modified
		self.assertTrue(self.isModified())
		# but not any longer
		self.assertTrue(self.notModified())
		self.assertTrue(self.notModified())
		mtimesleep()				# to guarantee freshier mtime
		for i in range(4):			  # few changes
			# unless we write into it
			self.file.write("line%d\n" % i)
			self.file.flush()
			self.assertTrue(self.isModified())
			self.assertTrue(self.notModified())
			mtimesleep()				# to guarantee freshier mtime
		os.rename(self.name, self.name + '.old')
		# we are not signaling as modified whenever
		# it gets away
		self.assertTrue(self.notModified(1))
		f = open(self.name, 'a')
		self.assertTrue(self.isModified())
		self.assertTrue(self.notModified())
		mtimesleep()
		f.write("line%d\n" % i)
		f.flush()
		self.assertTrue(self.isModified())
		self.assertTrue(self.notModified())
		_killfile(f, self.name)
		_killfile(self.name, self.name + '.old')
		pass

	def testNewChangeViaGetFailures_simple(self):
		# suck in lines from this sample log file
		self.filter.getFailures(self.name)
		self.assertRaises(FailManagerEmpty, self.filter.failManager.toBan)

		# Now let's feed it with entries from the file
		_copy_lines_between_files(GetFailures.FILENAME_01, self.file, n=5)
		self.filter.getFailures(self.name)
		self.assertRaises(FailManagerEmpty, self.filter.failManager.toBan)
		# and it should have not been enough

		_copy_lines_between_files(GetFailures.FILENAME_01, self.file, skip=5)
		self.filter.getFailures(self.name)
		_assert_correct_last_attempt(self, self.filter, GetFailures.FAILURES_01)

	def testNewChangeViaGetFailures_rewrite(self):
		#
		# if we rewrite the file at once
		self.file.close()
		_copy_lines_between_files(GetFailures.FILENAME_01, self.name).close()
		self.filter.getFailures(self.name)
		_assert_correct_last_attempt(self, self.filter, GetFailures.FAILURES_01)

		# What if file gets overridden
		# yoh: skip so we skip those 2 identical lines which our
		# filter "marked" as the known beginning, otherwise it
		# would not detect "rotation"
		self.file = _copy_lines_between_files(GetFailures.FILENAME_01, self.name,
											  skip=3, mode='w')
		self.filter.getFailures(self.name)
		#self.assertRaises(FailManagerEmpty, self.filter.failManager.toBan)
		_assert_correct_last_attempt(self, self.filter, GetFailures.FAILURES_01)

	def testNewChangeViaGetFailures_move(self):
		#
		# if we move file into a new location while it has been open already
		self.file.close()
		self.file = _copy_lines_between_files(GetFailures.FILENAME_01, self.name,
											  n=14, mode='w')
		self.filter.getFailures(self.name)
		self.assertRaises(FailManagerEmpty, self.filter.failManager.toBan)
		self.assertEqual(self.filter.failManager.getFailTotal(), 2)

		# move aside, but leaving the handle still open...
		os.rename(self.name, self.name + '.bak')
		_copy_lines_between_files(GetFailures.FILENAME_01, self.name, skip=14).close()
		self.filter.getFailures(self.name)
		_assert_correct_last_attempt(self, self.filter, GetFailures.FAILURES_01)
		self.assertEqual(self.filter.failManager.getFailTotal(), 3)


class CommonMonitorTestCase(unittest.TestCase):

	def setUp(self):
		"""Call before every test case."""
		self._failTotal = 0

	def waitFailTotal(self, count, delay=1.):
		"""Wait up to `delay` sec to assure that expected failure `count` reached
		"""
		ret = Utils.wait_for(
			lambda: self.filter.failManager.getFailTotal() >= self._failTotal + count and self.jail.isFilled(),
			_maxWaitTime(delay))
		self._failTotal += count
		return ret

	def isFilled(self, delay=1.):
		"""Wait up to `delay` sec to assure that it was modified or not
		"""
		return Utils.wait_for(self.jail.isFilled, _maxWaitTime(delay))

	def isEmpty(self, delay=5):
		"""Wait up to `delay` sec to assure that it empty again
		"""
		return Utils.wait_for(self.jail.isEmpty, _maxWaitTime(delay))


def get_monitor_failures_testcase(Filter_):
	"""Generator of TestCase's for different filters/backends
	"""

	# add Filter_'s name so we could easily identify bad cows
	testclass_name = tempfile.mktemp(
		'fail2ban', 'monitorfailures_%s_' % (Filter_.__name__,))

	class MonitorFailures(CommonMonitorTestCase):
		count = 0

		def setUp(self):
			"""Call before every test case."""
			super(MonitorFailures, self).setUp()
			setUpMyTime()
			self.filter = self.name = 'NA'
			self.name = '%s-%d' % (testclass_name, self.count)
			MonitorFailures.count += 1 # so we have unique filenames across tests
			self.file = open(self.name, 'a')
			self.jail = DummyJail()
			self.filter = Filter_(self.jail)
			self.filter.addLogPath(self.name, autoSeek=False)
			self.filter.active = True
			self.filter.addFailRegex("(?:(?:Authentication failure|Failed [-/\w+]+) for(?: [iI](?:llegal|nvalid) user)?|[Ii](?:llegal|nvalid) user|ROOT LOGIN REFUSED) .*(?: from|FROM) <HOST>")
			self.filter.start()
			# If filter is polling it would sleep a bit to guarantee that
			# we have initial time-stamp difference to trigger "actions"
			self._sleep_4_poll()
			#print "D: started filter %s" % self.filter

		def tearDown(self):
			tearDownMyTime()
			#print "D: SLEEPING A BIT"
			#import time; time.sleep(5)
			#print "D: TEARING DOWN"
			self.filter.stop()
			#print "D: WAITING FOR FILTER TO STOP"
			self.filter.join()		  # wait for the thread to terminate
			#print "D: KILLING THE FILE"
			_killfile(self.file, self.name)
			#time.sleep(0.2)			  # Give FS time to ack the removal
			pass

		def _sleep_4_poll(self):
			# Since FilterPoll relies on time stamps and some
			# actions might be happening too fast in the tests,
			# sleep a bit to guarantee reliable time stamps
			if isinstance(self.filter, FilterPoll):
				Utils.wait_for(self.filter.isAlive, _maxWaitTime(5))

		def assert_correct_last_attempt(self, failures, count=None):
			self.assertTrue(self.waitFailTotal(count if count else failures[1], 10))
			_assert_correct_last_attempt(self, self.jail, failures, count=count)

		def test_grow_file(self):
			# suck in lines from this sample log file
			self.assertRaises(FailManagerEmpty, self.filter.failManager.toBan)

			# Now let's feed it with entries from the file
			_copy_lines_between_files(GetFailures.FILENAME_01, self.file, n=5)
			self.assertRaises(FailManagerEmpty, self.filter.failManager.toBan)
			# and our dummy jail is empty as well
			self.assertFalse(len(self.jail))
			# since it should have not been enough

			_copy_lines_between_files(GetFailures.FILENAME_01, self.file, skip=5)
			self.assertTrue(self.isFilled(10))
			# so we sleep a bit for it not to become empty,
			# and meanwhile pass to other thread(s) and filter should
			# have gathered new failures and passed them into the
			# DummyJail
			self.assertEqual(len(self.jail), 1)
			# and there should be no "stuck" ticket in failManager
			self.assertRaises(FailManagerEmpty, self.filter.failManager.toBan)
			self.assert_correct_last_attempt(GetFailures.FAILURES_01)
			self.assertEqual(len(self.jail), 0)

			#return
			# just for fun let's copy all of them again and see if that results
			# in a new ban
			_copy_lines_between_files(GetFailures.FILENAME_01, self.file, n=100)
			self.assert_correct_last_attempt(GetFailures.FAILURES_01)

		def test_rewrite_file(self):
			# if we rewrite the file at once
			self.file.close()
			_copy_lines_between_files(GetFailures.FILENAME_01, self.name).close()
			self.assert_correct_last_attempt(GetFailures.FAILURES_01)

			# What if file gets overridden
			# yoh: skip so we skip those 2 identical lines which our
			# filter "marked" as the known beginning, otherwise it
			# would not detect "rotation"
			self.file = _copy_lines_between_files(GetFailures.FILENAME_01, self.name,
												  skip=3, mode='w')
			self.assert_correct_last_attempt(GetFailures.FAILURES_01)

		def test_move_file(self):
			# if we move file into a new location while it has been open already
			self.file.close()
			self.file = _copy_lines_between_files(GetFailures.FILENAME_01, self.name,
												  n=14, mode='w')
			# Poll might need more time
			self.assertTrue(self.isEmpty(_maxWaitTime(5)),
							"Queue must be empty but it is not: %s."
							% (', '.join([str(x) for x in self.jail.queue])))
			self.assertRaises(FailManagerEmpty, self.filter.failManager.toBan)
			Utils.wait_for(lambda: self.filter.failManager.getFailTotal() == 2, _maxWaitTime(10))
			self.assertEqual(self.filter.failManager.getFailTotal(), 2)

			# move aside, but leaving the handle still open...
			os.rename(self.name, self.name + '.bak')
			_copy_lines_between_files(GetFailures.FILENAME_01, self.name, skip=14).close()
			self.assert_correct_last_attempt(GetFailures.FAILURES_01)
			self.assertEqual(self.filter.failManager.getFailTotal(), 3)

			# now remove the moved file
			_killfile(None, self.name + '.bak')
			_copy_lines_between_files(GetFailures.FILENAME_01, self.name, n=100).close()
			self.assert_correct_last_attempt(GetFailures.FAILURES_01)
			self.assertEqual(self.filter.failManager.getFailTotal(), 6)

		def _test_move_into_file(self, interim_kill=False):
			# if we move a new file into the location of an old (monitored) file
			_copy_lines_between_files(GetFailures.FILENAME_01, self.name,
									  n=100).close()
			# make sure that it is monitored first
			self.assert_correct_last_attempt(GetFailures.FAILURES_01)
			self.assertEqual(self.filter.failManager.getFailTotal(), 3)

			if interim_kill:
				_killfile(None, self.name)
				time.sleep(Utils.DEFAULT_SLEEP_INTERVAL)				  # let them know

			# now create a new one to override old one
			_copy_lines_between_files(GetFailures.FILENAME_01, self.name + '.new',
									  n=100).close()
			os.rename(self.name + '.new', self.name)
			self.assert_correct_last_attempt(GetFailures.FAILURES_01)
			self.assertEqual(self.filter.failManager.getFailTotal(), 6)

			# and to make sure that it now monitored for changes
			_copy_lines_between_files(GetFailures.FILENAME_01, self.name,
									  n=100).close()
			self.assert_correct_last_attempt(GetFailures.FAILURES_01)
			self.assertEqual(self.filter.failManager.getFailTotal(), 9)

		def test_move_into_file(self):
			self._test_move_into_file(interim_kill=False)

		def test_move_into_file_after_removed(self):
			# exactly as above test + remove file explicitly
			# to test against possible drop-out of the file from monitoring
		    self._test_move_into_file(interim_kill=True)

		def test_new_bogus_file(self):
			# to make sure that watching whole directory does not effect
			_copy_lines_between_files(GetFailures.FILENAME_01, self.name, n=100).close()
			self.assert_correct_last_attempt(GetFailures.FAILURES_01)

			# create a bogus file in the same directory and see if that doesn't affect
			open(self.name + '.bak2', 'w').close()
			_copy_lines_between_files(GetFailures.FILENAME_01, self.name, n=100).close()
			self.assert_correct_last_attempt(GetFailures.FAILURES_01)
			self.assertEqual(self.filter.failManager.getFailTotal(), 6)
			_killfile(None, self.name + '.bak2')

		def test_delLogPath(self):
			# Smoke test for removing of the path from being watched

			# basic full test
			_copy_lines_between_files(GetFailures.FILENAME_01, self.file, n=100)
			self.assert_correct_last_attempt(GetFailures.FAILURES_01)

			# and now remove the LogPath
			self.filter.delLogPath(self.name)

			_copy_lines_between_files(GetFailures.FILENAME_01, self.file, n=100)
			# so we should get no more failures detected
			self.assertTrue(self.isEmpty(_maxWaitTime(10)))

			# but then if we add it back again (no seek to time in FileFilter's, because in file used the same time)
			self.filter.addLogPath(self.name, autoSeek=False)
			# Tricky catch here is that it should get them from the
			# tail written before, so let's not copy anything yet
			#_copy_lines_between_files(GetFailures.FILENAME_01, self.name, n=100)
			# we should detect the failures
			self.assert_correct_last_attempt(GetFailures.FAILURES_01, count=6) # was needed if we write twice above

			# now copy and get even more
			_copy_lines_between_files(GetFailures.FILENAME_01, self.file, n=100)
			# yoh: not sure why count here is not 9... TODO
			self.assert_correct_last_attempt(GetFailures.FAILURES_01)#, count=9)

	MonitorFailures.__name__ = "MonitorFailures<%s>(%s)" \
			  % (Filter_.__name__, testclass_name) # 'tempfile')
	return MonitorFailures


def get_monitor_failures_journal_testcase(Filter_): # pragma: systemd no cover
	"""Generator of TestCase's for journal based filters/backends
	"""
	
	testclass_name = "monitorjournalfailures_%s" % (Filter_.__name__,)

	class MonitorJournalFailures(CommonMonitorTestCase):
		def setUp(self):
			"""Call before every test case."""
			super(MonitorJournalFailures, self).setUp()
			self.test_file = os.path.join(TEST_FILES_DIR, "testcase-journal.log")
			self.jail = DummyJail()
			self.filter = None
			# UUID used to ensure that only meeages generated
			# as part of this test are picked up by the filter
			self.test_uuid = str(uuid.uuid4())
<<<<<<< HEAD
			self.name = "%s-%s" % (testclass_name, self.test_uuid)
=======
			self.name = "monitorjournalfailures-%s" % self.test_uuid
			self.journal_fields = {
				'TEST_FIELD': "1", 'TEST_UUID': self.test_uuid}

		def _initFilter(self, **kwargs):
			self.filter = Filter_(self.jail, **kwargs)
>>>>>>> 5f35b52b
			self.filter.addJournalMatch([
				"SYSLOG_IDENTIFIER=fail2ban-testcases",
				"TEST_FIELD=1",
				"TEST_UUID=%s" % self.test_uuid])
			self.filter.addJournalMatch([
				"SYSLOG_IDENTIFIER=fail2ban-testcases",
				"TEST_FIELD=2",
				"TEST_UUID=%s" % self.test_uuid])
			self.filter.addFailRegex("(?:(?:Authentication failure|Failed [-/\w+]+) for(?: [iI](?:llegal|nvalid) user)?|[Ii](?:llegal|nvalid) user|ROOT LOGIN REFUSED) .*(?: from|FROM) <HOST>")

		def tearDown(self):
			if self.filter and self.filter.active:
				self.filter.stop()
				self.filter.join()		  # wait for the thread to terminate
				pass

		def testJournalFlagsArg(self):
			self._initFilter(journalflags=2) # journal.RUNTIME_ONLY

		def assert_correct_ban(self, test_ip, test_attempts):
			self.assertTrue(self.waitFailTotal(test_attempts, 10)) # give Filter a chance to react
			ticket = self.jail.getFailTicket()
			self.assertTrue(ticket)

			attempts = ticket.getAttempt()
			ip = ticket.getIP()
			ticket.getMatches()

			self.assertEqual(ip, test_ip)
			self.assertEqual(attempts, test_attempts)

		def test_grow_file(self):
			self._initFilter()
			self.filter.start()
			self.assertRaises(FailManagerEmpty, self.filter.failManager.toBan)

			# Now let's feed it with entries from the file
			_copy_lines_to_journal(
				self.test_file, self.journal_fields, n=2)
			self.assertRaises(FailManagerEmpty, self.filter.failManager.toBan)
			# and our dummy jail is empty as well
			self.assertFalse(len(self.jail))
			# since it should have not been enough

			_copy_lines_to_journal(
				self.test_file, self.journal_fields, skip=2, n=3)
			self.assertTrue(self.isFilled(10))
			# so we sleep for up to 6 sec for it not to become empty,
			# and meanwhile pass to other thread(s) and filter should
			# have gathered new failures and passed them into the
			# DummyJail
			self.assertEqual(len(self.jail), 1)
			# and there should be no "stuck" ticket in failManager
			self.assertRaises(FailManagerEmpty, self.filter.failManager.toBan)
			self.assert_correct_ban("193.168.0.128", 3)
			self.assertEqual(len(self.jail), 0)

			# Lets read some more to check it bans again
			_copy_lines_to_journal(
				self.test_file, self.journal_fields, skip=5, n=4)
			self.assert_correct_ban("193.168.0.128", 3)

		def test_delJournalMatch(self):
			self._initFilter()
			self.filter.start()
			# Smoke test for removing of match

			# basic full test
			_copy_lines_to_journal(
				self.test_file, self.journal_fields, n=5)
			self.assert_correct_ban("193.168.0.128", 3)

			# and now remove the JournalMatch
			self.filter.delJournalMatch([
				"SYSLOG_IDENTIFIER=fail2ban-testcases",
				"TEST_FIELD=1",
				"TEST_UUID=%s" % self.test_uuid])

			_copy_lines_to_journal(
				self.test_file, self.journal_fields, n=5, skip=5)
			# so we should get no more failures detected
			self.assertTrue(self.isEmpty(_maxWaitTime(10)))

			# but then if we add it back again
			self.filter.addJournalMatch([
				"SYSLOG_IDENTIFIER=fail2ban-testcases",
				"TEST_FIELD=1",
				"TEST_UUID=%s" % self.test_uuid])
			self.assert_correct_ban("193.168.0.128", 4)
			_copy_lines_to_journal(
				self.test_file, self.journal_fields, n=6, skip=10)
			# we should detect the failures
			self.assertTrue(self.isFilled(10))

	MonitorJournalFailures.__name__ = "MonitorJournalFailures<%s>(%s)" \
			  % (Filter_.__name__, testclass_name)
	return MonitorJournalFailures


class GetFailures(LogCaptureTestCase):

	FILENAME_01 = os.path.join(TEST_FILES_DIR, "testcase01.log")
	FILENAME_02 = os.path.join(TEST_FILES_DIR, "testcase02.log")
	FILENAME_03 = os.path.join(TEST_FILES_DIR, "testcase03.log")
	FILENAME_04 = os.path.join(TEST_FILES_DIR, "testcase04.log")
	FILENAME_USEDNS = os.path.join(TEST_FILES_DIR, "testcase-usedns.log")
	FILENAME_MULTILINE = os.path.join(TEST_FILES_DIR, "testcase-multiline.log")

	# so that they could be reused by other tests
	FAILURES_01 = ('193.168.0.128', 3, 1124013599.0,
				  [u'Aug 14 11:59:59 [sshd] error: PAM: Authentication failure for kevin from 193.168.0.128']*3)

	def setUp(self):
		"""Call before every test case."""
		LogCaptureTestCase.setUp(self)
		setUpMyTime()
		self.jail = DummyJail()
		self.filter = FileFilter(self.jail)
		self.filter.active = True
		# TODO Test this
		#self.filter.setTimeRegex("\S{3}\s{1,2}\d{1,2} \d{2}:\d{2}:\d{2}")
		#self.filter.setTimePattern("%b %d %H:%M:%S")

	def tearDown(self):
		"""Call after every test case."""
		tearDownMyTime()
		LogCaptureTestCase.tearDown(self)

	def testFilterAPI(self):
		self.assertEqual(self.filter.getLogs(), [])
		self.assertEqual(self.filter.getLogCount(), 0)
		self.filter.addLogPath(GetFailures.FILENAME_01, tail=True)
		self.assertEqual(self.filter.getLogCount(), 1)
		self.assertEqual(self.filter.getLogPaths(), [GetFailures.FILENAME_01])
		self.filter.addLogPath(GetFailures.FILENAME_02, tail=True)
		self.assertEqual(self.filter.getLogCount(), 2)
		self.assertEqual(sorted(self.filter.getLogPaths()), sorted([GetFailures.FILENAME_01, GetFailures.FILENAME_02]))

	def testTail(self):
		# There must be no containters registered, otherwise [-1] indexing would be wrong
		self.assertEqual(self.filter.getLogs(), [])
		self.filter.addLogPath(GetFailures.FILENAME_01, tail=True)
		self.assertEqual(self.filter.getLogs()[-1].getPos(), 1653)
		self.filter.getLogs()[-1].close()
		self.assertEqual(self.filter.getLogs()[-1].readline(), "")
		self.filter.delLogPath(GetFailures.FILENAME_01)
		self.assertEqual(self.filter.getLogs(), [])

	def testNoLogAdded(self):
		self.filter.addLogPath(GetFailures.FILENAME_01, tail=True)
		self.assertTrue(self.filter.containsLogPath(GetFailures.FILENAME_01))
		self.filter.delLogPath(GetFailures.FILENAME_01)
		self.assertFalse(self.filter.containsLogPath(GetFailures.FILENAME_01))
		# and unknown (safety and cover)
		self.assertFalse(self.filter.containsLogPath('unknown.log'))
		self.filter.delLogPath('unknown.log')


	def testGetFailures01(self, filename=None, failures=None):
		filename = filename or GetFailures.FILENAME_01
		failures = failures or GetFailures.FAILURES_01

		self.filter.addLogPath(filename, autoSeek=0)
		self.filter.addFailRegex("(?:(?:Authentication failure|Failed [-/\w+]+) for(?: [iI](?:llegal|nvalid) user)?|[Ii](?:llegal|nvalid) user|ROOT LOGIN REFUSED) .*(?: from|FROM) <HOST>$")
		self.filter.getFailures(filename)
		_assert_correct_last_attempt(self, self.filter,  failures)

	def testCRLFFailures01(self):
		# We first adjust logfile/failures to end with CR+LF
		fname = tempfile.mktemp(prefix='tmp_fail2ban', suffix='crlf')
		# poor man unix2dos:
		fin, fout = open(GetFailures.FILENAME_01), open(fname, 'w')
		for l in fin.readlines():
			fout.write('%s\r\n' % l.rstrip('\n'))
		fin.close()
		fout.close()

		# now see if we should be getting the "same" failures
		self.testGetFailures01(filename=fname)
		_killfile(fout, fname)

	def testGetFailures02(self):
		output = ('141.3.81.106', 4, 1124013539.0,
				  [u'Aug 14 11:%d:59 i60p295 sshd[12365]: Failed publickey for roehl from ::ffff:141.3.81.106 port 51332 ssh2'
				   % m for m in 53, 54, 57, 58])

		self.filter.addLogPath(GetFailures.FILENAME_02, autoSeek=0)
		self.filter.addFailRegex("Failed .* from <HOST>")
		self.filter.getFailures(GetFailures.FILENAME_02)
		_assert_correct_last_attempt(self, self.filter, output)

	def testGetFailures03(self):
		output = ('203.162.223.135', 7, 1124013544.0)

		self.filter.addLogPath(GetFailures.FILENAME_03, autoSeek=0)
		self.filter.addFailRegex("error,relay=<HOST>,.*550 User unknown")
		self.filter.getFailures(GetFailures.FILENAME_03)
		_assert_correct_last_attempt(self, self.filter, output)

	def testGetFailures03_Seek1(self):
		# same test as above but with seek to 'Aug 14 11:55:04' - so other output ...
		output = ('203.162.223.135', 5, 1124013544.0)

		self.filter.addLogPath(GetFailures.FILENAME_03, autoSeek=output[2] - 4*60)
		self.filter.addFailRegex("error,relay=<HOST>,.*550 User unknown")
		self.filter.getFailures(GetFailures.FILENAME_03)
		_assert_correct_last_attempt(self, self.filter, output)

	def testGetFailures03_Seek2(self):
		# same test as above but with seek to 'Aug 14 11:59:04' - so other output ...
		output = ('203.162.223.135', 1, 1124013544.0)
		self.filter.setMaxRetry(1)

		self.filter.addLogPath(GetFailures.FILENAME_03, autoSeek=output[2])
		self.filter.addFailRegex("error,relay=<HOST>,.*550 User unknown")
		self.filter.getFailures(GetFailures.FILENAME_03)
		_assert_correct_last_attempt(self, self.filter, output)

	def testGetFailures04(self):
		# because of not exact time in testcase04.log (no year), we should always use our test time:
		self.assertEqual(MyTime.time(), 1124013600)
		# should find exact 4 failures for *.186 and 2 failures for *.185
		output = (('212.41.96.186', 4, 1124013600.0),
				  ('212.41.96.185', 2, 1124013598.0))

		self.filter.setMaxRetry(2)
		self.filter.addLogPath(GetFailures.FILENAME_04, autoSeek=0)
		self.filter.addFailRegex("Invalid user .* <HOST>")
		self.filter.getFailures(GetFailures.FILENAME_04)

		_assert_correct_last_attempt(self, self.filter, output)

	def testGetFailuresWrongChar(self):
		# write wrong utf-8 char:
		fname = tempfile.mktemp(prefix='tmp_fail2ban', suffix='crlf')
		fout = fopen(fname, 'wb')
		try:
			# write:
			for l in (
				b'2015-01-14 20:00:58 user \"test\xf1ing\" from \"192.0.2.0\"\n',          # wrong utf-8 char
				b'2015-01-14 20:00:59 user \"\xd1\xe2\xe5\xf2\xe0\" from \"192.0.2.0\"\n', # wrong utf-8 chars
				b'2015-01-14 20:01:00 user \"testing\" from \"192.0.2.0\"\n'               # correct utf-8 chars
			):
				fout.write(l)
			fout.close()
			#
			output = ('192.0.2.0', 3, 1421262060.0)
			failregex = "^\s*user \"[^\"]*\" from \"<HOST>\"\s*$"

			# test encoding auto or direct set of encoding:
			for enc in (None, 'utf-8', 'ascii'):
				if enc is not None:
					self.tearDown();self.setUp();
					self.filter.setLogEncoding(enc);
				self.assertNotLogged('Error decoding line');
				self.filter.addLogPath(fname)
				self.filter.addFailRegex(failregex)
				self.filter.getFailures(fname)
				_assert_correct_last_attempt(self, self.filter, output)
				
				self.assertLogged('Error decoding line');
				self.assertLogged('Continuing to process line ignoring invalid characters:', '2015-01-14 20:00:58 user ');
				self.assertLogged('Continuing to process line ignoring invalid characters:', '2015-01-14 20:00:59 user ');

		finally:
			_killfile(fout, fname)

	def testGetFailuresUseDNS(self):
		unittest.F2B.SkipIfNoNetwork()
		# We should still catch failures with usedns = no ;-)
		output_yes = (
			('93.184.216.34', 2, 1124013539.0,
			  [u'Aug 14 11:54:59 i60p295 sshd[12365]: Failed publickey for roehl from example.com port 51332 ssh2',
			   u'Aug 14 11:58:59 i60p295 sshd[12365]: Failed publickey for roehl from ::ffff:93.184.216.34 port 51332 ssh2']
			),
			('2606:2800:220:1:248:1893:25c8:1946', 1, 1124013299.0,
			  [u'Aug 14 11:54:59 i60p295 sshd[12365]: Failed publickey for roehl from example.com port 51332 ssh2']
			),
		)

		output_no = (
			('93.184.216.34', 1, 1124013539.0,
			  [u'Aug 14 11:58:59 i60p295 sshd[12365]: Failed publickey for roehl from ::ffff:93.184.216.34 port 51332 ssh2']
			)
		)

		# Actually no exception would be raised -- it will be just set to 'no'
		#self.assertRaises(ValueError,
		#				  FileFilter, None, useDns='wrong_value_for_useDns')

		for useDns, output in (
			('yes',  output_yes),
			('no',   output_no),
			('warn', output_yes)
		):
			jail = DummyJail()
			filter_ = FileFilter(jail, useDns=useDns)
			filter_.active = True
			filter_.failManager.setMaxRetry(1)	# we might have just few failures

			filter_.addLogPath(GetFailures.FILENAME_USEDNS, autoSeek=False)
			filter_.addFailRegex("Failed .* from <HOST>")
			filter_.getFailures(GetFailures.FILENAME_USEDNS)
			_assert_correct_last_attempt(self, filter_, output)

	def testGetFailuresMultiRegex(self):
		output = ('141.3.81.106', 8, 1124013541.0)

		self.filter.addLogPath(GetFailures.FILENAME_02, autoSeek=False)
		self.filter.addFailRegex("Failed .* from <HOST>")
		self.filter.addFailRegex("Accepted .* from <HOST>")
		self.filter.getFailures(GetFailures.FILENAME_02)
		_assert_correct_last_attempt(self, self.filter, output)

	def testGetFailuresIgnoreRegex(self):
		self.filter.addLogPath(GetFailures.FILENAME_02, autoSeek=False)
		self.filter.addFailRegex("Failed .* from <HOST>")
		self.filter.addFailRegex("Accepted .* from <HOST>")
		self.filter.addIgnoreRegex("for roehl")

		self.filter.getFailures(GetFailures.FILENAME_02)

		self.assertRaises(FailManagerEmpty, self.filter.failManager.toBan)

	def testGetFailuresMultiLine(self):
		output = [("192.0.43.10", 2, 1124013599.0),
			("192.0.43.11", 1, 1124013598.0)]
		self.filter.addLogPath(GetFailures.FILENAME_MULTILINE, autoSeek=False)
		self.filter.addFailRegex("^.*rsyncd\[(?P<pid>\d+)\]: connect from .+ \(<HOST>\)$<SKIPLINES>^.+ rsyncd\[(?P=pid)\]: rsync error: .*$")
		self.filter.setMaxLines(100)
		self.filter.setMaxRetry(1)

		self.filter.getFailures(GetFailures.FILENAME_MULTILINE)

		foundList = []
		while True:
			try:
				foundList.append(
					_ticket_tuple(self.filter.failManager.toBan())[0:3])
			except FailManagerEmpty:
				break
		self.assertEqual(sorted(foundList), sorted(output))

	def testGetFailuresMultiLineIgnoreRegex(self):
		output = [("192.0.43.10", 2, 1124013599.0)]
		self.filter.addLogPath(GetFailures.FILENAME_MULTILINE, autoSeek=False)
		self.filter.addFailRegex("^.*rsyncd\[(?P<pid>\d+)\]: connect from .+ \(<HOST>\)$<SKIPLINES>^.+ rsyncd\[(?P=pid)\]: rsync error: .*$")
		self.filter.addIgnoreRegex("rsync error: Received SIGINT")
		self.filter.setMaxLines(100)
		self.filter.setMaxRetry(1)

		self.filter.getFailures(GetFailures.FILENAME_MULTILINE)

		_assert_correct_last_attempt(self, self.filter, output.pop())

		self.assertRaises(FailManagerEmpty, self.filter.failManager.toBan)

	def testGetFailuresMultiLineMultiRegex(self):
		output = [("192.0.43.10", 2, 1124013599.0),
			("192.0.43.11", 1, 1124013598.0),
			("192.0.43.15", 1, 1124013598.0)]
		self.filter.addLogPath(GetFailures.FILENAME_MULTILINE, autoSeek=False)
		self.filter.addFailRegex("^.*rsyncd\[(?P<pid>\d+)\]: connect from .+ \(<HOST>\)$<SKIPLINES>^.+ rsyncd\[(?P=pid)\]: rsync error: .*$")
		self.filter.addFailRegex("^.* sendmail\[.*, msgid=<(?P<msgid>[^>]+).*relay=\[<HOST>\].*$<SKIPLINES>^.+ spamd: result: Y \d+ .*,mid=<(?P=msgid)>(,bayes=[.\d]+)?(,autolearn=\S+)?\s*$")
		self.filter.setMaxLines(100)
		self.filter.setMaxRetry(1)

		self.filter.getFailures(GetFailures.FILENAME_MULTILINE)

		foundList = []
		while True:
			try:
				foundList.append(
					_ticket_tuple(self.filter.failManager.toBan())[0:3])
			except FailManagerEmpty:
				break
		self.assertEqual(sorted(foundList), sorted(output))


class DNSUtilsTests(unittest.TestCase):

	def testCache(self):
		c = Utils.Cache(maxCount=5, maxTime=60)
		# not available :
		self.assertTrue(c.get('a') is None)
		self.assertEqual(c.get('a', 'test'), 'test')
		# exact 5 elements :
		for i in xrange(5):
			c.set(i, i)
		for i in xrange(5):
			self.assertEqual(c.get(i), i)

	def testCacheMaxSize(self):
		c = Utils.Cache(maxCount=5, maxTime=60)
		# exact 5 elements :
		for i in xrange(5):
			c.set(i, i)
		self.assertEqual([c.get(i) for i in xrange(5)], [i for i in xrange(5)])
		self.assertNotIn(-1, (c.get(i, -1) for i in xrange(5)))
		# add one - too many:
		c.set(10, i)
		# one element should be removed :
		self.assertIn(-1, (c.get(i, -1) for i in xrange(5)))
		# test max size (not expired):
		for i in xrange(10):
			c.set(i, 1)
		self.assertEqual(len(c), 5)

	def testCacheMaxTime(self):
		# test max time (expired, timeout reached) :
		c = Utils.Cache(maxCount=5, maxTime=0.0005)
		for i in xrange(10):
			c.set(i, 1)
		st = time.time()
		self.assertTrue(Utils.wait_for(lambda: time.time() >= st + 0.0005, 1))
		# we have still 5 elements (or fewer if too slow test mashine):
		self.assertTrue(len(c) <= 5)
		# but all that are expiered also:
		for i in xrange(10):
			self.assertTrue(c.get(i) is None)
		# here the whole cache should be empty:
		self.assertEqual(len(c), 0)
		


class DNSUtilsNetworkTests(unittest.TestCase):

	def setUp(self):
		"""Call before every test case."""
		unittest.F2B.SkipIfNoNetwork()

	def test_IPAddr(self):
		self.assertTrue(IPAddr('192.0.2.1').isIPv4)
		self.assertTrue(IPAddr('2001:DB8::').isIPv6)

	def test_IPAddr_Raw(self):
		# raw string:
		r = IPAddr('xxx', IPAddr.CIDR_RAW)
		self.assertFalse(r.isIPv4)
		self.assertFalse(r.isIPv6)
		self.assertTrue(r.isValid)
		self.assertEqual(r, 'xxx')
		self.assertEqual('xxx', str(r))
		self.assertNotEqual(r, IPAddr('xxx'))
		# raw (not IP, for example host:port as string):
		r = IPAddr('1:2', IPAddr.CIDR_RAW)
		self.assertFalse(r.isIPv4)
		self.assertFalse(r.isIPv6)
		self.assertTrue(r.isValid)
		self.assertEqual(r, '1:2')
		self.assertEqual('1:2', str(r))
		self.assertNotEqual(r, IPAddr('1:2'))
		# raw vs ip4 (raw is not an ip):
		r = IPAddr('93.184.0.1', IPAddr.CIDR_RAW)
		ip4 = IPAddr('93.184.0.1')
		self.assertNotEqual(ip4, r)
		self.assertNotEqual(r, ip4)
		self.assertTrue(r < ip4)
		self.assertTrue(r < ip4)
		# raw vs ip6 (raw is not an ip):
		r = IPAddr('1::2', IPAddr.CIDR_RAW)
		ip6 = IPAddr('1::2')
		self.assertNotEqual(ip6, r)
		self.assertNotEqual(r, ip6)
		self.assertTrue(r < ip6)
		self.assertTrue(r < ip6)

	def testUseDns(self):
		res = DNSUtils.textToIp('www.example.com', 'no')
		self.assertEqual(res, [])
		res = DNSUtils.textToIp('www.example.com', 'warn')
		# sort ipaddr, IPv4 is always smaller as IPv6
		self.assertEqual(sorted(res), ['93.184.216.34', '2606:2800:220:1:248:1893:25c8:1946'])
		res = DNSUtils.textToIp('www.example.com', 'yes')
		# sort ipaddr, IPv4 is always smaller as IPv6
		self.assertEqual(sorted(res), ['93.184.216.34', '2606:2800:220:1:248:1893:25c8:1946'])

	def testTextToIp(self):
		# Test hostnames
		hostnames = [
			'www.example.com',
			'doh1.2.3.4.buga.xxxxx.yyy.invalid',
			'1.2.3.4.buga.xxxxx.yyy.invalid',
			]
		for s in hostnames:
			res = DNSUtils.textToIp(s, 'yes')
			if s == 'www.example.com':
				# sort ipaddr, IPv4 is always smaller as IPv6
				self.assertEqual(sorted(res), ['93.184.216.34', '2606:2800:220:1:248:1893:25c8:1946'])
			else:
				self.assertEqual(res, [])
		# pure ips:
		for s in ('93.184.216.34', '2606:2800:220:1:248:1893:25c8:1946'):
			ips = DNSUtils.textToIp(s, 'yes')
			self.assertEqual(ips, [s])
			self.assertTrue(isinstance(ips[0], IPAddr))

	def testIpToName(self):
		unittest.F2B.SkipIfNoNetwork()
		res = DNSUtils.ipToName('8.8.4.4')
		self.assertEqual(res, 'google-public-dns-b.google.com')
		# same as above, but with IPAddr:
		res = DNSUtils.ipToName(IPAddr('8.8.4.4'))
		self.assertEqual(res, 'google-public-dns-b.google.com')
		# invalid ip (TEST-NET-1 according to RFC 5737)
		res = DNSUtils.ipToName('192.0.2.0')
		self.assertEqual(res, None)
		# invalid ip:
		res = DNSUtils.ipToName('192.0.2.888')
		self.assertEqual(res, None)

	def testAddr2bin(self):
		res = IPAddr('10.0.0.0')
		self.assertEqual(res.addr, 167772160L)
		res = IPAddr('10.0.0.0', cidr=None)
		self.assertEqual(res.addr, 167772160L)
		res = IPAddr('10.0.0.0', cidr=32L)
		self.assertEqual(res.addr, 167772160L)
		res = IPAddr('10.0.0.1', cidr=32L)
		self.assertEqual(res.addr, 167772161L)
		res = IPAddr('10.0.0.1', cidr=31L)
		self.assertEqual(res.addr, 167772160L)

		self.assertEqual(IPAddr('10.0.0.0').hexdump, '0a000000')
		self.assertEqual(IPAddr('1::2').hexdump, '00010000000000000000000000000002')
		self.assertEqual(IPAddr('xxx').hexdump, '')

		self.assertEqual(IPAddr('192.0.2.0').getPTR(), '0.2.0.192.in-addr.arpa.')
		self.assertEqual(IPAddr('192.0.2.1').getPTR(), '1.2.0.192.in-addr.arpa.')
		self.assertEqual(IPAddr('2606:2800:220:1:248:1893:25c8:1946').getPTR(), 
			'6.4.9.1.8.c.5.2.3.9.8.1.8.4.2.0.1.0.0.0.0.2.2.0.0.0.8.2.6.0.6.2.ip6.arpa.')

	def testIPAddr_Equal6(self):
		self.assertEqual(
			IPAddr('2606:2800:220:1:248:1893::'),
			IPAddr('2606:2800:220:1:248:1893:0:0')
		)
		# special case IPv6 in brackets:
		self.assertEqual(
			IPAddr('[2606:2800:220:1:248:1893::]'),
			IPAddr('2606:2800:220:1:248:1893:0:0')
		)

	def testIPAddr_InInet(self):
		ip4net = IPAddr('93.184.0.1/24')
		ip6net = IPAddr('2606:2800:220:1:248:1893:25c8:0/120')
		# ip4:
		self.assertTrue(IPAddr('93.184.0.1').isInNet(ip4net))
		self.assertTrue(IPAddr('93.184.0.255').isInNet(ip4net))
		self.assertFalse(IPAddr('93.184.1.0').isInNet(ip4net))
		self.assertFalse(IPAddr('93.184.0.1').isInNet(ip6net))
		# ip6:
		self.assertTrue(IPAddr('2606:2800:220:1:248:1893:25c8:1').isInNet(ip6net))
		self.assertTrue(IPAddr('2606:2800:220:1:248:1893:25c8:ff').isInNet(ip6net))
		self.assertFalse(IPAddr('2606:2800:220:1:248:1893:25c8:100').isInNet(ip6net))
		self.assertFalse(IPAddr('2606:2800:220:1:248:1893:25c8:100').isInNet(ip4net))
		# raw not in net:
		self.assertFalse(IPAddr('93.184.0.1', IPAddr.CIDR_RAW).isInNet(ip4net))
		self.assertFalse(IPAddr('2606:2800:220:1:248:1893:25c8:1', IPAddr.CIDR_RAW).isInNet(ip6net))
		# invalid not in net:
		self.assertFalse(IPAddr('xxx').isInNet(ip4net))

	def testIPAddr_Compare(self):
		ip4 = [
			IPAddr('93.184.0.1'),
			IPAddr('93.184.216.1'),
			IPAddr('93.184.216.34')
		]
		ip6 = [
			IPAddr('2606:2800:220:1:248:1893::'),
			IPAddr('2606:2800:220:1:248:1893:25c8:0'),
			IPAddr('2606:2800:220:1:248:1893:25c8:1946')
		]
		# ip4
		self.assertNotEqual(ip4[0], None)
		self.assertTrue(ip4[0] is not None)
		self.assertFalse(ip4[0] is None)
		self.assertTrue(ip4[0] < ip4[1])
		self.assertTrue(ip4[1] < ip4[2])
		self.assertEqual(sorted(reversed(ip4)), ip4)
		# ip6
		self.assertNotEqual(ip6[0], None)
		self.assertTrue(ip6[0] is not None)
		self.assertFalse(ip6[0] is None)
		self.assertTrue(ip6[0] < ip6[1])
		self.assertTrue(ip6[1] < ip6[2])
		self.assertEqual(sorted(reversed(ip6)), ip6)
		# ip4 vs ip6
		self.assertNotEqual(ip4[0], ip6[0])
		self.assertTrue(ip4[0] < ip6[0])
		self.assertTrue(ip4[2] < ip6[2])
		self.assertEqual(sorted(reversed(ip4+ip6)), ip4+ip6)
		# hashing (with string as key):
		d={
			'93.184.216.34': 'ip4-test', 
			'2606:2800:220:1:248:1893:25c8:1946': 'ip6-test'
		}
		d2 = dict([(IPAddr(k), v) for k, v in d.iteritems()])
		self.assertTrue(isinstance(d.keys()[0], basestring))
		self.assertTrue(isinstance(d2.keys()[0], IPAddr))
		self.assertEqual(d.get(ip4[2], ''), 'ip4-test')
		self.assertEqual(d.get(ip6[2], ''), 'ip6-test')
		self.assertEqual(d2.get(str(ip4[2]), ''), 'ip4-test')
		self.assertEqual(d2.get(str(ip6[2]), ''), 'ip6-test')
		# compare with string direct:
		self.assertEqual(d, d2)

	def testIPAddr_CIDR(self):
		self.assertEqual(str(IPAddr('93.184.0.1', 24)), '93.184.0.0/24')
		self.assertEqual(str(IPAddr('192.168.1.0/255.255.255.128')), '192.168.1.0/25')
		self.assertEqual(IPAddr('93.184.0.1', 24).ntoa, '93.184.0.0/24')
		self.assertEqual(IPAddr('192.168.1.0/255.255.255.128').ntoa, '192.168.1.0/25')

		self.assertEqual(IPAddr('93.184.0.1/32').ntoa, '93.184.0.1')
		self.assertEqual(IPAddr('93.184.0.1/255.255.255.255').ntoa, '93.184.0.1')

		self.assertEqual(str(IPAddr('2606:2800:220:1:248:1893:25c8::', 120)), '2606:2800:220:1:248:1893:25c8:0/120')
		self.assertEqual(IPAddr('2606:2800:220:1:248:1893:25c8::', 120).ntoa, '2606:2800:220:1:248:1893:25c8:0/120')
		self.assertEqual(str(IPAddr('2606:2800:220:1:248:1893:25c8:0/120')), '2606:2800:220:1:248:1893:25c8:0/120')
		self.assertEqual(IPAddr('2606:2800:220:1:248:1893:25c8:0/120').ntoa, '2606:2800:220:1:248:1893:25c8:0/120')

		self.assertEqual(str(IPAddr('2606:28ff:220:1:248:1893:25c8::', 25)), '2606:2880::/25')
		self.assertEqual(str(IPAddr('2606:28ff:220:1:248:1893:25c8::/ffff:ff80::')), '2606:2880::/25')
		self.assertEqual(str(IPAddr('2606:28ff:220:1:248:1893:25c8::/ffff:ffff:ffff:ffff:ffff:ffff:ffff::')), 
			'2606:28ff:220:1:248:1893:25c8:0/112')

		self.assertEqual(str(IPAddr('2606:28ff:220:1:248:1893:25c8::/128')), 
			'2606:28ff:220:1:248:1893:25c8:0')
		self.assertEqual(str(IPAddr('2606:28ff:220:1:248:1893:25c8::/ffff:ffff:ffff:ffff:ffff:ffff:ffff:ffff')), 
			'2606:28ff:220:1:248:1893:25c8:0')

	def testIPAddr_CIDR_Wrong(self):
		# too many plen representations:
		self.assertRaises(ValueError, IPAddr, '2606:28ff:220:1:248:1893:25c8::/ffff::/::1')

	def testIPAddr_CIDR_Repr(self):
		self.assertEqual(["127.0.0.0/8", "::/32", "2001:db8::/32"],
			[IPAddr("127.0.0.0", 8), IPAddr("::1", 32), IPAddr("2001:db8::", 32)]
		)

	def testIPAddr_CompareDNS(self):
		ips = IPAddr('example.com')
		self.assertTrue(IPAddr("93.184.216.34").isInNet(ips))
		self.assertTrue(IPAddr("2606:2800:220:1:248:1893:25c8:1946").isInNet(ips))

	def testIPAddr_Cached(self):
		ips = [DNSUtils.dnsToIp('example.com'), DNSUtils.dnsToIp('example.com')]
		for ip1, ip2 in zip(ips, ips):
			self.assertEqual(id(ip1), id(ip2))
		ip1 = IPAddr('93.184.216.34'); ip2 = IPAddr('93.184.216.34'); self.assertEqual(id(ip1), id(ip2))
		ip1 = IPAddr('2606:2800:220:1:248:1893:25c8:1946'); ip2 = IPAddr('2606:2800:220:1:248:1893:25c8:1946'); self.assertEqual(id(ip1), id(ip2))


class JailTests(unittest.TestCase):

	def testSetBackend_gh83(self):
		# smoke test
		# Must not fail to initiate
		Jail('test', backend='polling')
<|MERGE_RESOLUTION|>--- conflicted
+++ resolved
@@ -936,16 +936,12 @@
 			# UUID used to ensure that only meeages generated
 			# as part of this test are picked up by the filter
 			self.test_uuid = str(uuid.uuid4())
-<<<<<<< HEAD
 			self.name = "%s-%s" % (testclass_name, self.test_uuid)
-=======
-			self.name = "monitorjournalfailures-%s" % self.test_uuid
 			self.journal_fields = {
 				'TEST_FIELD': "1", 'TEST_UUID': self.test_uuid}
 
 		def _initFilter(self, **kwargs):
 			self.filter = Filter_(self.jail, **kwargs)
->>>>>>> 5f35b52b
 			self.filter.addJournalMatch([
 				"SYSLOG_IDENTIFIER=fail2ban-testcases",
 				"TEST_FIELD=1",
@@ -964,6 +960,10 @@
 
 		def testJournalFlagsArg(self):
 			self._initFilter(journalflags=2) # journal.RUNTIME_ONLY
+
+		def __str__(self):
+			return "MonitorJournalFailures%s(%s)" \
+			  % (Filter_, hasattr(self, 'name') and self.name or 'tempfile')
 
 		def assert_correct_ban(self, test_ip, test_attempts):
 			self.assertTrue(self.waitFailTotal(test_attempts, 10)) # give Filter a chance to react
