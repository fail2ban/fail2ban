# emacs: -*- mode: python; py-indent-offset: 4; indent-tabs-mode: t -*-
# vi: set ft=python sts=4 ts=4 sw=4 noet :

# This file is part of Fail2Ban.
#
# Fail2Ban is free software; you can redistribute it and/or modify
# it under the terms of the GNU General Public License as published by
# the Free Software Foundation; either version 2 of the License, or
# (at your option) any later version.
#
# Fail2Ban is distributed in the hope that it will be useful,
# but WITHOUT ANY WARRANTY; without even the implied warranty of
# MERCHANTABILITY or FITNESS FOR A PARTICULAR PURPOSE.  See the
# GNU General Public License for more details.
#
# You should have received a copy of the GNU General Public License
# along with Fail2Ban; if not, write to the Free Software
# Foundation, Inc., 51 Franklin Street, Fifth Floor, Boston, MA  02110-1301, USA.

# Fail2Ban developers

__copyright__ = "Copyright (c) 2004 Cyril Jaquier; 2012 Yaroslav Halchenko"
__license__ = "GPL"

from __builtin__ import open as fopen
import unittest
import getpass
import os
import sys
import time
import tempfile
import uuid

try:
	from systemd import journal
except ImportError:
	journal = None

from ..server.jail import Jail
from ..server.filterpoll import FilterPoll
from ..server.filter import Filter, FileFilter, DNSUtils
from ..server.failmanager import FailManagerEmpty
from ..server.mytime import MyTime
from .utils import setUpMyTime, tearDownMyTime, mtimesleep, LogCaptureTestCase
from .dummyjail import DummyJail

TEST_FILES_DIR = os.path.join(os.path.dirname(__file__), "files")

# yoh: per Steven Hiscocks's insight while troubleshooting
# https://github.com/fail2ban/fail2ban/issues/103#issuecomment-15542836
# adding a sufficiently large buffer might help to guarantee that
# writes happen atomically.
def open(*args):
	"""Overload built in open so we could assure sufficiently large buffer

	Explicit .flush would be needed to assure that changes leave the buffer
	"""
	if len(args) == 2:
		# ~50kB buffer should be sufficient for all tests here.
		args = args + (50000,)
	if sys.version_info >= (3,):
		return fopen(*args, **{'encoding': 'utf-8', 'errors': 'ignore'})
	else:
		return fopen(*args)

def _killfile(f, name):
	try:
		f.close()
	except:
		pass
	try:
		os.unlink(name)
	except:
		pass

	# there might as well be the .bak file
	if os.path.exists(name + '.bak'):
		_killfile(None, name + '.bak')


def _assert_equal_entries(utest, found, output, count=None):
	"""Little helper to unify comparisons with the target entries

	and report helpful failure reports instead of millions of seconds ;)
	"""
	utest.assertEqual(found[0], output[0])            # IP
	utest.assertEqual(found[1], count or output[1])   # count
	found_time, output_time = \
				MyTime.localtime(found[2]),\
				MyTime.localtime(output[2])
	utest.assertEqual(found_time, output_time)
	if len(output) > 3 and count is None: # match matches
		# do not check if custom count (e.g. going through them twice)
		if os.linesep != '\n' or sys.platform.startswith('cygwin'):
			# on those where text file lines end with '\r\n', remove '\r'
			srepr = lambda x: repr(x).replace(r'\r', '')
		else:
			srepr = repr
		utest.assertEqual(srepr(found[3]), srepr(output[3]))

def _ticket_tuple(ticket):
	"""Create a tuple for easy comparison from fail ticket
	"""
	attempts = ticket.getAttempt()
	date = ticket.getTime()
	ip = ticket.getIP()
	matches = ticket.getMatches()
	return (ip, attempts, date, matches)

def _assert_correct_last_attempt(utest, filter_, output, count=None):
	"""Additional helper to wrap most common test case

	Test filter to contain target ticket
	"""
	if isinstance(filter_, DummyJail):
		found = _ticket_tuple(filter_.getFailTicket())
	else:
		# when we are testing without jails
		found = _ticket_tuple(filter_.failManager.toBan())

	_assert_equal_entries(utest, found, output, count)

def _copy_lines_between_files(in_, fout, n=None, skip=0, mode='a', terminal_line=""):
	"""Copy lines from one file to another (which might be already open)

	Returns open fout
	"""
	# on old Python st_mtime is int, so we should give at least 1 sec so
	# polling filter could detect the change
	mtimesleep()
	if isinstance(in_, str): # pragma: no branch - only used with str in test cases
		fin = open(in_, 'r')
	else:
		fin = in_
	# Skip
	for i in xrange(skip):
		fin.readline()
	# Read
	i = 0
	lines = []
	while n is None or i < n:
		l = fin.readline()
		if terminal_line is not None and l == terminal_line:
			break
		lines.append(l)
		i += 1
	# Write: all at once and flush
	if isinstance(fout, str):
		fout = open(fout, mode)
	fout.write('\n'.join(lines))
	fout.flush()
	if isinstance(in_, str): # pragma: no branch - only used with str in test cases
		# Opened earlier, therefore must close it
		fin.close()
	# to give other threads possibly some time to crunch
	time.sleep(0.1)
	return fout

def _copy_lines_to_journal(in_, fields={},n=None, skip=0, terminal_line=""): # pragma: systemd no cover
	"""Copy lines from one file to systemd journal

	Returns None
	"""
	if isinstance(in_, str): # pragma: no branch - only used with str in test cases
		fin = open(in_, 'r')
	else:
		fin = in_
	# Required for filtering
	fields.update({"SYSLOG_IDENTIFIER": "fail2ban-testcases",
					"PRIORITY": "7",
					})
	# Skip
	for i in xrange(skip):
		fin.readline()
	# Read/Write
	i = 0
	while n is None or i < n:
		l = fin.readline()
		if terminal_line is not None and l == terminal_line:
			break
		journal.send(MESSAGE=l.strip(), **fields)
		i += 1
	if isinstance(in_, str): # pragma: no branch - only used with str in test cases
		# Opened earlier, therefore must close it
		fin.close()

#
#  Actual tests
#

class BasicFilter(unittest.TestCase):

	def setUp(self):
		self.filter = Filter('name')

	def testGetSetUseDNS(self):
		# default is warn
		self.assertEqual(self.filter.getUseDns(), 'warn')
		self.filter.setUseDns(True)
		self.assertEqual(self.filter.getUseDns(), 'yes')
		self.filter.setUseDns(False)
		self.assertEqual(self.filter.getUseDns(), 'no')

	def testGetSetDatePattern(self):
		self.assertEqual(self.filter.getDatePattern(),
			(None, "Default Detectors"))
		self.filter.setDatePattern("^%Y-%m-%d-%H%M%S.%f %z")
		self.assertEqual(self.filter.getDatePattern(),
			("^%Y-%m-%d-%H%M%S.%f %z",
			"^Year-Month-Day-24hourMinuteSecond.Microseconds Zone offset"))

class IgnoreIP(LogCaptureTestCase):

	def setUp(self):
		"""Call before every test case."""
		LogCaptureTestCase.setUp(self)
		self.jail = DummyJail()
		self.filter = FileFilter(self.jail)

	def testIgnoreIPOK(self):
		ipList = "127.0.0.1", "192.168.0.1", "255.255.255.255", "99.99.99.99"
		for ip in ipList:
			self.filter.addIgnoreIP(ip)
			self.assertTrue(self.filter.inIgnoreIPList(ip))

	def testIgnoreIPNOK(self):
		ipList = "", "999.999.999.999", "abcdef", "192.168.0."
		for ip in ipList:
			self.filter.addIgnoreIP(ip)
			self.assertFalse(self.filter.inIgnoreIPList(ip))

	def testIgnoreIPCIDR(self):
		self.filter.addIgnoreIP('192.168.1.0/25')
		self.assertTrue(self.filter.inIgnoreIPList('192.168.1.0'))
		self.assertTrue(self.filter.inIgnoreIPList('192.168.1.1'))
		self.assertTrue(self.filter.inIgnoreIPList('192.168.1.127'))
		self.assertFalse(self.filter.inIgnoreIPList('192.168.1.128'))
		self.assertFalse(self.filter.inIgnoreIPList('192.168.1.255'))
		self.assertFalse(self.filter.inIgnoreIPList('192.168.0.255'))

	def testIgnoreIPMask(self):
		self.filter.addIgnoreIP('192.168.1.0/255.255.255.128')
		self.assertTrue(self.filter.inIgnoreIPList('192.168.1.0'))
		self.assertTrue(self.filter.inIgnoreIPList('192.168.1.1'))
		self.assertTrue(self.filter.inIgnoreIPList('192.168.1.127'))
		self.assertFalse(self.filter.inIgnoreIPList('192.168.1.128'))
		self.assertFalse(self.filter.inIgnoreIPList('192.168.1.255'))
		self.assertFalse(self.filter.inIgnoreIPList('192.168.0.255'))

	def testIgnoreInProcessLine(self):
		setUpMyTime()
		self.filter.addIgnoreIP('192.168.1.0/25')
		self.filter.addFailRegex('<HOST>')
		self.filter.processLineAndAdd('1387203300.222 192.168.1.32')
		self.assertTrue(self._is_logged('Ignore 192.168.1.32'))
		tearDownMyTime()

	def testIgnoreAddBannedIP(self):
		self.filter.addIgnoreIP('192.168.1.0/25')
		self.filter.addBannedIP('192.168.1.32')
		self.assertFalse(self._is_logged('Ignore 192.168.1.32'))
		self.assertTrue(self._is_logged('Requested to manually ban an ignored IP 192.168.1.32. User knows best. Proceeding to ban it.'))

	def testIgnoreCommand(self):
		self.filter.setIgnoreCommand(sys.executable + ' ' + os.path.join(TEST_FILES_DIR, "ignorecommand.py <ip>"))
		self.assertTrue(self.filter.inIgnoreIPList("10.0.0.1"))
		self.assertFalse(self.filter.inIgnoreIPList("10.0.0.0"))


class IgnoreIPDNS(IgnoreIP):

	def testIgnoreIPDNSOK(self):
		self.filter.addIgnoreIP("www.epfl.ch")
		self.assertTrue(self.filter.inIgnoreIPList("128.178.50.12"))

	def testIgnoreIPDNSNOK(self):
		# Test DNS
		self.filter.addIgnoreIP("www.epfl.ch")
		self.assertFalse(self.filter.inIgnoreIPList("127.177.50.10"))
		self.assertFalse(self.filter.inIgnoreIPList("128.178.50.11"))
		self.assertFalse(self.filter.inIgnoreIPList("128.178.50.13"))

class LogFile(LogCaptureTestCase):

	MISSING = 'testcases/missingLogFile'

	def setUp(self):
		LogCaptureTestCase.setUp(self)

	def tearDown(self):
		LogCaptureTestCase.tearDown(self)

	def testMissingLogFiles(self):
		self.filter = FilterPoll(None)
		self.assertRaises(IOError, self.filter.addLogPath, LogFile.MISSING)

class LogFileFilterPoll(unittest.TestCase):

	FILENAME = os.path.join(TEST_FILES_DIR, "testcase01.log")

	def setUp(self):
		"""Call before every test case."""
		self.filter = FilterPoll(DummyJail())
		self.filter.addLogPath(LogFileFilterPoll.FILENAME)

	def tearDown(self):
		"""Call after every test case."""
		pass

	#def testOpen(self):
	#	self.filter.openLogFile(LogFile.FILENAME)

	def testIsModified(self):
		self.assertTrue(self.filter.isModified(LogFileFilterPoll.FILENAME))
		self.assertFalse(self.filter.isModified(LogFileFilterPoll.FILENAME))


class LogFileMonitor(LogCaptureTestCase):
	"""Few more tests for FilterPoll API
	"""
	def setUp(self):
		"""Call before every test case."""
		setUpMyTime()
		LogCaptureTestCase.setUp(self)
		self.filter = self.name = 'NA'
		_, self.name = tempfile.mkstemp('fail2ban', 'monitorfailures')
		self.file = open(self.name, 'a')
		self.filter = FilterPoll(DummyJail())
		self.filter.addLogPath(self.name)
		self.filter.active = True
		self.filter.addFailRegex("(?:(?:Authentication failure|Failed [-/\w+]+) for(?: [iI](?:llegal|nvalid) user)?|[Ii](?:llegal|nvalid) user|ROOT LOGIN REFUSED) .*(?: from|FROM) <HOST>")

	def tearDown(self):
		tearDownMyTime()
		LogCaptureTestCase.tearDown(self)
		_killfile(self.file, self.name)
		pass

	def isModified(self, delay=2.):
		"""Wait up to `delay` sec to assure that it was modified or not
		"""
		time0 = time.time()
		while time.time() < time0 + delay:
			if self.filter.isModified(self.name):
				return True
			time.sleep(0.1)
		return False

	def notModified(self):
		# shorter wait time for not modified status
		return not self.isModified(0.4)

	def testUnaccessibleLogFile(self):
		os.chmod(self.name, 0)
		self.filter.getFailures(self.name)
		failure_was_logged = self._is_logged('Unable to open %s' % self.name)
		is_root = getpass.getuser() == 'root'
		# If ran as root, those restrictive permissions would not
		# forbid log to be read.
		self.assertTrue(failure_was_logged != is_root)

	def testNoLogFile(self):
		_killfile(self.file, self.name)
		self.filter.getFailures(self.name)
		failure_was_logged = self._is_logged('Unable to open %s' % self.name)
		self.assertTrue(failure_was_logged)

	def testRemovingFailRegex(self):
		self.filter.delFailRegex(0)
		self.assertFalse(self._is_logged('Cannot remove regular expression. Index 0 is not valid'))
		self.filter.delFailRegex(0)
		self.assertTrue(self._is_logged('Cannot remove regular expression. Index 0 is not valid'))

	def testRemovingIgnoreRegex(self):
		self.filter.delIgnoreRegex(0)
		self.assertTrue(self._is_logged('Cannot remove regular expression. Index 0 is not valid'))

	def testNewChangeViaIsModified(self):
		# it is a brand new one -- so first we think it is modified
		self.assertTrue(self.isModified())
		# but not any longer
		self.assertTrue(self.notModified())
		self.assertTrue(self.notModified())
		mtimesleep()				# to guarantee freshier mtime
		for i in range(4):			  # few changes
			# unless we write into it
			self.file.write("line%d\n" % i)
			self.file.flush()
			self.assertTrue(self.isModified())
			self.assertTrue(self.notModified())
			mtimesleep()				# to guarantee freshier mtime
		os.rename(self.name, self.name + '.old')
		# we are not signaling as modified whenever
		# it gets away
		self.assertTrue(self.notModified())
		f = open(self.name, 'a')
		self.assertTrue(self.isModified())
		self.assertTrue(self.notModified())
		mtimesleep()
		f.write("line%d\n" % i)
		f.flush()
		self.assertTrue(self.isModified())
		self.assertTrue(self.notModified())
		_killfile(f, self.name)
		_killfile(self.name, self.name + '.old')
		pass

	def testNewChangeViaGetFailures_simple(self):
		# suck in lines from this sample log file
		self.filter.getFailures(self.name)
		self.assertRaises(FailManagerEmpty, self.filter.failManager.toBan)

		# Now let's feed it with entries from the file
		_copy_lines_between_files(GetFailures.FILENAME_01, self.file, n=5)
		self.filter.getFailures(self.name)
		self.assertRaises(FailManagerEmpty, self.filter.failManager.toBan)
		# and it should have not been enough

		_copy_lines_between_files(GetFailures.FILENAME_01, self.file, skip=5)
		self.filter.getFailures(self.name)
		_assert_correct_last_attempt(self, self.filter, GetFailures.FAILURES_01)

	def testNewChangeViaGetFailures_rewrite(self):
		#
		# if we rewrite the file at once
		self.file.close()
		_copy_lines_between_files(GetFailures.FILENAME_01, self.name).close()
		self.filter.getFailures(self.name)
		_assert_correct_last_attempt(self, self.filter, GetFailures.FAILURES_01)

		# What if file gets overridden
		# yoh: skip so we skip those 2 identical lines which our
		# filter "marked" as the known beginning, otherwise it
		# would not detect "rotation"
		self.file = _copy_lines_between_files(GetFailures.FILENAME_01, self.name,
											  skip=3, mode='w')
		self.filter.getFailures(self.name)
		#self.assertRaises(FailManagerEmpty, self.filter.failManager.toBan)
		_assert_correct_last_attempt(self, self.filter, GetFailures.FAILURES_01)

	def testNewChangeViaGetFailures_move(self):
		#
		# if we move file into a new location while it has been open already
		self.file.close()
		self.file = _copy_lines_between_files(GetFailures.FILENAME_01, self.name,
											  n=14, mode='w')
		self.filter.getFailures(self.name)
		self.assertRaises(FailManagerEmpty, self.filter.failManager.toBan)
		self.assertEqual(self.filter.failManager.getFailTotal(), 2)

		# move aside, but leaving the handle still open...
		os.rename(self.name, self.name + '.bak')
		_copy_lines_between_files(GetFailures.FILENAME_01, self.name, skip=14).close()
		self.filter.getFailures(self.name)
		_assert_correct_last_attempt(self, self.filter, GetFailures.FAILURES_01)
		self.assertEqual(self.filter.failManager.getFailTotal(), 3)


def get_monitor_failures_testcase(Filter_):
	"""Generator of TestCase's for different filters/backends
	"""

	# add Filter_'s name so we could easily identify bad cows
	testclass_name = tempfile.mktemp(
		'fail2ban', 'monitorfailures_%s' % (Filter_.__name__,))

	class MonitorFailures(unittest.TestCase):
		count = 0
		def setUp(self):
			"""Call before every test case."""
			setUpMyTime()
			self.filter = self.name = 'NA'
			self.name = '%s-%d' % (testclass_name, self.count)
			MonitorFailures.count += 1 # so we have unique filenames across tests
			self.file = open(self.name, 'a')
			self.jail = DummyJail()
			self.filter = Filter_(self.jail)
			self.filter.addLogPath(self.name)
			self.filter.active = True
			self.filter.addFailRegex("(?:(?:Authentication failure|Failed [-/\w+]+) for(?: [iI](?:llegal|nvalid) user)?|[Ii](?:llegal|nvalid) user|ROOT LOGIN REFUSED) .*(?: from|FROM) <HOST>")
			self.filter.start()
			# If filter is polling it would sleep a bit to guarantee that
			# we have initial time-stamp difference to trigger "actions"
			self._sleep_4_poll()
			#print "D: started filter %s" % self.filter


		def tearDown(self):
			tearDownMyTime()
			#print "D: SLEEPING A BIT"
			#import time; time.sleep(5)
			#print "D: TEARING DOWN"
			self.filter.stop()
			#print "D: WAITING FOR FILTER TO STOP"
			self.filter.join()		  # wait for the thread to terminate
			#print "D: KILLING THE FILE"
			_killfile(self.file, self.name)
			#time.sleep(0.2)			  # Give FS time to ack the removal
			pass

		def isFilled(self, delay=2.):
			"""Wait up to `delay` sec to assure that it was modified or not
			"""
			time0 = time.time()
			while time.time() < time0 + delay:
				if len(self.jail):
					return True
				time.sleep(0.1)
			return False

		def _sleep_4_poll(self):
			# Since FilterPoll relies on time stamps and some
			# actions might be happening too fast in the tests,
			# sleep a bit to guarantee reliable time stamps
			if isinstance(self.filter, FilterPoll):
				mtimesleep()

		def isEmpty(self, delay=0.4):
			# shorter wait time for not modified status
			return not self.isFilled(delay)

		def assert_correct_last_attempt(self, failures, count=None):
			self.assertTrue(self.isFilled(20)) # give Filter a chance to react
			_assert_correct_last_attempt(self, self.jail, failures, count=count)


		def test_grow_file(self):
			# suck in lines from this sample log file
			self.assertRaises(FailManagerEmpty, self.filter.failManager.toBan)

			# Now let's feed it with entries from the file
			_copy_lines_between_files(GetFailures.FILENAME_01, self.file, n=5)
			self.assertRaises(FailManagerEmpty, self.filter.failManager.toBan)
			# and our dummy jail is empty as well
			self.assertFalse(len(self.jail))
			# since it should have not been enough

			_copy_lines_between_files(GetFailures.FILENAME_01, self.file, skip=5)
			self.assertTrue(self.isFilled(6))
			# so we sleep for up to 2 sec for it not to become empty,
			# and meanwhile pass to other thread(s) and filter should
			# have gathered new failures and passed them into the
			# DummyJail
			self.assertEqual(len(self.jail), 1)
			# and there should be no "stuck" ticket in failManager
			self.assertRaises(FailManagerEmpty, self.filter.failManager.toBan)
			self.assert_correct_last_attempt(GetFailures.FAILURES_01)
			self.assertEqual(len(self.jail), 0)

			#return
			# just for fun let's copy all of them again and see if that results
			# in a new ban
			_copy_lines_between_files(GetFailures.FILENAME_01, self.file, n=100)
			self.assert_correct_last_attempt(GetFailures.FAILURES_01)

		def test_rewrite_file(self):
			# if we rewrite the file at once
			self.file.close()
			_copy_lines_between_files(GetFailures.FILENAME_01, self.name).close()
			self.assert_correct_last_attempt(GetFailures.FAILURES_01)

			# What if file gets overridden
			# yoh: skip so we skip those 2 identical lines which our
			# filter "marked" as the known beginning, otherwise it
			# would not detect "rotation"
			self.file = _copy_lines_between_files(GetFailures.FILENAME_01, self.name,
												  skip=3, mode='w')
			self.assert_correct_last_attempt(GetFailures.FAILURES_01)


		def test_move_file(self):
			# if we move file into a new location while it has been open already
			self.file.close()
			self.file = _copy_lines_between_files(GetFailures.FILENAME_01, self.name,
												  n=14, mode='w')
			# Poll might need more time
			self.assertTrue(self.isEmpty(4 + int(isinstance(self.filter, FilterPoll))*2),
							"Queue must be empty but it is not: %s."
							% (', '.join([str(x) for x in self.jail.queue])))
			self.assertRaises(FailManagerEmpty, self.filter.failManager.toBan)
			self.assertEqual(self.filter.failManager.getFailTotal(), 2)

			# move aside, but leaving the handle still open...
			os.rename(self.name, self.name + '.bak')
			_copy_lines_between_files(GetFailures.FILENAME_01, self.name, skip=14).close()
			self.assert_correct_last_attempt(GetFailures.FAILURES_01)
			self.assertEqual(self.filter.failManager.getFailTotal(), 3)

			# now remove the moved file
			_killfile(None, self.name + '.bak')
			_copy_lines_between_files(GetFailures.FILENAME_01, self.name, n=100).close()
			self.assert_correct_last_attempt(GetFailures.FAILURES_01)
			self.assertEqual(self.filter.failManager.getFailTotal(), 6)


		def _test_move_into_file(self, interim_kill=False):
			# if we move a new file into the location of an old (monitored) file
			_copy_lines_between_files(GetFailures.FILENAME_01, self.name,
									  n=100).close()
			# make sure that it is monitored first
			self.assert_correct_last_attempt(GetFailures.FAILURES_01)
			self.assertEqual(self.filter.failManager.getFailTotal(), 3)

			if interim_kill:
				_killfile(None, self.name)
				time.sleep(0.2)				  # let them know

			# now create a new one to override old one
			_copy_lines_between_files(GetFailures.FILENAME_01, self.name + '.new',
									  n=100).close()
			os.rename(self.name + '.new', self.name)
			self.assert_correct_last_attempt(GetFailures.FAILURES_01)
			self.assertEqual(self.filter.failManager.getFailTotal(), 6)

			# and to make sure that it now monitored for changes
			_copy_lines_between_files(GetFailures.FILENAME_01, self.name,
									  n=100).close()
			self.assert_correct_last_attempt(GetFailures.FAILURES_01)
			self.assertEqual(self.filter.failManager.getFailTotal(), 9)


		def test_move_into_file(self):
			self._test_move_into_file(interim_kill=False)

		def test_move_into_file_after_removed(self):
			# exactly as above test + remove file explicitly
			# to test against possible drop-out of the file from monitoring
		    self._test_move_into_file(interim_kill=True)


		def test_new_bogus_file(self):
			# to make sure that watching whole directory does not effect
			_copy_lines_between_files(GetFailures.FILENAME_01, self.name, n=100).close()
			self.assert_correct_last_attempt(GetFailures.FAILURES_01)

			# create a bogus file in the same directory and see if that doesn't affect
			open(self.name + '.bak2', 'w').close()
			_copy_lines_between_files(GetFailures.FILENAME_01, self.name, n=100).close()
			self.assert_correct_last_attempt(GetFailures.FAILURES_01)
			self.assertEqual(self.filter.failManager.getFailTotal(), 6)
			_killfile(None, self.name + '.bak2')


		def test_delLogPath(self):
			# Smoke test for removing of the path from being watched

			# basic full test
			_copy_lines_between_files(GetFailures.FILENAME_01, self.file, n=100)
			self.assert_correct_last_attempt(GetFailures.FAILURES_01)

			# and now remove the LogPath
			self.filter.delLogPath(self.name)

			_copy_lines_between_files(GetFailures.FILENAME_01, self.file, n=100)
			# so we should get no more failures detected
			self.assertTrue(self.isEmpty(2))

			# but then if we add it back again
			self.filter.addLogPath(self.name)
			# Tricky catch here is that it should get them from the
			# tail written before, so let's not copy anything yet
			#_copy_lines_between_files(GetFailures.FILENAME_01, self.name, n=100)
			# we should detect the failures
			self.assert_correct_last_attempt(GetFailures.FAILURES_01, count=6) # was needed if we write twice above

			# now copy and get even more
			_copy_lines_between_files(GetFailures.FILENAME_01, self.file, n=100)
			# yoh: not sure why count here is not 9... TODO
			self.assert_correct_last_attempt(GetFailures.FAILURES_01)#, count=9)

	MonitorFailures.__name__ = "MonitorFailures<%s>(%s)" \
			  % (Filter_.__name__, testclass_name) # 'tempfile')
	return MonitorFailures

def get_monitor_failures_journal_testcase(Filter_): # pragma: systemd no cover
	"""Generator of TestCase's for journal based filters/backends
	"""

	class MonitorJournalFailures(unittest.TestCase):
		def setUp(self):
			"""Call before every test case."""
			self.test_file = os.path.join(TEST_FILES_DIR, "testcase-journal.log")
			self.jail = DummyJail()
			self.filter = Filter_(self.jail)
			# UUID used to ensure that only meeages generated
			# as part of this test are picked up by the filter
			self.test_uuid = str(uuid.uuid4())
			self.name = "monitorjournalfailures-%s" % self.test_uuid
			self.filter.addJournalMatch([
				"SYSLOG_IDENTIFIER=fail2ban-testcases",
				"TEST_FIELD=1",
				"TEST_UUID=%s" % self.test_uuid])
			self.filter.addJournalMatch([
				"SYSLOG_IDENTIFIER=fail2ban-testcases",
				"TEST_FIELD=2",
				"TEST_UUID=%s" % self.test_uuid])
			self.journal_fields = {
				'TEST_FIELD': "1", 'TEST_UUID': self.test_uuid}
			self.filter.active = True
			self.filter.addFailRegex("(?:(?:Authentication failure|Failed [-/\w+]+) for(?: [iI](?:llegal|nvalid) user)?|[Ii](?:llegal|nvalid) user|ROOT LOGIN REFUSED) .*(?: from|FROM) <HOST>")
			self.filter.start()

		def tearDown(self):
			self.filter.stop()
			self.filter.join()		  # wait for the thread to terminate
			pass

		def __str__(self):
			return "MonitorJournalFailures%s(%s)" \
			  % (Filter_, hasattr(self, 'name') and self.name or 'tempfile')

		def isFilled(self, delay=2.):
			"""Wait up to `delay` sec to assure that it was modified or not
			"""
			time0 = time.time()
			while time.time() < time0 + delay:
				if len(self.jail):
					return True
				time.sleep(0.1)
			return False

		def isEmpty(self, delay=0.4):
			# shorter wait time for not modified status
			return not self.isFilled(delay)

		def assert_correct_ban(self, test_ip, test_attempts):
			self.assertTrue(self.isFilled(10)) # give Filter a chance to react
			ticket = self.jail.getFailTicket()

			attempts = ticket.getAttempt()
			ip = ticket.getIP()
			ticket.getMatches()

			self.assertEqual(ip, test_ip)
			self.assertEqual(attempts, test_attempts)

		def test_grow_file(self):
			self.assertRaises(FailManagerEmpty, self.filter.failManager.toBan)

			# Now let's feed it with entries from the file
			_copy_lines_to_journal(
				self.test_file, self.journal_fields, n=2)
			self.assertRaises(FailManagerEmpty, self.filter.failManager.toBan)
			# and our dummy jail is empty as well
			self.assertFalse(len(self.jail))
			# since it should have not been enough

			_copy_lines_to_journal(
				self.test_file, self.journal_fields, skip=2, n=3)
			self.assertTrue(self.isFilled(6))
			# so we sleep for up to 6 sec for it not to become empty,
			# and meanwhile pass to other thread(s) and filter should
			# have gathered new failures and passed them into the
			# DummyJail
			self.assertEqual(len(self.jail), 1)
			# and there should be no "stuck" ticket in failManager
			self.assertRaises(FailManagerEmpty, self.filter.failManager.toBan)
			self.assert_correct_ban("193.168.0.128", 3)
			self.assertEqual(len(self.jail), 0)

			# Lets read some more to check it bans again
			_copy_lines_to_journal(
				self.test_file, self.journal_fields, skip=5, n=4)
			self.assert_correct_ban("193.168.0.128", 3)

		def test_delJournalMatch(self):
			# Smoke test for removing of match

			# basic full test
			_copy_lines_to_journal(
				self.test_file, self.journal_fields, n=5)
			self.assert_correct_ban("193.168.0.128", 3)

			# and now remove the JournalMatch
			self.filter.delJournalMatch([
				"SYSLOG_IDENTIFIER=fail2ban-testcases",
				"TEST_FIELD=1",
				"TEST_UUID=%s" % self.test_uuid])

			_copy_lines_to_journal(
				self.test_file, self.journal_fields, n=5, skip=5)
			# so we should get no more failures detected
			self.assertTrue(self.isEmpty(2))

			# but then if we add it back again
			self.filter.addJournalMatch([
				"SYSLOG_IDENTIFIER=fail2ban-testcases",
				"TEST_FIELD=1",
				"TEST_UUID=%s" % self.test_uuid])
			self.assert_correct_ban("193.168.0.128", 4)
			_copy_lines_to_journal(
				self.test_file, self.journal_fields, n=6, skip=10)
			# we should detect the failures
			self.assertTrue(self.isFilled(6))

	return MonitorJournalFailures

class GetFailures(unittest.TestCase):

	FILENAME_01 = os.path.join(TEST_FILES_DIR, "testcase01.log")
	FILENAME_02 = os.path.join(TEST_FILES_DIR, "testcase02.log")
	FILENAME_03 = os.path.join(TEST_FILES_DIR, "testcase03.log")
	FILENAME_04 = os.path.join(TEST_FILES_DIR, "testcase04.log")
	FILENAME_USEDNS = os.path.join(TEST_FILES_DIR, "testcase-usedns.log")
	FILENAME_MULTILINE = os.path.join(TEST_FILES_DIR, "testcase-multiline.log")

	# so that they could be reused by other tests
	FAILURES_01 = ('193.168.0.128', 3, 1124013599.0,
				  [u'Aug 14 11:59:59 [sshd] error: PAM: Authentication failure for kevin from 193.168.0.128']*3)

	def setUp(self):
		"""Call before every test case."""
		setUpMyTime()
		self.jail = DummyJail()
		self.filter = FileFilter(self.jail)
		self.filter.active = True
		# TODO Test this
		#self.filter.setTimeRegex("\S{3}\s{1,2}\d{1,2} \d{2}:\d{2}:\d{2}")
		#self.filter.setTimePattern("%b %d %H:%M:%S")

	def tearDown(self):
		"""Call after every test case."""
		tearDownMyTime()

	def testTail(self):
		self.filter.addLogPath(GetFailures.FILENAME_01, tail=True)
		self.assertEqual(self.filter.getLogPath()[-1].getPos(), 1653)
		self.filter.getLogPath()[-1].close()
		self.assertEqual(self.filter.getLogPath()[-1].readline(), "")
		self.filter.delLogPath(GetFailures.FILENAME_01)
		self.assertEqual(self.filter.getLogPath(),[])

	def testGetFailures01(self, filename=None, failures=None):
		filename = filename or GetFailures.FILENAME_01
		failures = failures or GetFailures.FAILURES_01

		self.filter.addLogPath(filename)
		self.filter.addFailRegex("(?:(?:Authentication failure|Failed [-/\w+]+) for(?: [iI](?:llegal|nvalid) user)?|[Ii](?:llegal|nvalid) user|ROOT LOGIN REFUSED) .*(?: from|FROM) <HOST>$")
		self.filter.getFailures(filename)
		_assert_correct_last_attempt(self, self.filter,  failures)

	def testCRLFFailures01(self):
		# We first adjust logfile/failures to end with CR+LF
		fname = tempfile.mktemp(prefix='tmp_fail2ban', suffix='crlf')
		# poor man unix2dos:
		fin, fout = open(GetFailures.FILENAME_01), open(fname, 'w')
		for l in fin.readlines():
			fout.write('%s\r\n' % l.rstrip('\n'))
		fin.close()
		fout.close()

		# now see if we should be getting the "same" failures
		self.testGetFailures01(filename=fname)
		_killfile(fout, fname)


	def testGetFailures02(self):
		output = ('141.3.81.106', 4, 1124013539.0,
				  [u'Aug 14 11:%d:59 i60p295 sshd[12365]: Failed publickey for roehl from ::ffff:141.3.81.106 port 51332 ssh2'
				   % m for m in 53, 54, 57, 58])

		self.filter.addLogPath(GetFailures.FILENAME_02)
		self.filter.addFailRegex("Failed .* from <HOST>")
		self.filter.getFailures(GetFailures.FILENAME_02)
		_assert_correct_last_attempt(self, self.filter, output)

	def testGetFailures03(self):
		output = ('203.162.223.135', 7, 1124013544.0)

		self.filter.addLogPath(GetFailures.FILENAME_03)
		self.filter.addFailRegex("error,relay=<HOST>,.*550 User unknown")
		self.filter.getFailures(GetFailures.FILENAME_03)
		_assert_correct_last_attempt(self, self.filter, output)

	def testGetFailures04(self):
		output = [('212.41.96.186', 4, 1124013600.0),
				  ('212.41.96.185', 4, 1124017198.0)]

		self.filter.addLogPath(GetFailures.FILENAME_04)
		self.filter.addFailRegex("Invalid user .* <HOST>")
		self.filter.getFailures(GetFailures.FILENAME_04)

		try:
			for i, out in enumerate(output):
				_assert_correct_last_attempt(self, self.filter, out)
		except FailManagerEmpty:
			pass

	def testGetFailuresUseDNS(self):
		# We should still catch failures with usedns = no ;-)
		output_yes = ('93.184.216.34', 2, 1124013539.0,
					  [u'Aug 14 11:54:59 i60p295 sshd[12365]: Failed publickey for roehl from example.com port 51332 ssh2',
					   u'Aug 14 11:58:59 i60p295 sshd[12365]: Failed publickey for roehl from ::ffff:93.184.216.34 port 51332 ssh2'])

		output_no = ('93.184.216.34', 1, 1124013539.0,
					  [u'Aug 14 11:58:59 i60p295 sshd[12365]: Failed publickey for roehl from ::ffff:93.184.216.34 port 51332 ssh2'])

		# Actually no exception would be raised -- it will be just set to 'no'
		#self.assertRaises(ValueError,
		#				  FileFilter, None, useDns='wrong_value_for_useDns')

		for useDns, output in (('yes',  output_yes),
							   ('no',   output_no),
							   ('warn', output_yes)):
			jail = DummyJail()
			filter_ = FileFilter(jail, useDns=useDns)
			filter_.active = True
			filter_.failManager.setMaxRetry(1)	# we might have just few failures

			filter_.addLogPath(GetFailures.FILENAME_USEDNS)
			filter_.addFailRegex("Failed .* from <HOST>")
			filter_.getFailures(GetFailures.FILENAME_USEDNS)
			_assert_correct_last_attempt(self, filter_, output)



	def testGetFailuresMultiRegex(self):
		output = ('141.3.81.106', 8, 1124013541.0)

		self.filter.addLogPath(GetFailures.FILENAME_02)
		self.filter.addFailRegex("Failed .* from <HOST>")
		self.filter.addFailRegex("Accepted .* from <HOST>")
		self.filter.getFailures(GetFailures.FILENAME_02)
		_assert_correct_last_attempt(self, self.filter, output)

	def testGetFailuresIgnoreRegex(self):
		self.filter.addLogPath(GetFailures.FILENAME_02)
		self.filter.addFailRegex("Failed .* from <HOST>")
		self.filter.addFailRegex("Accepted .* from <HOST>")
		self.filter.addIgnoreRegex("for roehl")

		self.filter.getFailures(GetFailures.FILENAME_02)

		self.assertRaises(FailManagerEmpty, self.filter.failManager.toBan)

	def testGetFailuresMultiLine(self):
		output = [("192.0.43.10", 2, 1124013599.0),
			("192.0.43.11", 1, 1124013598.0)]
		self.filter.addLogPath(GetFailures.FILENAME_MULTILINE)
		self.filter.addFailRegex("^.*rsyncd\[(?P<pid>\d+)\]: connect from .+ \(<HOST>\)$<SKIPLINES>^.+ rsyncd\[(?P=pid)\]: rsync error: .*$")
		self.filter.setMaxLines(100)
		self.filter.setMaxRetry(1)

		self.filter.getFailures(GetFailures.FILENAME_MULTILINE)

		foundList = []
		while True:
			try:
				foundList.append(
					_ticket_tuple(self.filter.failManager.toBan())[0:3])
			except FailManagerEmpty:
				break
		self.assertEqual(sorted(foundList), sorted(output))

	def testGetFailuresMultiLineIgnoreRegex(self):
		output = [("192.0.43.10", 2, 1124013599.0)]
		self.filter.addLogPath(GetFailures.FILENAME_MULTILINE)
		self.filter.addFailRegex("^.*rsyncd\[(?P<pid>\d+)\]: connect from .+ \(<HOST>\)$<SKIPLINES>^.+ rsyncd\[(?P=pid)\]: rsync error: .*$")
		self.filter.addIgnoreRegex("rsync error: Received SIGINT")
		self.filter.setMaxLines(100)
		self.filter.setMaxRetry(1)

		self.filter.getFailures(GetFailures.FILENAME_MULTILINE)

		_assert_correct_last_attempt(self, self.filter, output.pop())

		self.assertRaises(FailManagerEmpty, self.filter.failManager.toBan)

	def testGetFailuresMultiLineMultiRegex(self):
		output = [("192.0.43.10", 2, 1124013599.0),
			("192.0.43.11", 1, 1124013598.0),
			("192.0.43.15", 1, 1124013598.0)]
		self.filter.addLogPath(GetFailures.FILENAME_MULTILINE)
		self.filter.addFailRegex("^.*rsyncd\[(?P<pid>\d+)\]: connect from .+ \(<HOST>\)$<SKIPLINES>^.+ rsyncd\[(?P=pid)\]: rsync error: .*$")
		self.filter.addFailRegex("^.* sendmail\[.*, msgid=<(?P<msgid>[^>]+).*relay=\[<HOST>\].*$<SKIPLINES>^.+ spamd: result: Y \d+ .*,mid=<(?P=msgid)>(,bayes=[.\d]+)?(,autolearn=\S+)?\s*$")
		self.filter.setMaxLines(100)
		self.filter.setMaxRetry(1)

		self.filter.getFailures(GetFailures.FILENAME_MULTILINE)

		foundList = []
		while True:
			try:
				foundList.append(
					_ticket_tuple(self.filter.failManager.toBan())[0:3])
			except FailManagerEmpty:
				break
		self.assertEqual(sorted(foundList), sorted(output))

class DNSUtilsTests(unittest.TestCase):

	def testUseDns(self):
		res = DNSUtils.textToIp('www.example.com', 'no')
		self.assertEqual(res, [])
		res = DNSUtils.textToIp('www.example.com', 'warn')
		self.assertEqual(res, ['93.184.216.34'])
		res = DNSUtils.textToIp('www.example.com', 'yes')
		self.assertEqual(res, ['93.184.216.34'])

	def testTextToIp(self):
		# Test hostnames
		hostnames = [
			'www.example.com',
			'doh1.2.3.4.buga.xxxxx.yyy.invalid',
			'1.2.3.4.buga.xxxxx.yyy.invalid',
			]
		for s in hostnames:
			res = DNSUtils.textToIp(s, 'yes')
			if s == 'www.example.com':
				self.assertEqual(res, ['93.184.216.34'])
			else:
				self.assertEqual(res, [])

<<<<<<< HEAD
	def testAddr2bin(self):
		res = DNSUtils.addr2bin('10.0.0.0')
		self.assertEqual(res, 167772160L)
		res = DNSUtils.addr2bin('10.0.0.0', cidr=None)
		self.assertEqual(res, 167772160L)
		res = DNSUtils.addr2bin('10.0.0.0', cidr=32L)
		self.assertEqual(res, 167772160L)
		res = DNSUtils.addr2bin('10.0.0.1', cidr=32L)
		self.assertEqual(res, 167772161L)
		res = DNSUtils.addr2bin('10.0.0.1', cidr=31L)
		self.assertEqual(res, 167772160L)

	def testDec2addr(self):
		res = DNSUtils.dec2addr(167772160L)
		self.assertEqual(res, '10.0.0.0')

=======
	def testIpToName(self):
		res = DNSUtils.ipToName('66.249.66.1')
		self.assertEqual(res, 'crawl-66-249-66-1.googlebot.com')
		res = DNSUtils.ipToName('10.0.0.0')
		self.assertEqual(res, None)
>>>>>>> 51333bb0

class JailTests(unittest.TestCase):

	def testSetBackend_gh83(self):
		# smoke test
		# Must not fail to initiate
		Jail('test', backend='polling')
<|MERGE_RESOLUTION|>--- conflicted
+++ resolved
@@ -1011,7 +1011,6 @@
 			else:
 				self.assertEqual(res, [])
 
-<<<<<<< HEAD
 	def testAddr2bin(self):
 		res = DNSUtils.addr2bin('10.0.0.0')
 		self.assertEqual(res, 167772160L)
@@ -1028,13 +1027,11 @@
 		res = DNSUtils.dec2addr(167772160L)
 		self.assertEqual(res, '10.0.0.0')
 
-=======
 	def testIpToName(self):
 		res = DNSUtils.ipToName('66.249.66.1')
 		self.assertEqual(res, 'crawl-66-249-66-1.googlebot.com')
 		res = DNSUtils.ipToName('10.0.0.0')
 		self.assertEqual(res, None)
->>>>>>> 51333bb0
 
 class JailTests(unittest.TestCase):
 
