--- conflicted
+++ resolved
@@ -444,13 +444,9 @@
 				cnt += 1
 		return cnt
 
-<<<<<<< HEAD
-	def testTestJailConfCache(self):
-		unittest.F2B.SkipIfFast()
-=======
 	@with_tmpdir
 	def testTestJailConfCache(self, basedir):
->>>>>>> 5f35b52b
+		unittest.F2B.SkipIfFast()
 		saved_ll = configparserinc.logLevel
 		configparserinc.logLevel = logging.DEBUG
 		try:
