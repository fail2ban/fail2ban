# Should not match -- DoS vector https://vndh.net/note:fail2ban-089-denial-service
# failJSON: { "match": false }
[Sat Jun 01 02:17:42 2013] [error] [client 192.168.33.1] File does not exist: /srv/http/site/[client 192.168.0.1] user root not found

# should match
# failJSON: { "time": "2013-07-11T01:21:41", "match": true , "host": "194.228.20.113" } 
[Thu Jul 11 01:21:41 2013] [error] [client 194.228.20.113] user  not found: /

# failJSON: { "time": "2013-07-11T01:21:43", "match": true , "host": "194.228.20.113" } 
[Thu Jul 11 01:21:43 2013] [error] [client 194.228.20.113] user dsfasdf not found: /
# failJSON: { "time": "2013-07-11T01:21:44", "match": true , "host": "2606:2800:220:1:248:1893:25c8:1946" } 
[Thu Jul 11 01:21:44 2013] [error] [client 2606:2800:220:1:248:1893:25c8:1946] user test-ipv6 not found: /

# The failures below use the configuration described in fail2ban/tests/files/config/apache-auth
#

# wget  http://localhost/noentry/cant_get_me.html -O /dev/null
# failJSON: { "time": "2013-07-17T23:20:45", "match": true , "host": "127.0.0.1" } 
[Wed Jul 17 23:20:45 2013] [error] [client 127.0.0.1] client denied by server configuration: /var/www/html/noentry/cant_get_me.html

# failJSON: { "time": "2013-07-20T21:34:49", "match": true , "host": "127.0.0.1" } 
[Sat Jul 20 21:34:49.453232 2013] [access_compat:error] [pid 17512:tid 140123104306944] [client 127.0.0.1:51380] AH01797: client denied by server configuration: /var/www/html/noentry/cant_get_me.html

# failJSON: { "time": "2014-09-14T21:44:43", "match": true , "host": "192.3.9.178" } 
[Sun Sep 14 21:44:43.008606 2014] [authz_core:error] [pid 10691] [client 192.3.9.178:44271] AH01630: client denied by server configuration: /var/www/html/noentry/cant_get_me.html

# wget --http-user='' --http-password='' http://localhost/basic/file/cant_get_me.html -O /dev/null
# failJSON: { "time": "2013-07-17T23:14:37", "match": true , "host": "127.0.0.1" }
[Wed Jul 17 23:14:37 2013] [error] [client 127.0.0.1] user  not found: /basic/anon/cant_get_me.html

# failJSON: { "time": "2013-07-20T21:37:32", "match": true , "host": "127.0.0.1" } 
[Sat Jul 20 21:37:32.266605 2013] [auth_basic:error] [pid 17512:tid 140123079128832] [client 127.0.0.1:51386] AH01618: user  not found: /basic/file/cant_get_me.html

# wget --http-user=username --http-password=wrongpass http://localhost/basic/file -O /dev/null
# failJSON: { "time": "2013-07-17T22:18:52", "match": true , "host": "127.0.0.1" }
[Wed Jul 17 22:18:52 2013] [error] [client 127.0.0.1] user username: authentication failure for "/basic/file": Password Mismatch

# failJSON: { "time": "2013-07-20T21:39:11", "match": true , "host": "127.0.0.1" } 
[Sat Jul 20 21:39:11.978080 2013] [auth_basic:error] [pid 17512:tid 140123053950720] [client 127.0.0.1:51390] AH01617: user username: authentication failure for "/basic/file": Password Mismatch

# wget --http-user=wrongusername --http-password=wrongpass http://localhost/basic/file -O /dev/null
# failJSON: { "time": "2013-07-17T22:32:48", "match": true , "host": "127.0.0.1" }
[Wed Jul 17 22:32:48 2013] [error] [client 127.0.0.1] user wrongusername not found: /basic/file

# failJSON: { "time": "2013-07-20T21:40:33", "match": true , "host": "127.0.0.1" } 
[Sat Jul 20 21:40:33.803528 2013] [auth_basic:error] [pid 17540:tid 140123095914240] [client 127.0.0.1:51395] AH01618: user wrongusername not found: /basic/file

# wget --header='Authorization: Digest username="Mufasa",realm="testrealm@host.com",nonce="dcd98b7102dd2f0e8b11d0f600bfb0c093",uri="/dir/index.html",qop=auth,nc=00000001,cnonce="0a4f113b",response="6629fae49393a05397450978507c4ef1",opaque="5ccc069c403ebaf9f0171e9517f40e41"'  http://localhost/basic/file -O /dev/null
# failJSON: { "time": "2013-07-17T22:39:55", "match": true , "host": "127.0.0.1" }
[Wed Jul 17 22:39:55 2013] [error] [client 127.0.0.1] client used wrong authentication scheme: /basic/file

# failJSON: { "time": "2013-07-20T21:41:52", "match": true , "host": "127.0.0.1" } 
[Sat Jul 20 21:41:52.523931 2013] [auth_basic:error] [pid 17512:tid 140122964092672] [client 127.0.0.1:51396] AH01614: client used wrong authentication scheme: /basic/file

# wget --http-user=username --http-password=password http://localhost/basic/authz_owner/cant_get_me.html -O /dev/null
# failJSON: { "time": "2013-07-17T22:54:32", "match": true , "host": "127.0.0.1" }
[Wed Jul 17 22:54:32 2013] [error] [client 127.0.0.1] Authorization of user username to access /basic/authz_owner/cant_get_me.html failed, reason: file owner dan does not match.

# failJSON: { "time": "2013-07-20T22:11:43", "match": true , "host": "127.0.0.1" } 
[Sat Jul 20 22:11:43.147674 2013] [authz_owner:error] [pid 17540:tid 140122922129152] [client 127.0.0.1:51548] AH01637: Authorization of user username to access /basic/authz_owner/cant_get_me.html failed, reason: file owner dan does not match
# failJSON: { "time": "2013-07-20T22:11:44", "match": true , "host": "2606:2800:220:1:248:1893:25c8:1946" } 
[Sat Jul 20 22:11:44.147674 2013] [authz_owner:error] [pid 17540:tid 140122922129152] [client [2606:2800:220:1:248:1893:25c8:1946]:51548] AH01637: Authorization of user test-ipv6 to access /basic/authz_owner/cant_get_me.html failed, reason: file owner dan does not match

# wget --http-user=username --http-password=password http://localhost/basic/authz_owner/cant_get_me.html -O /dev/null
# failJSON: { "time": "2013-07-20T21:42:44", "match": true , "host": "127.0.0.1" } 
[Sat Jul 20 21:42:44.304159 2013] [authz_core:error] [pid 17484:tid 140123095914240] [client 127.0.0.1:51397] AH01631: user username: authorization failure for "/basic/authz_owner/cant_get_me.html": 

# wget --http-user='username' --http-password='wrongpassword' http://localhost/digest/cant_get_me.html -O /dev/null
# failJSON: { "time": "2013-07-17T23:50:37", "match": true , "host": "127.0.0.1" }
[Wed Jul 17 23:50:37 2013] [error] [client 127.0.0.1] Digest: user username: password mismatch: /digest/cant_get_me.html

# failJSON: { "time": "2013-07-20T21:44:06", "match": true , "host": "127.0.0.1" } 
[Sat Jul 20 21:44:06.867985 2013] [auth_digest:error] [pid 17540:tid 140123070736128] [client 127.0.0.1:51406] AH01792: user username: password mismatch: /digest/cant_get_me.html

# wget --http-user='username' --http-password='password' http://localhost/digest_wrongrelm/cant_get_me.html -O /dev/null
# failJSON: { "time": "2013-07-18T00:08:39", "match": true , "host": "127.0.0.1" }
[Thu Jul 18 00:08:39 2013] [error] [client 127.0.0.1] Digest: user `username' in realm `digest private area' not found: /digest_wrongrelm/cant_get_me.html

# failJSON: { "time": "2013-07-20T21:45:28", "match": true , "host": "127.0.0.1" } 
[Sat Jul 20 21:45:28.890523 2013] [auth_digest:error] [pid 17540:tid 140122972485376] [client 127.0.0.1:51408] AH01790: user `username' in realm `digest private area' not found: /digest_wrongrelm/cant_get_me.html

# ./tests/files/config/apache-auth/digest.py
# failJSON: { "time": "2013-07-28T21:05:31", "match": true , "host": "127.0.0.1" }
[Sun Jul 28 21:05:31.178340 2013] [auth_digest:error] [pid 24224:tid 139895539455744] [client 127.0.0.1:56906] AH01793: invalid qop `auth' received: /digest/qop_none/

# ./tests/files/config/apache-auth/digest.py
# failJSON: { "time": "2013-07-28T21:12:44", "match": true , "host": "127.0.0.1" }
[Sun Jul 28 21:12:44 2013] [error] [client 127.0.0.1] Digest: invalid nonce JDiBAA=db9372522295196b7ac31db99e10cd1106c received - length is not 52


# ./tests/files/config/apache-auth/digest.py
# yoh: ATM it should not match because matching failregex is still under "investigation"
# failJSON: { "time": "2013-07-28T21:16:37", "match": false , "host": "127.0.0.1" }
[Sun Jul 28 21:16:37 2013] [error] [client 127.0.0.1] Digest: invalid nonce l19lgpDiBAZZZf1ec3d9613f3b3ef43660e3628d78455fd8b937 received - hash is not 6fda8bbcbcf85ff1ebfe7d1c43faba583bc53a02

# ./tests/files/config/apache-auth/digest.py
# failJSON: { "time": "2013-07-28T21:18:11", "match": false , "host": "127.0.0.1" }
[Sun Jul 28 21:18:11.769228 2013] [auth_digest:error] [pid 24752:tid 139895505884928] [client 127.0.0.1:56964] AH01776: invalid nonce b9YAiJDiBAZZZ1b1abe02d20063ea3b16b544ea1b0d981c1bafe received - hash is not d42d824dee7aaf50c3ba0a7c6290bd453e3dd35b

# ./tests/files/config/apache-auth/digest.py
# failJSON: { "time": "2013-07-28T21:30:02", "match": true , "host": "127.0.0.1" }
[Sun Jul 28 21:30:02 2013] [error] [client 127.0.0.1] Digest: realm mismatch - got `so far away' but expected `digest private area'

# failJSON: { "time": "2013-07-28T21:27:56", "match": true , "host": "127.0.0.1" }
[Sun Jul 28 21:27:56.549667 2013] [auth_digest:error] [pid 24835:tid 139895297222400] [client 127.0.0.1:57052] AH01788: realm mismatch - got `so far away' but expected `digest private area'


# ./tests/files/config/apache-auth/digest.py
# failJSON: { "time": "2013-07-28T21:41:20", "match": true , "host": "127.0.0.1" }
[Sun Jul 28 21:41:20 2013] [error] [client 127.0.0.1] Digest: unknown algorithm `super funky chicken' received: /digest/

# failJSON: { "time": "2013-07-28T21:42:03", "match": true , "host": "127.0.0.1" }
[Sun Jul 28 21:42:03.930190 2013] [auth_digest:error] [pid 24835:tid 139895505884928] [client 127.0.0.1:57115] AH01789: unknown algorithm `super funky chicken' received: /digest/

# ./tests/files/config/apache-auth/digest.py
# failJSON: { "time": "2013-07-29T02:15:26", "match": true , "host": "127.0.0.1" }
[Mon Jul 29 02:15:26 2013] [error] [client 127.0.0.1] Digest: invalid nonce LWEDr5TiBAA=ceddd011628c30e3646f7acda4f1a0ab6b7c5ae6 received - user attempted time travel

# failJSON: { "time": "2013-07-29T02:12:55", "match": true , "host": "127.0.0.1" }
[Mon Jul 29 02:12:55.539813 2013] [auth_digest:error] [pid 9647:tid 139895522670336] [client 127.0.0.1:58474] AH01777: invalid nonce 59QJppTiBAA=b08983fd166ade9840407df1b0f75b9e6e07d88d received - user attempted time travel

# failJSON: { "time": "2013-06-01T02:17:42", "match": true , "host": "192.168.0.2" }
[Sat Jun 01 02:17:42 2013] [error] [client 192.168.0.2] user root not found

# failJSON: { "time": "2013-11-18T22:39:33", "match": true , "host": "91.49.82.139" }
[Mon Nov 18 22:39:33 2013] [error] [client 91.49.82.139] user gg not found: /, referer: http://sj.hopto.org/management.html

<<<<<<< HEAD
# filterOptions: {"extension": "protect-web-apps"}

# Default message patterns to protect web apps (see gh-1676)
# 
# failJSON: { "time": "2016-06-01T01:17:42", "match": true , "host": "192.168.0.2" }
[Sat Jun 01 01:17:42 2016] [error] [client 192.168.0.2] AH01071: Got error 'PHP message: user  not found: My Protected Web Application'
# failJSON: { "time": "2016-06-01T02:17:42", "match": true , "host": "192.168.0.2" }
[Sat Jun 01 02:17:42 2016] [error] [client 192.168.0.2] user bob not authorized: My Protected Web Application
# failJSON: { "time": "2016-06-01T03:17:42", "match": true , "host": "192.168.0.2" }
[Sat Jun 01 03:17:42 2016] [error] [client 192.168.0.2] user "bob" password mismatch: My Protected Web Application
# failJSON: { "time": "2016-06-01T04:17:42", "match": true , "host": "192.168.0.2" }
[Sat Jun 01 04:17:42 2016] [error] [client 192.168.0.2] user sent invalid token: My Protected Web Application
# failJSON: { "time": "2016-06-01T05:17:42", "match": true , "host": "192.168.0.2" }
[Sat Jun 01 05:17:42 2016] [error] [client 192.168.0.2] user misbehaved: My Protected Web Application
=======
# filterOptions: {"logging": "syslog"}

# failJSON: { "time": "2005-02-15T16:23:00", "match": true , "host": "192.0.2.1", "desc": "using syslog (ErrorLog syslog)" }
Feb 15 16:23:00 srv httpd[22034]: [authz_core:error] [pid 22034] [client 192.0.2.1:58585] AH01630: client denied by server configuration: /home/www/
# failJSON: { "time": "2005-02-15T16:23:40", "match": true , "host": "192.0.2.2", "desc": "using syslog (ErrorLog syslog)" }
Feb 15 16:23:40 srv httpd/backend1[22034]: [authz_core:error] [pid 22036] [client 192.0.2.2:59392] AH01630: client denied by server configuration: /home/backend1/
# failJSON: { "time": "2005-02-15T16:54:53", "match": true , "host": "192.0.2.3", "desc": "using syslog (ErrorLog syslog)" }
Feb 15 16:54:53 tools apache2[18154]: [:error] [pid 18154:tid 140680873617152] [client 192.0.2.3:48154] AH01630: client denied by server configuration: /var/www

# failJSON: { "time": "2005-02-16T22:32:48", "match": true , "host": "127.0.0.1" }
Feb 16 22:32:48 srv httpd[22034]: [error] [client 127.0.0.1] user wrongusername not found: /basic/file
>>>>>>> 34cb55fd
<|MERGE_RESOLUTION|>--- conflicted
+++ resolved
@@ -125,7 +125,18 @@
 # failJSON: { "time": "2013-11-18T22:39:33", "match": true , "host": "91.49.82.139" }
 [Mon Nov 18 22:39:33 2013] [error] [client 91.49.82.139] user gg not found: /, referer: http://sj.hopto.org/management.html
 
-<<<<<<< HEAD
+# filterOptions: {"logging": "syslog"}
+
+# failJSON: { "time": "2005-02-15T16:23:00", "match": true , "host": "192.0.2.1", "desc": "using syslog (ErrorLog syslog)" }
+Feb 15 16:23:00 srv httpd[22034]: [authz_core:error] [pid 22034] [client 192.0.2.1:58585] AH01630: client denied by server configuration: /home/www/
+# failJSON: { "time": "2005-02-15T16:23:40", "match": true , "host": "192.0.2.2", "desc": "using syslog (ErrorLog syslog)" }
+Feb 15 16:23:40 srv httpd/backend1[22034]: [authz_core:error] [pid 22036] [client 192.0.2.2:59392] AH01630: client denied by server configuration: /home/backend1/
+# failJSON: { "time": "2005-02-15T16:54:53", "match": true , "host": "192.0.2.3", "desc": "using syslog (ErrorLog syslog)" }
+Feb 15 16:54:53 tools apache2[18154]: [:error] [pid 18154:tid 140680873617152] [client 192.0.2.3:48154] AH01630: client denied by server configuration: /var/www
+
+# failJSON: { "time": "2005-02-16T22:32:48", "match": true , "host": "127.0.0.1" }
+Feb 16 22:32:48 srv httpd[22034]: [error] [client 127.0.0.1] user wrongusername not found: /basic/file
+
 # filterOptions: {"extension": "protect-web-apps"}
 
 # Default message patterns to protect web apps (see gh-1676)
@@ -139,17 +150,4 @@
 # failJSON: { "time": "2016-06-01T04:17:42", "match": true , "host": "192.168.0.2" }
 [Sat Jun 01 04:17:42 2016] [error] [client 192.168.0.2] user sent invalid token: My Protected Web Application
 # failJSON: { "time": "2016-06-01T05:17:42", "match": true , "host": "192.168.0.2" }
-[Sat Jun 01 05:17:42 2016] [error] [client 192.168.0.2] user misbehaved: My Protected Web Application
-=======
-# filterOptions: {"logging": "syslog"}
-
-# failJSON: { "time": "2005-02-15T16:23:00", "match": true , "host": "192.0.2.1", "desc": "using syslog (ErrorLog syslog)" }
-Feb 15 16:23:00 srv httpd[22034]: [authz_core:error] [pid 22034] [client 192.0.2.1:58585] AH01630: client denied by server configuration: /home/www/
-# failJSON: { "time": "2005-02-15T16:23:40", "match": true , "host": "192.0.2.2", "desc": "using syslog (ErrorLog syslog)" }
-Feb 15 16:23:40 srv httpd/backend1[22034]: [authz_core:error] [pid 22036] [client 192.0.2.2:59392] AH01630: client denied by server configuration: /home/backend1/
-# failJSON: { "time": "2005-02-15T16:54:53", "match": true , "host": "192.0.2.3", "desc": "using syslog (ErrorLog syslog)" }
-Feb 15 16:54:53 tools apache2[18154]: [:error] [pid 18154:tid 140680873617152] [client 192.0.2.3:48154] AH01630: client denied by server configuration: /var/www
-
-# failJSON: { "time": "2005-02-16T22:32:48", "match": true , "host": "127.0.0.1" }
-Feb 16 22:32:48 srv httpd[22034]: [error] [client 127.0.0.1] user wrongusername not found: /basic/file
->>>>>>> 34cb55fd
+[Sat Jun 01 05:17:42 2016] [error] [client 192.168.0.2] user misbehaved: My Protected Web Application