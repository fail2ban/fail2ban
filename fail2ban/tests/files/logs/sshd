#1
# failJSON: { "time": "2005-06-21T16:47:48", "match": true , "host": "192.030.0.6" }
Jun 21 16:47:48 digital-mlhhyiqscv sshd[13709]: error: PAM: Authentication failure for myhlj1374 from 192.030.0.6
# failJSON: { "time": "2005-05-29T20:56:52", "match": true , "host": "example.com" }
May 29 20:56:52 imago sshd[28732]: error: PAM: Authentication failure for stefanor from example.com
# failJSON: { "time": "2005-05-29T20:56:56", "match": true , "host": "2606:2800:220:1:248:1893:25c8:1946" }
May 29 20:56:56 imago sshd[28732]: error: PAM: Authentication failure for test-ipv6 from 2606:2800:220:1:248:1893:25c8:1946

#2
# failJSON: { "time": "2005-02-25T14:34:10", "match": true , "host": "194.117.26.69" }
Feb 25 14:34:10 belka sshd[31602]: Failed password for invalid user ROOT from 194.117.26.69 port 50273 ssh2
# failJSON: { "time": "2005-02-25T14:34:10", "match": true , "host": "aaaa:bbbb:cccc:1234::1:1" }
Feb 25 14:34:10 belka sshd[31603]: Failed password for invalid user ROOT from aaaa:bbbb:cccc:1234::1:1 port 50273 ssh2
# failJSON: { "time": "2005-02-25T14:34:10", "match": true , "host": "194.117.26.70" }
Feb 25 14:34:10 belka sshd[31602]: Failed password for invalid user ROOT from 194.117.26.70 port 12345
# failJSON: { "time": "2005-02-25T14:34:10", "match": true , "host": "aaaa:bbbb:cccc:1234::1:1" }
Feb 25 14:34:10 belka sshd[31603]: Failed password for invalid user ROOT from aaaa:bbbb:cccc:1234::1:1 port 12345
# failJSON: { "time": "2005-02-25T14:34:11", "match": true , "host": "aaaa:bbbb:cccc:1234::1:1" }
Feb 25 14:34:11 belka sshd[31603]: Failed password for invalid user ROOT from aaaa:bbbb:cccc:1234::1:1

#3
# failJSON: { "time": "2005-01-05T01:31:41", "match": true , "host": "1.2.3.4" }
Jan  5 01:31:41 www sshd[1643]: ROOT LOGIN REFUSED FROM 1.2.3.4
# failJSON: { "time": "2005-01-05T01:31:41", "match": true , "host": "1.2.3.4" }
Jan  5 01:31:41 www sshd[1643]: ROOT LOGIN REFUSED FROM ::ffff:1.2.3.4

#4
# failJSON: { "time": "2005-07-20T14:42:11", "match": true , "host": "192.0.2.1", "desc": "Invalid user" }
Jul 20 14:42:11 localhost sshd[22708]: Invalid user ftp from 192.0.2.1
# failJSON: { "time": "2005-07-20T14:42:12", "match": true , "host": "192.0.2.2", "desc": "Invalid user with port" }
Jul 20 14:42:12 localhost sshd[22708]: Invalid user ftp from 192.0.2.2 port 37220

#5 new filter introduced after looking at 44087D8C.9090407@bluewin.ch
# yoh: added ':' after [sshd] since the case without is not really common any more
# failJSON: { "time": "2005-03-03T00:17:22", "match": true , "host": "211.188.220.49" }
Mar  3 00:17:22 [sshd]: User root from 211.188.220.49 not allowed because not listed in AllowUsers
# failJSON: { "time": "2005-02-25T14:34:11", "match": true , "host": "example.com" }
Feb 25 14:34:11 belka sshd[31607]: User root from example.com not allowed because not listed in AllowUsers

#6 ew filter introduced thanks to report Guido Bozzetto <reportbug@G-B.it>
# failJSON: { "time": "2004-11-11T23:33:27", "match": true , "host": "218.249.210.161" }
Nov 11 23:33:27 Server sshd[5174]: refused connect from _U2FsdGVkX19P3BCJmFBHhjLza8BcMH06WCUVwttMHpE=_@::ffff:218.249.210.161 (::ffff:218.249.210.161)

#7 added exclamation mark to BREAK-IN
#  Now should be a negative since we decided not to catch those
# failJSON: { "match": false }
Oct 15 19:51:35 server sshd[7592]: Address 1.2.3.4 maps to 1234.bbbbbb.com, but this does not map back to the address - POSSIBLE BREAK-IN ATTEMPT
# failJSON: { "match": false }
Oct 15 19:51:35 server sshd[7592]: Address 1.2.3.4 maps to 1234.bbbbbb.com, but this does not map back to the address - POSSIBLE BREAK-IN ATTEMPT!

#8 DenyUsers https://github.com/fail2ban/fail2ban/issues/47
# failJSON: { "time": "2005-04-16T22:01:15", "match": true , "host": "46.45.128.3" }
Apr 16 22:01:15 al-ribat sshd[5154]: User root from 46.45.128.3 not allowed because listed in DenyUsers

#9 OpenSolaris patch - pull https://github.com/fail2ban/fail2ban/pull/182
# failJSON: { "time": "2005-03-29T05:59:23", "match": true , "host": "205.186.180.55" }
Mar 29 05:59:23 dusky sshd[20878]: [ID 800047 auth.info] Failed keyboard-interactive for <invalid username> from 205.186.180.55 port 42742 ssh2
# failJSON: { "time": "2005-03-29T05:20:09", "match": true , "host": "205.186.180.30" }
Mar 29 05:20:09 dusky sshd[19558]: [ID 800047 auth.info] Failed keyboard-interactive for james from 205.186.180.30 port 54520 ssh2

#10 OSX syslog error
# failJSON: { "time": "2005-04-29T17:16:20", "match": true , "host": "example.com" }
Apr 29 17:16:20 Jamess-iMac.local sshd[62312]: error: PAM: authentication error for james from example.com via 192.168.1.201
# failJSON: { "time": "2005-04-29T20:11:08", "match": true , "host": "205.186.180.35" }
Apr 29 20:11:08 Jamess-iMac.local sshd[63814]: [ID 800047 auth.info] Failed keyboard-interactive for <invalid username> from 205.186.180.35 port 42742 ssh2
# failJSON: { "time": "2005-04-29T20:12:08", "match": true , "host": "205.186.180.22" }
Apr 29 20:12:08 Jamess-iMac.local sshd[63814]: [ID 800047 auth.info] Failed keyboard-interactive for james from 205.186.180.22 port 54520 ssh2
# failJSON: { "time": "2005-04-29T20:13:08", "match": true , "host": "205.186.180.42" }
Apr 29 20:13:08 Jamess-iMac.local sshd[63814]: Failed keyboard-interactive for james from 205.186.180.42 port 54520 ssh2
# failJSON: { "time": "2005-04-29T20:14:08", "match": true , "host": "205.186.180.44" }
Apr 29 20:14:08 Jamess-iMac.local sshd[63814]: Failed keyboard-interactive for <invalid username> from 205.186.180.44 port 42742 ssh2
# failJSON: { "time": "2005-04-30T01:42:12", "match": true , "host": "205.186.180.77" }
Apr 30 01:42:12 Jamess-iMac.local sshd[2554]: Failed keyboard-interactive/pam for invalid user jamedds from 205.186.180.77 port 33723 ssh2
# failJSON: { "time": "2005-04-29T12:53:38", "match": true , "host": "205.186.180.88" }
Apr 29 12:53:38 Jamess-iMac.local sshd[47831]: error: PAM: authentication failure for james from 205.186.180.88 via 192.168.1.201
# failJSON: { "time": "2005-04-29T13:53:38", "match": true , "host": "205.186.180.99" }
Apr 29 13:53:38 Jamess-iMac.local sshd[47831]: error: PAM: Authentication failure for james from 205.186.180.99 via 192.168.1.201
# failJSON: { "time": "2005-04-29T15:53:38", "match": true , "host": "205.186.180.100" }
Apr 29 15:53:38 Jamess-iMac.local sshd[47831]: error: PAM: Authentication error for james from 205.186.180.100 via 192.168.1.201
# failJSON: { "time": "2005-04-29T16:53:38", "match": true , "host": "205.186.180.101" }
Apr 29 16:53:38 Jamess-iMac.local sshd[47831]: error: PAM: authentication error for james from 205.186.180.101 via 192.168.1.201
# failJSON: { "time": "2005-04-29T17:53:38", "match": true , "host": "205.186.180.102" }
Apr 29 17:53:38 Jamess-iMac.local sshd[47831]: error: PAM: authentication error for james from 205.186.180.102
# failJSON: { "time": "2005-04-29T18:53:38", "match": true , "host": "205.186.180.103" }
Apr 29 18:53:38 Jamess-iMac.local sshd[47831]: error: PAM: authentication error for james from 205.186.180.103

#11 https://github.com/fail2ban/fail2ban/issues/267  There might be no colon after [daemon]
# failJSON: { "time": "2005-06-25T23:53:34", "match": true , "host": "1.2.3.4" }
Jun 25 23:53:34 [sshd] User root from 1.2.3.4 not allowed because not listed in AllowUsers

# failJSON: { "match": false }
Apr 24 01:39:19 host sshd[3719]: User root not allowed because account is locked
# failJSON: { "match": false }
Apr 24 01:39:19 host sshd[3719]: input_userauth_request: invalid user root [preauth]
# failJSON: { "time": "2005-04-24T01:39:19", "match": true , "host": "198.51.100.34" }
Apr 24 01:39:19 host sshd[3719]: error: Received disconnect from 198.51.100.34: 11: Bye Bye [preauth]
# failJSON: { "time": "2004-12-12T20:04:39", "match": true , "host": "10.215.4.227" }
Dec 12 20:04:39 aragorn sshd[1328]: error: PAM: User not known to the underlying authentication module for illegal user kernelitshell from 10.215.4.227 
# failJSON: { "time": "2005-03-26T04:56:27", "match": true , "host": "example.com" }
Mar 26 04:56:27 angel sshd[9739]: User allena from example.com not allowed because not in any group
# failJSON: { "time": "2005-02-07T16:01:07", "match": true , "host": "192.51.100.54" }
Feb 7 16:01:07 linux-m899 sshd[5106]: User root from 192.51.100.54 not allowed because a group is listed in DenyGroups
# failJSON: { "time": "2005-01-05T11:15:05", "match": true , "host": "10.0.0.40" }
Jan 5 11:15:05 NAS sshd[1966]: User root from 10.0.0.40 not allowed because none of user's groups are listed in AllowGroups

# failJSON: { "match": false }
May 27 00:16:33 host sshd[2364]: User root not allowed because account is locked
# failJSON: { "match": false }
May 27 00:16:33 host sshd[2364]: input_userauth_request: invalid user root [preauth]
# failJSON: { "time": "2005-05-27T00:16:33", "match": true , "host": "198.51.100.76" }
May 27 00:16:33 host sshd[2364]: Received disconnect from 198.51.100.76: 11: Bye Bye [preauth]

# failJSON: { "time": "2004-09-29T16:28:02", "match": true , "host": "127.0.0.1" }
Sep 29 16:28:02 spaceman sshd[16699]: Failed password for dan from 127.0.0.1 port 45416 ssh1

# failJSON: { "match": false, "desc": "no failure, just cache mlfid (conn-id)" }
Sep 29 16:28:05 localhost sshd[16700]: Connection from 192.0.2.5
# failJSON: { "match": false, "desc": "no failure, just covering mlfid (conn-id) forget" }
Sep 29 16:28:05 localhost sshd[16700]: Connection closed by 192.0.2.5 [preauth]

# failJSON: { "time": "2004-09-29T17:15:02", "match": true , "host": "127.0.0.1" }
Sep 29 17:15:02 spaceman sshd[12946]: Failed hostbased for dan from 127.0.0.1 port 45785 ssh2: RSA 8c:e3:aa:0f:64:51:02:f7:14:79:89:3f:65:84:7c:30, client user "dan", client host "localhost.localdomain"

# failJSON: { "time": "2004-09-29T17:15:02", "match": true , "host": "127.0.0.1" }
Sep 29 17:15:02 spaceman sshd[12946]: Failed hostbased for dan from 127.0.0.1 port 45785 ssh2: DSA 01:c0:79:41:91:31:9a:7d:95:23:91:ac:b1:6d:59:81, client user "dan", client host "localhost.localdomain"

# failJSON: { "time": "2004-09-29T17:15:02", "match": true , "host": "127.0.0.1", "desc": "Injecting into rhost for the format of OpenSSH >=6.3" }
Sep 29 17:15:02 spaceman sshd[12946]: Failed password for user from 127.0.0.1 port 20000 ssh1: ruser from 1.2.3.4

# failJSON: { "time": "2004-09-29T17:15:02", "match": true , "host": "127.0.0.1", "desc": "Injecting while exhausting initially present {0,100} match length limits set for ruser etc" }
Sep 29 17:15:02 spaceman sshd[12946]: Failed password for user from 127.0.0.1 port 20000 ssh1: ruser XXXXXXXXXXXXXXXXXXXXXXXXXXXXXXXXXXXXXXXXXXXXXXXXXXXXXXXXXXXXXXXXXXXXXXXXXXXXXXXXXXXXXXXXXXXXXXXXXXXXX from 1.2.3.4
# failJSON: { "time": "2004-09-29T17:15:03", "match": true , "host": "aaaa:bbbb:cccc:1234::1:1", "desc": "Injecting while exhausting initially present {0,100} match length limits set for ruser etc" }
Sep 29 17:15:03 spaceman sshd[12946]: Failed password for user from aaaa:bbbb:cccc:1234::1:1 port 20000 ssh1: ruser XXXXXXXXXXXXXXXXXXXXXXXXXXXXXXXXXXXXXXXXXXXXXXXXXXXXXXXXXXXXXXXXXXXXXXXXXXXXXXXXXXXXXXXXXXXXXXXXXXXXX from 1.2.3.4

# failJSON: { "time": "2004-11-11T08:04:51", "match": true , "host": "127.0.0.1", "desc": "Injecting on username ssh 'from 10.10.1.1'@localhost" }
Nov 11 08:04:51 redbamboo sshd[2737]: Failed password for invalid user from 10.10.1.1 from 127.0.0.1 port 58946 ssh2
# failJSON: { "time": "2004-11-11T08:04:52", "match": true , "host": "127.0.0.1", "desc": "More complex injecting on username ssh 'test from 10.10.1.2 port 55555 ssh2'@localhost" }
Nov 11 08:04:52 redbamboo sshd[2737]: Failed password for invalid user test from 10.10.1.2 port 55555 ssh2 from 127.0.0.1 port 58946 ssh2
# failJSON: { "time": "2004-11-11T08:04:52", "match": true , "host": "127.0.0.1", "desc": "More complex injecting on auth-info ssh test@localhost, auth-info: ' from 10.10.1.2 port 55555 ssh2'" }
Nov 11 08:04:52 redbamboo sshd[2737]: Failed password for invalid user test from 127.0.0.1 port 58946 ssh2: from 10.10.1.2 port 55555 ssh2

# failJSON: { "time": "2005-07-05T18:22:44", "match": true , "host": "127.0.0.1", "desc": "Failed publickey for ..." }
Jul 05 18:22:44 mercury sshd[4669]: Failed publickey for graysky from 127.0.0.1 port 37954 ssh2: RSA SHA256:v3dpapGleDaUKf$4V1vKyR9ZyUgjaJAmoCTcb2PLljI
# failJSON: { "time": "2005-07-05T18:22:45", "match": true , "host": "aaaa:bbbb:cccc:1234::1:1", "desc": "Failed publickey for ..." }
Jul 05 18:22:45 mercury sshd[4670]: Failed publickey for graysky from aaaa:bbbb:cccc:1234::1:1 port 37955 ssh2: RSA SHA256:v3dpapGleDaUKf$4V1vKyR9ZyUgjaJAmoCTcb2PLljI

# failJSON: { "time": "2005-07-13T18:44:28", "match": true , "host": "89.24.13.192", "desc": "from gh-289" }
Jul 13 18:44:28 mdop sshd[4931]: Received disconnect from 89.24.13.192: 3: com.jcraft.jsch.JSchException: Auth fail
# failJSON: { "time": "2005-01-02T01:18:41", "match": true , "host": "10.0.0.1", "desc": "space after port is optional (gh-1652)" }
Jan  2 01:18:41 host sshd[11808]: error: Received disconnect from 10.0.0.1 port 7736:3: com.jcraft.jsch.JSchException: Auth fail [preauth]

# failJSON: { "time": "2004-10-01T17:27:44", "match": true , "host": "94.249.236.6", "desc": "newer format per commit 36919d9f" }
Oct  1 17:27:44 localhost sshd[24077]: error: Received disconnect from 94.249.236.6: 3: com.jcraft.jsch.JSchException: Auth fail [preauth]

# failJSON: { "time": "2004-10-01T17:27:44", "match": true , "host": "94.249.236.6", "desc": "space in disconnect description per commit 36919d9f" }
Oct  1 17:27:44 localhost sshd[24077]: error: Received disconnect from 94.249.236.6: 3: Ha ha, suckers!: Auth fail [preauth]

# failJSON: { "match": false }
Feb 12 04:09:18 localhost sshd[26713]: Connection from 115.249.163.77 port 51353
# failJSON: { "time": "2005-02-12T04:09:21", "match": true , "host": "115.249.163.77", "desc": "from gh-457" }
Feb 12 04:09:21 localhost sshd[26713]: Disconnecting: Too many authentication failures for root [preauth]

# failJSON: { "match": false }
Feb 12 04:09:18 localhost sshd[26713]: Connection from 115.249.163.77 port 51353 on 127.0.0.1 port 22
# failJSON: { "time": "2005-02-12T04:09:21", "match": true , "host": "115.249.163.77", "desc": "Multiline match with interface address" }
Feb 12 04:09:21 localhost sshd[26713]: Disconnecting: Too many authentication failures [preauth]

faililJSON: { "time": "2004-11-23T21:50:37", "match": true , "host": "61.0.0.1", "desc": "New logline format as openssh 6.8 to replace prev multiline version" }
Nov 23 21:50:37 myhost sshd[21810]: error: maximum authentication attempts exceeded for root from 61.0.0.1 port 49940 ssh2 [preauth]

# failJSON: { "match": false }
Apr 27 13:02:04 host sshd[29116]: User root not allowed because account is locked
# failJSON: { "match": false }
Apr 27 13:02:04 host sshd[29116]: input_userauth_request: invalid user root [preauth]
# failJSON: { "time": "2005-04-27T13:02:04", "match": true , "host": "1.2.3.4", "desc": "No Bye-Bye" }
Apr 27 13:02:04 host sshd[29116]: Received disconnect from 1.2.3.4: 11: Normal Shutdown, Thank you for playing [preauth]

# Match sshd auth errors on OpenSUSE systems
# failJSON: { "time": "2015-04-16T20:02:50", "match": true , "host": "222.186.21.217", "desc": "Authentication for user failed" }
2015-04-16T18:02:50.321974+00:00 host sshd[2716]: pam_unix(sshd:auth): authentication failure; logname= uid=0 euid=0 tty=ssh ruser= rhost=222.186.21.217  user=root

# failJSON: { "time": "2017-01-13T19:04:58", "match": true , "host": "91.197.232.15", "desc": "Connection closed preauth" }
2017-01-13T19:04:58.040989k2dls sshd[26743]: Connection closed by 91.197.232.15 port 9224 [preauth]

# filterOptions: {"mode": "ddos"}

# http://forums.powervps.com/showthread.php?t=1667
# failJSON: { "time": "2005-06-07T01:10:56", "match": true , "host": "69.61.56.114" }
Jun 7 01:10:56 host sshd[5937]: Did not receive identification string from 69.61.56.114

# gh-864(1):
# failJSON: { "match": false }
Nov 24 23:46:39 host sshd[32686]: SSH: Server;Ltype: Version;Remote: 127.0.0.1-1780;Protocol: 2.0;Client: libssh2_1.4.3
# failJSON: { "time": "2004-11-24T23:46:43", "match": true , "host": "127.0.0.1", "desc": "Multiline for connection reset by peer (1)" }
Nov 24 23:46:43 host sshd[32686]: fatal: Read from socket failed: Connection reset by peer [preauth]

# gh-864(2):
# failJSON: { "match": false }
Nov 24 23:46:40 host sshd[32686]: SSH: Server;Ltype: Kex;Remote: 127.0.0.1-1780;Enc: aes128-ctr;MAC: hmac-sha1;Comp: none [preauth]
# failJSON: { "time": "2004-11-24T23:46:43", "match": true , "host": "127.0.0.1", "desc": "Multiline for connection reset by peer (2)" }
Nov 24 23:46:43 host sshd[32686]: fatal: Read from socket failed: Connection reset by peer [preauth]

# gh-864(3):
# failJSON: { "match": false }
Nov 24 23:46:41 host sshd[32686]: SSH: Server;Ltype: Authname;Remote: 127.0.0.1-1780;Name: root [preauth]
# failJSON: { "time": "2004-11-24T23:46:43", "match": true , "host": "127.0.0.1", "desc": "Multiline for connection reset by peer (3)" }
Nov 24 23:46:43 host sshd[32686]: fatal: Read from socket failed: Connection reset by peer [preauth]

# gh-1719:
# failJSON: { "time": "2005-03-15T09:20:57", "match": true , "host": "192.0.2.39", "desc": "Singleline for connection reset by" }
Mar 15 09:20:57 host sshd[28972]: Connection reset by 192.0.2.39 port 14282 [preauth]


# filterOptions: {"mode": "extra"}

# several other cases from gh-864:
# failJSON: { "time": "2004-11-25T01:34:12", "match": true , "host": "127.0.0.1", "desc": "No supported authentication methods" }
Nov 25 01:34:12 srv sshd[123]: Received disconnect from 127.0.0.1: 14: No supported authentication methods available [preauth]
# failJSON: { "time": "2004-11-25T01:35:13", "match": true , "host": "127.0.0.1", "desc": "No supported authentication methods" }
Nov 25 01:35:13 srv sshd[123]: error: Received disconnect from 127.0.0.1: 14: No supported authentication methods available [preauth]
# failJSON: { "time": "2004-11-25T01:35:14", "match": true , "host": "192.168.2.92", "desc": "Optional space after port" }
Nov 25 01:35:14 srv sshd[3625]: error: Received disconnect from 192.168.2.92 port 1684:14: No supported authentication methods available [preauth]

# gh-1545:
# failJSON: { "time": "2004-11-26T13:03:29", "match": true , "host": "192.0.2.1", "desc": "No matching cipher" }
Nov 26 13:03:29 srv sshd[45]: Unable to negotiate with 192.0.2.1 port 55419: no matching cipher found. Their offer: aes256-cbc,rijndael-cbc@lysator.liu.se,aes192-cbc,aes128-cbc,arcfour128,arcfour,3des-cbc,none [preauth]

# gh-1117:
# failJSON: { "time": "2004-11-26T13:03:30", "match": true , "host": "192.0.2.2", "desc": "No matching key exchange method" }
Nov 26 13:03:30 srv sshd[45]: fatal: Unable to negotiate with 192.0.2.2 port 55419: no matching key exchange method found. Their offer: diffie-hellman-group1-sha1
# failJSON: { "match": false }
Nov 26 15:03:30 host sshd[22440]: Connection from 192.0.2.3 port 39678 on 192.168.1.9 port 22
# failJSON: { "time": "2004-11-26T15:03:31", "match": true , "host": "192.0.2.3", "desc": "Multiline - no matching key exchange method" }
Nov 26 15:03:31 host sshd[22440]: fatal: Unable to negotiate a key exchange method [preauth]
<<<<<<< HEAD

# failJSON: { "time": "2017-01-14T03:30:13", "match": true , "host": "123.31.32.26", "desc": "no matching key exchange method" }
2017-01-14T03:30:13.688765k2dls sshd[1705]: Unable to negotiate with 123.31.32.26 port 14161: no matching key exchange method found. Their offer: diffie-hellman-group1-sha1 [preauth]

# failJSON: { "time": "2017-01-13T07:05:05", "match": true , "host": "91.195.103.149", "desc": "no matching cipher found" }
2017-01-13T07:05:05.600951.k2dls sshd[7016]: Unable to negotiate with 91.195.103.149 port 49283: no matching cipher found. Their offer: aes256-cbc,rijndael-cbc@lysator.liu.se,aes192-cbc,aes128-cbc,arcfour128,arcfour,3des-cbc,none [preauth]

# failJSON: { "time": "2017-01-10T01:55:48", "match": true , "host": "108.45.93.80", "desc": "no matching host key" }
2017-01-10T01:55:48.896418k2dls sshd[13641]: Unable to negotiate with 108.45.93.80 port 19000: no matching host key type found. Their offer: ssh-dss [preauth]
=======
# failJSON: { "time": "2004-11-26T15:03:32", "match": true , "host": "192.0.2.3", "filter": "sshd", "desc": "Second attempt within the same connect" }
Nov 26 15:03:32 host sshd[22440]: fatal: Unable to negotiate a key exchange method [preauth]
>>>>>>> 1e678787
<|MERGE_RESOLUTION|>--- conflicted
+++ resolved
@@ -232,7 +232,6 @@
 Nov 26 15:03:30 host sshd[22440]: Connection from 192.0.2.3 port 39678 on 192.168.1.9 port 22
 # failJSON: { "time": "2004-11-26T15:03:31", "match": true , "host": "192.0.2.3", "desc": "Multiline - no matching key exchange method" }
 Nov 26 15:03:31 host sshd[22440]: fatal: Unable to negotiate a key exchange method [preauth]
-<<<<<<< HEAD
 
 # failJSON: { "time": "2017-01-14T03:30:13", "match": true , "host": "123.31.32.26", "desc": "no matching key exchange method" }
 2017-01-14T03:30:13.688765k2dls sshd[1705]: Unable to negotiate with 123.31.32.26 port 14161: no matching key exchange method found. Their offer: diffie-hellman-group1-sha1 [preauth]
@@ -242,7 +241,6 @@
 
 # failJSON: { "time": "2017-01-10T01:55:48", "match": true , "host": "108.45.93.80", "desc": "no matching host key" }
 2017-01-10T01:55:48.896418k2dls sshd[13641]: Unable to negotiate with 108.45.93.80 port 19000: no matching host key type found. Their offer: ssh-dss [preauth]
-=======
+
 # failJSON: { "time": "2004-11-26T15:03:32", "match": true , "host": "192.0.2.3", "filter": "sshd", "desc": "Second attempt within the same connect" }
-Nov 26 15:03:32 host sshd[22440]: fatal: Unable to negotiate a key exchange method [preauth]
->>>>>>> 1e678787
+Nov 26 15:03:32 host sshd[22440]: fatal: Unable to negotiate a key exchange method [preauth]