#1
# failJSON: { "time": "2005-06-21T16:47:48", "match": true , "host": "192.030.0.6" }
Jun 21 16:47:48 digital-mlhhyiqscv sshd[13709]: error: PAM: Authentication failure for myhlj1374 from 192.030.0.6
# failJSON: { "time": "2005-05-29T20:56:52", "match": true , "host": "example.com" }
May 29 20:56:52 imago sshd[28732]: error: PAM: Authentication failure for stefanor from example.com
# failJSON: { "time": "2005-05-29T20:56:56", "match": true , "host": "2606:2800:220:1:248:1893:25c8:1946" }
May 29 20:56:56 imago sshd[28732]: error: PAM: Authentication failure for test-ipv6 from 2606:2800:220:1:248:1893:25c8:1946

#2
# failJSON: { "time": "2005-02-25T14:34:10", "match": true , "host": "194.117.26.69" }
Feb 25 14:34:10 belka sshd[31602]: Failed password for invalid user ROOT from 194.117.26.69 port 50273 ssh2
# failJSON: { "time": "2005-02-25T14:34:10", "match": true , "host": "aaaa:bbbb:cccc:1234::1:1" }
Feb 25 14:34:10 belka sshd[31603]: Failed password for invalid user ROOT from aaaa:bbbb:cccc:1234::1:1 port 50273 ssh2
# failJSON: { "time": "2005-02-25T14:34:10", "match": true , "host": "194.117.26.70" }
Feb 25 14:34:10 belka sshd[31602]: Failed password for invalid user ROOT from 194.117.26.70 port 12345
# failJSON: { "time": "2005-02-25T14:34:10", "match": true , "host": "aaaa:bbbb:cccc:1234::1:1" }
Feb 25 14:34:10 belka sshd[31603]: Failed password for invalid user ROOT from aaaa:bbbb:cccc:1234::1:1 port 12345
# failJSON: { "time": "2005-02-25T14:34:11", "match": true , "host": "aaaa:bbbb:cccc:1234::1:1" }
Feb 25 14:34:11 belka sshd[31603]: Failed password for invalid user ROOT from aaaa:bbbb:cccc:1234::1:1

#3
# failJSON: { "time": "2005-01-05T01:31:41", "match": true , "host": "1.2.3.4" }
Jan  5 01:31:41 www sshd[1643]: ROOT LOGIN REFUSED FROM 1.2.3.4
# failJSON: { "time": "2005-01-05T01:31:41", "match": true , "host": "1.2.3.4" }
Jan  5 01:31:41 www sshd[1643]: ROOT LOGIN REFUSED FROM ::ffff:1.2.3.4

#4
# failJSON: { "time": "2005-07-20T14:42:11", "match": true , "host": "192.0.2.1", "desc": "Invalid user" }
Jul 20 14:42:11 localhost sshd[22708]: Invalid user ftp from 192.0.2.1
# failJSON: { "time": "2005-07-20T14:42:12", "match": true , "host": "192.0.2.2", "desc": "Invalid user with port" }
Jul 20 14:42:12 localhost sshd[22708]: Invalid user ftp from 192.0.2.2 port 37220

#5 new filter introduced after looking at 44087D8C.9090407@bluewin.ch
# yoh: added ':' after [sshd] since the case without is not really common any more
# failJSON: { "time": "2005-03-03T00:17:22", "match": true , "host": "211.188.220.49" }
Mar  3 00:17:22 [sshd]: User root from 211.188.220.49 not allowed because not listed in AllowUsers
# failJSON: { "time": "2005-02-25T14:34:11", "match": true , "host": "example.com" }
Feb 25 14:34:11 belka sshd[31607]: User root from example.com not allowed because not listed in AllowUsers

#6 ew filter introduced thanks to report Guido Bozzetto <reportbug@G-B.it>
# failJSON: { "time": "2004-11-11T23:33:27", "match": true , "host": "218.249.210.161" }
Nov 11 23:33:27 Server sshd[5174]: refused connect from _U2FsdGVkX19P3BCJmFBHhjLza8BcMH06WCUVwttMHpE=_@::ffff:218.249.210.161 (::ffff:218.249.210.161)

#7 added exclamation mark to BREAK-IN
#  Now should be a negative since we decided not to catch those
# failJSON: { "match": false }
Oct 15 19:51:35 server sshd[7592]: Address 1.2.3.4 maps to 1234.bbbbbb.com, but this does not map back to the address - POSSIBLE BREAK-IN ATTEMPT
# failJSON: { "match": false }
Oct 15 19:51:35 server sshd[7592]: Address 1.2.3.4 maps to 1234.bbbbbb.com, but this does not map back to the address - POSSIBLE BREAK-IN ATTEMPT!

#8 DenyUsers https://github.com/fail2ban/fail2ban/issues/47
# failJSON: { "time": "2005-04-16T22:01:15", "match": true , "host": "46.45.128.3" }
Apr 16 22:01:15 al-ribat sshd[5154]: User root from 46.45.128.3 not allowed because listed in DenyUsers

#9 OpenSolaris patch - pull https://github.com/fail2ban/fail2ban/pull/182
# failJSON: { "time": "2005-03-29T05:59:23", "match": true , "host": "205.186.180.55" }
Mar 29 05:59:23 dusky sshd[20878]: [ID 800047 auth.info] Failed keyboard-interactive for <invalid username> from 205.186.180.55 port 42742 ssh2
# failJSON: { "time": "2005-03-29T05:20:09", "match": true , "host": "205.186.180.30" }
Mar 29 05:20:09 dusky sshd[19558]: [ID 800047 auth.info] Failed keyboard-interactive for james from 205.186.180.30 port 54520 ssh2

#10 OSX syslog error
# failJSON: { "time": "2005-04-29T17:16:20", "match": true , "host": "example.com" }
Apr 29 17:16:20 Jamess-iMac.local sshd[62312]: error: PAM: authentication error for james from example.com via 192.168.1.201
# failJSON: { "time": "2005-04-29T20:11:08", "match": true , "host": "205.186.180.35" }
Apr 29 20:11:08 Jamess-iMac.local sshd[63814]: [ID 800047 auth.info] Failed keyboard-interactive for <invalid username> from 205.186.180.35 port 42742 ssh2
# failJSON: { "time": "2005-04-29T20:12:08", "match": true , "host": "205.186.180.22" }
Apr 29 20:12:08 Jamess-iMac.local sshd[63814]: [ID 800047 auth.info] Failed keyboard-interactive for james from 205.186.180.22 port 54520 ssh2
# failJSON: { "time": "2005-04-29T20:13:08", "match": true , "host": "205.186.180.42" }
Apr 29 20:13:08 Jamess-iMac.local sshd[63814]: Failed keyboard-interactive for james from 205.186.180.42 port 54520 ssh2
# failJSON: { "time": "2005-04-29T20:14:08", "match": true , "host": "205.186.180.44" }
Apr 29 20:14:08 Jamess-iMac.local sshd[63814]: Failed keyboard-interactive for <invalid username> from 205.186.180.44 port 42742 ssh2
# failJSON: { "time": "2005-04-30T01:42:12", "match": true , "host": "205.186.180.77" }
Apr 30 01:42:12 Jamess-iMac.local sshd[2554]: Failed keyboard-interactive/pam for invalid user jamedds from 205.186.180.77 port 33723 ssh2
# failJSON: { "time": "2005-04-29T12:53:38", "match": true , "host": "205.186.180.88" }
Apr 29 12:53:38 Jamess-iMac.local sshd[47831]: error: PAM: authentication failure for james from 205.186.180.88 via 192.168.1.201
# failJSON: { "time": "2005-04-29T13:53:38", "match": true , "host": "205.186.180.99" }
Apr 29 13:53:38 Jamess-iMac.local sshd[47831]: error: PAM: Authentication failure for james from 205.186.180.99 via 192.168.1.201
# failJSON: { "time": "2005-04-29T15:53:38", "match": true , "host": "205.186.180.100" }
Apr 29 15:53:38 Jamess-iMac.local sshd[47831]: error: PAM: Authentication error for james from 205.186.180.100 via 192.168.1.201
# failJSON: { "time": "2005-04-29T16:53:38", "match": true , "host": "205.186.180.101" }
Apr 29 16:53:38 Jamess-iMac.local sshd[47831]: error: PAM: authentication error for james from 205.186.180.101 via 192.168.1.201
# failJSON: { "time": "2005-04-29T17:53:38", "match": true , "host": "205.186.180.102" }
Apr 29 17:53:38 Jamess-iMac.local sshd[47831]: error: PAM: authentication error for james from 205.186.180.102
# failJSON: { "time": "2005-04-29T18:53:38", "match": true , "host": "205.186.180.103" }
Apr 29 18:53:38 Jamess-iMac.local sshd[47831]: error: PAM: authentication error for james from 205.186.180.103

#11 https://github.com/fail2ban/fail2ban/issues/267  There might be no colon after [daemon]
# failJSON: { "time": "2005-06-25T23:53:34", "match": true , "host": "1.2.3.4" }
Jun 25 23:53:34 [sshd] User root from 1.2.3.4 not allowed because not listed in AllowUsers

# failJSON: { "match": false }
Apr 24 01:39:19 host sshd[3719]: User root not allowed because account is locked
# failJSON: { "match": false }
Apr 24 01:39:19 host sshd[3719]: input_userauth_request: invalid user root [preauth]
# failJSON: { "time": "2005-04-24T01:39:19", "match": true , "host": "198.51.100.34" }
Apr 24 01:39:19 host sshd[3719]: error: Received disconnect from 198.51.100.34: 11: Bye Bye [preauth]
# failJSON: { "time": "2004-12-12T20:04:39", "match": true , "host": "10.215.4.227" }
Dec 12 20:04:39 aragorn sshd[1328]: error: PAM: User not known to the underlying authentication module for illegal user kernelitshell from 10.215.4.227 
# failJSON: { "time": "2005-03-26T04:56:27", "match": true , "host": "example.com" }
Mar 26 04:56:27 angel sshd[9739]: User allena from example.com not allowed because not in any group
# failJSON: { "time": "2005-02-07T16:01:07", "match": true , "host": "192.51.100.54" }
Feb 7 16:01:07 linux-m899 sshd[5106]: User root from 192.51.100.54 not allowed because a group is listed in DenyGroups
# failJSON: { "time": "2005-01-05T11:15:05", "match": true , "host": "10.0.0.40" }
Jan 5 11:15:05 NAS sshd[1966]: User root from 10.0.0.40 not allowed because none of user's groups are listed in AllowGroups

# failJSON: { "match": false }
May 27 00:16:33 host sshd[2364]: User root not allowed because account is locked
# failJSON: { "match": false }
May 27 00:16:33 host sshd[2364]: input_userauth_request: invalid user root [preauth]
# failJSON: { "time": "2005-05-27T00:16:33", "match": true , "host": "198.51.100.76" }
May 27 00:16:33 host sshd[2364]: Received disconnect from 198.51.100.76: 11: Bye Bye [preauth]

# failJSON: { "time": "2004-09-29T16:28:02", "match": true , "host": "127.0.0.1" }
Sep 29 16:28:02 spaceman sshd[16699]: Failed password for dan from 127.0.0.1 port 45416 ssh1

# failJSON: { "time": "2004-09-29T17:15:02", "match": true , "host": "127.0.0.1" }
Sep 29 17:15:02 spaceman sshd[12946]: Failed hostbased for dan from 127.0.0.1 port 45785 ssh2: RSA 8c:e3:aa:0f:64:51:02:f7:14:79:89:3f:65:84:7c:30, client user "dan", client host "localhost.localdomain"

# failJSON: { "time": "2004-09-29T17:15:02", "match": true , "host": "127.0.0.1" }
Sep 29 17:15:02 spaceman sshd[12946]: Failed hostbased for dan from 127.0.0.1 port 45785 ssh2: DSA 01:c0:79:41:91:31:9a:7d:95:23:91:ac:b1:6d:59:81, client user "dan", client host "localhost.localdomain"

# failJSON: { "time": "2004-09-29T17:15:02", "match": true , "host": "127.0.0.1", "desc": "Injecting into rhost for the format of OpenSSH >=6.3" }
Sep 29 17:15:02 spaceman sshd[12946]: Failed password for user from 127.0.0.1 port 20000 ssh1: ruser from 1.2.3.4

# failJSON: { "time": "2004-09-29T17:15:02", "match": true , "host": "127.0.0.1", "desc": "Injecting while exhausting initially present {0,100} match length limits set for ruser etc" }
Sep 29 17:15:02 spaceman sshd[12946]: Failed password for user from 127.0.0.1 port 20000 ssh1: ruser XXXXXXXXXXXXXXXXXXXXXXXXXXXXXXXXXXXXXXXXXXXXXXXXXXXXXXXXXXXXXXXXXXXXXXXXXXXXXXXXXXXXXXXXXXXXXXXXXXXXX from 1.2.3.4
# failJSON: { "time": "2004-09-29T17:15:03", "match": true , "host": "aaaa:bbbb:cccc:1234::1:1", "desc": "Injecting while exhausting initially present {0,100} match length limits set for ruser etc" }
Sep 29 17:15:03 spaceman sshd[12946]: Failed password for user from aaaa:bbbb:cccc:1234::1:1 port 20000 ssh1: ruser XXXXXXXXXXXXXXXXXXXXXXXXXXXXXXXXXXXXXXXXXXXXXXXXXXXXXXXXXXXXXXXXXXXXXXXXXXXXXXXXXXXXXXXXXXXXXXXXXXXXX from 1.2.3.4

# failJSON: { "time": "2004-11-11T08:04:51", "match": true , "host": "127.0.0.1", "desc": "Injecting on username ssh 'from 10.10.1.1'@localhost" }
Nov 11 08:04:51 redbamboo sshd[2737]: Failed password for invalid user from 10.10.1.1 from 127.0.0.1 port 58946 ssh2
# failJSON: { "time": "2004-11-11T08:04:52", "match": true , "host": "127.0.0.1", "desc": "More complex injecting on username ssh 'test from 10.10.1.2 port 55555 ssh2'@localhost" }
Nov 11 08:04:52 redbamboo sshd[2737]: Failed password for invalid user test from 10.10.1.2 port 55555 ssh2 from 127.0.0.1 port 58946 ssh2
# failJSON: { "time": "2004-11-11T08:04:52", "match": true , "host": "127.0.0.1", "desc": "More complex injecting on auth-info ssh test@localhost, auth-info: ' from 10.10.1.2 port 55555 ssh2'" }
Nov 11 08:04:52 redbamboo sshd[2737]: Failed password for invalid user test from 127.0.0.1 port 58946 ssh2: from 10.10.1.2 port 55555 ssh2

# failJSON: { "time": "2005-07-05T18:22:44", "match": true , "host": "127.0.0.1", "desc": "Failed publickey for ..." }
Jul 05 18:22:44 mercury sshd[4669]: Failed publickey for graysky from 127.0.0.1 port 37954 ssh2: RSA SHA256:v3dpapGleDaUKf$4V1vKyR9ZyUgjaJAmoCTcb2PLljI
# failJSON: { "time": "2005-07-05T18:22:45", "match": true , "host": "aaaa:bbbb:cccc:1234::1:1", "desc": "Failed publickey for ..." }
Jul 05 18:22:45 mercury sshd[4670]: Failed publickey for graysky from aaaa:bbbb:cccc:1234::1:1 port 37955 ssh2: RSA SHA256:v3dpapGleDaUKf$4V1vKyR9ZyUgjaJAmoCTcb2PLljI

# failJSON: { "time": "2005-07-13T18:44:28", "match": true , "host": "89.24.13.192", "desc": "from gh-289" }
Jul 13 18:44:28 mdop sshd[4931]: Received disconnect from 89.24.13.192: 3: com.jcraft.jsch.JSchException: Auth fail
# failJSON: { "time": "2005-01-02T01:18:41", "match": true , "host": "10.0.0.1", "desc": "space after port is optional (gh-1652)" }
Jan  2 01:18:41 host sshd[11808]: error: Received disconnect from 10.0.0.1 port 7736:3: com.jcraft.jsch.JSchException: Auth fail [preauth]

# failJSON: { "time": "2004-10-01T17:27:44", "match": true , "host": "94.249.236.6", "desc": "newer format per commit 36919d9f" }
Oct  1 17:27:44 localhost sshd[24077]: error: Received disconnect from 94.249.236.6: 3: com.jcraft.jsch.JSchException: Auth fail [preauth]

# failJSON: { "time": "2004-10-01T17:27:44", "match": true , "host": "94.249.236.6", "desc": "space in disconnect description per commit 36919d9f" }
Oct  1 17:27:44 localhost sshd[24077]: error: Received disconnect from 94.249.236.6: 3: Ha ha, suckers!: Auth fail [preauth]

<<<<<<< HEAD
=======
# failJSON: { "match": false }
Feb 12 04:09:18 localhost sshd[26713]: Connection from 115.249.163.77 port 51353
# failJSON: { "time": "2005-02-12T04:09:21", "match": true , "host": "115.249.163.77", "desc": "from gh-457" }
Feb 12 04:09:21 localhost sshd[26713]: Disconnecting: Too many authentication failures for root [preauth]

# failJSON: { "match": false }
Feb 12 04:09:18 localhost sshd[26713]: Connection from 115.249.163.77 port 51353 on 127.0.0.1 port 22
# failJSON: { "time": "2005-02-12T04:09:21", "match": true , "host": "115.249.163.77", "desc": "Multiline match with interface address" }
Feb 12 04:09:21 localhost sshd[26713]: Disconnecting: Too many authentication failures [preauth]

>>>>>>> da808fe6
# failJSON: { "time": "2004-11-23T21:50:37", "match": true , "host": "61.0.0.1", "desc": "New logline format as openssh 6.8 to replace prev multiline version" }
Nov 23 21:50:37 myhost sshd[21810]: error: maximum authentication attempts exceeded for root from 61.0.0.1 port 49940 ssh2 [preauth]

# failJSON: { "match": false }
Apr 27 13:02:04 host sshd[29116]: User root not allowed because account is locked
# failJSON: { "match": false }
Apr 27 13:02:04 host sshd[29116]: input_userauth_request: invalid user root [preauth]
# failJSON: { "time": "2005-04-27T13:02:04", "match": true , "host": "1.2.3.4", "desc": "No Bye-Bye" }
Apr 27 13:02:04 host sshd[29116]: Received disconnect from 1.2.3.4: 11: Normal Shutdown, Thank you for playing [preauth]

# Match sshd auth errors on OpenSUSE systems
# failJSON: { "time": "2015-04-16T20:02:50", "match": true , "host": "222.186.21.217", "desc": "Authentication for user failed" }
2015-04-16T18:02:50.321974+00:00 host sshd[2716]: pam_unix(sshd:auth): authentication failure; logname= uid=0 euid=0 tty=ssh ruser= rhost=222.186.21.217  user=root

<<<<<<< HEAD
# failJSON: { "time": "2017-01-14T03:30:13", "match": true , "host": "123.31.32.26", "desc": "no matching key exchange method" }
2017-01-14T03:30:13.688765k2dls sshd[1705]: Unable to negotiate with 123.31.32.26 port 14161: no matching key exchange method found. Their offer: diffie-hellman-group1-sha1 [preauth]

# failJSON: { "time": "2017-01-13T07:05:05", "match": true , "host": "91.195.103.149", "desc": "no matching cipher found" }
2017-01-13T07:05:05.600951.private sshd[7016]: Unable to negotiate with 91.195.103.149 port 49283: no matching cipher found. Their offer: aes256-cbc,rijndael-cbc@lysator.liu.se,aes192-cbc,aes128-cbc,arcfour128,arcfour,3des-cbc,none [preauth]

# failJSON: { "time": "2017-01-10T01:55:48", "match": true , "host": "108.45.93.80", "desc": "no matching host key" }
2017-01-10T01:55:48.896418k2dls sshd[13641]: Unable to negotiate with 108.45.93.80 port 19000: no matching host key type found. Their offer: ssh-dss [preauth]

# failJSON: { "time": "2017-01-13T19:04:58", "match": true , "host": "91.197.232.15", "desc": "Connection closed preauth" }
2017-01-13T19:04:58.040989k2dls sshd[26743]: Connection closed by 91.197.232.15 port 9224 [preauth]
=======
# filterOptions: {"mode": "ddos"}

# http://forums.powervps.com/showthread.php?t=1667
# failJSON: { "time": "2005-06-07T01:10:56", "match": true , "host": "69.61.56.114" }
Jun 7 01:10:56 host sshd[5937]: Did not receive identification string from 69.61.56.114

# gh-864(1):
# failJSON: { "match": false }
Nov 24 23:46:39 host sshd[32686]: SSH: Server;Ltype: Version;Remote: 127.0.0.1-1780;Protocol: 2.0;Client: libssh2_1.4.3
# failJSON: { "time": "2004-11-24T23:46:43", "match": true , "host": "127.0.0.1", "desc": "Multiline for connection reset by peer (1)" }
Nov 24 23:46:43 host sshd[32686]: fatal: Read from socket failed: Connection reset by peer [preauth]

# gh-864(2):
# failJSON: { "match": false }
Nov 24 23:46:40 host sshd[32686]: SSH: Server;Ltype: Kex;Remote: 127.0.0.1-1780;Enc: aes128-ctr;MAC: hmac-sha1;Comp: none [preauth]
# failJSON: { "time": "2004-11-24T23:46:43", "match": true , "host": "127.0.0.1", "desc": "Multiline for connection reset by peer (2)" }
Nov 24 23:46:43 host sshd[32686]: fatal: Read from socket failed: Connection reset by peer [preauth]

# gh-864(3):
# failJSON: { "match": false }
Nov 24 23:46:41 host sshd[32686]: SSH: Server;Ltype: Authname;Remote: 127.0.0.1-1780;Name: root [preauth]
# failJSON: { "time": "2004-11-24T23:46:43", "match": true , "host": "127.0.0.1", "desc": "Multiline for connection reset by peer (3)" }
Nov 24 23:46:43 host sshd[32686]: fatal: Read from socket failed: Connection reset by peer [preauth]

# gh-1719:
# failJSON: { "time": "2005-03-15T09:20:57", "match": true , "host": "192.0.2.39", "desc": "Singleline for connection reset by" }
Mar 15 09:20:57 host sshd[28972]: Connection reset by 192.0.2.39 port 14282 [preauth]


# filterOptions: {"mode": "extra"}

# several other cases from gh-864:
# failJSON: { "time": "2004-11-25T01:34:12", "match": true , "host": "127.0.0.1", "desc": "No supported authentication methods" }
Nov 25 01:34:12 srv sshd[123]: Received disconnect from 127.0.0.1: 14: No supported authentication methods available [preauth]
# failJSON: { "time": "2004-11-25T01:35:13", "match": true , "host": "127.0.0.1", "desc": "No supported authentication methods" }
Nov 25 01:35:13 srv sshd[123]: error: Received disconnect from 127.0.0.1: 14: No supported authentication methods available [preauth]
# failJSON: { "time": "2004-11-25T01:35:14", "match": true , "host": "192.168.2.92", "desc": "Optional space after port" }
Nov 25 01:35:14 srv sshd[3625]: error: Received disconnect from 192.168.2.92 port 1684:14: No supported authentication methods available [preauth]

# gh-1545:
# failJSON: { "time": "2004-11-26T13:03:29", "match": true , "host": "192.0.2.1", "desc": "No matching cipher" }
Nov 26 13:03:29 srv sshd[45]: Unable to negotiate with 192.0.2.1 port 55419: no matching cipher found. Their offer: aes256-cbc,rijndael-cbc@lysator.liu.se,aes192-cbc,aes128-cbc,arcfour128,arcfour,3des-cbc,none [preauth]

# gh-1117:
# failJSON: { "time": "2004-11-26T13:03:30", "match": true , "host": "192.0.2.2", "desc": "No matching key exchange method" }
Nov 26 13:03:30 srv sshd[45]: fatal: Unable to negotiate with 192.0.2.2 port 55419: no matching key exchange method found. Their offer: diffie-hellman-group1-sha1
# failJSON: { "match": false }
Nov 26 15:03:30 host sshd[22440]: Connection from 192.0.2.3 port 39678 on 192.168.1.9 port 22
# failJSON: { "time": "2004-11-26T15:03:31", "match": true , "host": "192.0.2.3", "desc": "Multiline - no matching key exchange method" }
Nov 26 15:03:31 host sshd[22440]: fatal: Unable to negotiate a key exchange method [preauth]
>>>>>>> da808fe6
<|MERGE_RESOLUTION|>--- conflicted
+++ resolved
@@ -150,8 +150,6 @@
 # failJSON: { "time": "2004-10-01T17:27:44", "match": true , "host": "94.249.236.6", "desc": "space in disconnect description per commit 36919d9f" }
 Oct  1 17:27:44 localhost sshd[24077]: error: Received disconnect from 94.249.236.6: 3: Ha ha, suckers!: Auth fail [preauth]
 
-<<<<<<< HEAD
-=======
 # failJSON: { "match": false }
 Feb 12 04:09:18 localhost sshd[26713]: Connection from 115.249.163.77 port 51353
 # failJSON: { "time": "2005-02-12T04:09:21", "match": true , "host": "115.249.163.77", "desc": "from gh-457" }
@@ -162,8 +160,7 @@
 # failJSON: { "time": "2005-02-12T04:09:21", "match": true , "host": "115.249.163.77", "desc": "Multiline match with interface address" }
 Feb 12 04:09:21 localhost sshd[26713]: Disconnecting: Too many authentication failures [preauth]
 
->>>>>>> da808fe6
-# failJSON: { "time": "2004-11-23T21:50:37", "match": true , "host": "61.0.0.1", "desc": "New logline format as openssh 6.8 to replace prev multiline version" }
+faililJSON: { "time": "2004-11-23T21:50:37", "match": true , "host": "61.0.0.1", "desc": "New logline format as openssh 6.8 to replace prev multiline version" }
 Nov 23 21:50:37 myhost sshd[21810]: error: maximum authentication attempts exceeded for root from 61.0.0.1 port 49940 ssh2 [preauth]
 
 # failJSON: { "match": false }
@@ -177,19 +174,9 @@
 # failJSON: { "time": "2015-04-16T20:02:50", "match": true , "host": "222.186.21.217", "desc": "Authentication for user failed" }
 2015-04-16T18:02:50.321974+00:00 host sshd[2716]: pam_unix(sshd:auth): authentication failure; logname= uid=0 euid=0 tty=ssh ruser= rhost=222.186.21.217  user=root
 
-<<<<<<< HEAD
-# failJSON: { "time": "2017-01-14T03:30:13", "match": true , "host": "123.31.32.26", "desc": "no matching key exchange method" }
-2017-01-14T03:30:13.688765k2dls sshd[1705]: Unable to negotiate with 123.31.32.26 port 14161: no matching key exchange method found. Their offer: diffie-hellman-group1-sha1 [preauth]
-
-# failJSON: { "time": "2017-01-13T07:05:05", "match": true , "host": "91.195.103.149", "desc": "no matching cipher found" }
-2017-01-13T07:05:05.600951.private sshd[7016]: Unable to negotiate with 91.195.103.149 port 49283: no matching cipher found. Their offer: aes256-cbc,rijndael-cbc@lysator.liu.se,aes192-cbc,aes128-cbc,arcfour128,arcfour,3des-cbc,none [preauth]
-
-# failJSON: { "time": "2017-01-10T01:55:48", "match": true , "host": "108.45.93.80", "desc": "no matching host key" }
-2017-01-10T01:55:48.896418k2dls sshd[13641]: Unable to negotiate with 108.45.93.80 port 19000: no matching host key type found. Their offer: ssh-dss [preauth]
-
 # failJSON: { "time": "2017-01-13T19:04:58", "match": true , "host": "91.197.232.15", "desc": "Connection closed preauth" }
 2017-01-13T19:04:58.040989k2dls sshd[26743]: Connection closed by 91.197.232.15 port 9224 [preauth]
-=======
+
 # filterOptions: {"mode": "ddos"}
 
 # http://forums.powervps.com/showthread.php?t=1667
@@ -240,4 +227,12 @@
 Nov 26 15:03:30 host sshd[22440]: Connection from 192.0.2.3 port 39678 on 192.168.1.9 port 22
 # failJSON: { "time": "2004-11-26T15:03:31", "match": true , "host": "192.0.2.3", "desc": "Multiline - no matching key exchange method" }
 Nov 26 15:03:31 host sshd[22440]: fatal: Unable to negotiate a key exchange method [preauth]
->>>>>>> da808fe6
+
+# failJSON: { "time": "2017-01-14T03:30:13", "match": true , "host": "123.31.32.26", "desc": "no matching key exchange method" }
+2017-01-14T03:30:13.688765k2dls sshd[1705]: Unable to negotiate with 123.31.32.26 port 14161: no matching key exchange method found. Their offer: diffie-hellman-group1-sha1 [preauth]
+
+# failJSON: { "time": "2017-01-13T07:05:05", "match": true , "host": "91.195.103.149", "desc": "no matching cipher found" }
+2017-01-13T07:05:05.600951.k2dls sshd[7016]: Unable to negotiate with 91.195.103.149 port 49283: no matching cipher found. Their offer: aes256-cbc,rijndael-cbc@lysator.liu.se,aes192-cbc,aes128-cbc,arcfour128,arcfour,3des-cbc,none [preauth]
+
+# failJSON: { "time": "2017-01-10T01:55:48", "match": true , "host": "108.45.93.80", "desc": "no matching host key" }
+2017-01-10T01:55:48.896418k2dls sshd[13641]: Unable to negotiate with 108.45.93.80 port 19000: no matching host key type found. Their offer: ssh-dss [preauth]