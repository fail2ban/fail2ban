--- conflicted
+++ resolved
@@ -42,14 +42,10 @@
 		self.peer = peer
 		self.mailfrom = mailfrom
 		self.rcpttos = rcpttos
-<<<<<<< HEAD
-		self.data = data
-		self.ready = True
-=======
 		self.org_data = data
 		# replace new line (with tab or space) for possible mime translations (word wrap):
 		self.data = re.sub(r"\n[\t ]", " ", data)
->>>>>>> 96d404f0
+		self.ready = True
 
 
 class SMTPActionTest(unittest.TestCase):
@@ -118,14 +114,10 @@
 		if restored:
 			aInfo['restored'] = 1
 
-<<<<<<< HEAD
 		self._exec_and_wait(lambda: self.action.ban(aInfo))
-=======
-		self.action.ban(aInfo)
 		if restored: # no mail, should raises attribute error:
 			self.assertRaises(AttributeError, lambda: self.smtpd.mailfrom)
 			return
->>>>>>> 96d404f0
 		self.assertEqual(self.smtpd.mailfrom, "fail2ban")
 		self.assertEqual(self.smtpd.rcpttos, ["root"])
 		subject = "Subject: [Fail2Ban] %s: banned %s" % (
