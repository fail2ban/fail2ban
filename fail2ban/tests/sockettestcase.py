# emacs: -*- mode: python; py-indent-offset: 4; indent-tabs-mode: t -*-
# vi: set ft=python sts=4 ts=4 sw=4 noet :

# This file is part of Fail2Ban.
#
# Fail2Ban is free software; you can redistribute it and/or modify
# it under the terms of the GNU General Public License as published by
# the Free Software Foundation; either version 2 of the License, or
# (at your option) any later version.
#
# Fail2Ban is distributed in the hope that it will be useful,
# but WITHOUT ANY WARRANTY; without even the implied warranty of
# MERCHANTABILITY or FITNESS FOR A PARTICULAR PURPOSE.  See the
# GNU General Public License for more details.
#
# You should have received a copy of the GNU General Public License
# along with Fail2Ban; if not, write to the Free Software
# Foundation, Inc., 51 Franklin Street, Fifth Floor, Boston, MA  02110-1301, USA.

# Author: Steven Hiscocks
# 

__author__ = "Steven Hiscocks"
__copyright__ = "Copyright (c) 2013 Steven Hiscocks"
__license__ = "GPL"

import os
import sys
import tempfile
import threading
import time
import unittest

from .utils import LogCaptureTestCase

from .. import protocol
from ..server.asyncserver import asyncore, RequestHandler, loop, AsyncServer, AsyncServerException
from ..server.utils import Utils
from ..client.csocket import CSocket

from .utils import LogCaptureTestCase


def TestMsgError(*args):
	raise Exception('test unpickle error')
class TestMsg(object):
	def __init__(self, unpickle=(TestMsgError, ())):
		self.unpickle = unpickle
	def __reduce__(self):
		return self.unpickle


class Socket(LogCaptureTestCase):

	def setUp(self):
		"""Call before every test case."""
		LogCaptureTestCase.setUp(self)
		super(Socket, self).setUp()
		self.server = AsyncServer(self)
		sock_fd, sock_name = tempfile.mkstemp('fail2ban.sock', 'f2b-socket')
		os.close(sock_fd)
		os.remove(sock_name)
		self.sock_name = sock_name
		self.serverThread = None

	def tearDown(self):
		"""Call after every test case."""
		if self.serverThread:
			self.server.stop(); # stop if not already stopped
			self._stopServerThread()
		LogCaptureTestCase.tearDown(self)

	@staticmethod
	def proceed(message):
		"""Test transmitter proceed method which just returns first arg"""
		return message

	def _createServerThread(self, force=False):
		# start in separate thread :
		self.serverThread = serverThread = threading.Thread(
			target=self.server.start, args=(self.sock_name, force))
		serverThread.daemon = True
		serverThread.start()
		self.assertTrue(Utils.wait_for(self.server.isActive, unittest.F2B.maxWaitTime(10)))
		return serverThread
	
	def _stopServerThread(self):
		serverThread = self.serverThread
		# wait for end of thread :
		Utils.wait_for(lambda: not serverThread.isAlive() 
			or serverThread.join(Utils.DEFAULT_SLEEP_TIME), unittest.F2B.maxWaitTime(10))
		self.serverThread = None

	def testStopPerCloseUnexpected(self):
		# start in separate thread :
		serverThread = self._createServerThread()
		# unexpected stop directly after start:
		self.server.close()
		# wait for end of thread :
		self._stopServerThread()
		self.assertFalse(serverThread.isAlive())
		# clean :
		self.server.stop()
		self.assertFalse(self.server.isActive())
		self.assertFalse(os.path.exists(self.sock_name))

	def _serverSocket(self):
		try:
			return CSocket(self.sock_name)
		except Exception as e:
			return None

	def testSocket(self):
		# start in separate thread :
		serverThread = self._createServerThread()
		client = Utils.wait_for(self._serverSocket, 2)

		testMessage = ["A", "test", "message"]
		self.assertEqual(client.send(testMessage), testMessage)

		# test wrong message:
		self.assertEqual(client.send([[TestMsg()]]), 'ERROR: test unpickle error')
<<<<<<< HEAD
		self.assertLogged("Caught unhandled exception", "test unpickle error", all=True)
=======
		self.assertLogged("PROTO-error: load message failed:", "test unpickle error", all=True)
>>>>>>> cfc3979c

		# test good message again:
		self.assertEqual(client.send(testMessage), testMessage)

		# test close message
		client.close()
		# 2nd close does nothing
		client.close()

		# force shutdown:
		self.server.stop_communication()
		# test send again (should get in shutdown message):
		client = Utils.wait_for(self._serverSocket, 2)
		self.assertEqual(client.send(testMessage), ['SHUTDOWN'])

		self.server.stop()
		# wait for end of thread :
		self._stopServerThread()
		self.assertFalse(serverThread.isAlive())
		self.assertFalse(self.server.isActive())
		self.assertFalse(os.path.exists(self.sock_name))

	def testSocketConnectBroken(self):
		# start in separate thread :
		serverThread = self._createServerThread()
		client = Utils.wait_for(self._serverSocket, 2)
		# unexpected stop during message body:
		testMessage = ["A", "test", "message", [protocol.CSPROTO.END]]
		
		org_handler = RequestHandler.found_terminator
		try:
			RequestHandler.found_terminator = lambda self: self.close()
			self.assertRaisesRegexp(RuntimeError, r"socket connection broken", 
				lambda: client.send(testMessage, timeout=unittest.F2B.maxWaitTime(10)))
		finally:
			RequestHandler.found_terminator = org_handler

	def testStopByCommunicate(self):
		# start in separate thread :
		serverThread = self._createServerThread()
		client = Utils.wait_for(self._serverSocket, 2)

		testMessage = ["A", "test", "message"]
		self.assertEqual(client.send(testMessage), testMessage)

		org_handler = RequestHandler.found_terminator
		try:
			RequestHandler.found_terminator = lambda self: TestMsgError()
			#self.assertRaisesRegexp(RuntimeError, r"socket connection broken", client.send, testMessage)
			self.assertEqual(client.send(testMessage), 'ERROR: test unpickle error')
		finally:
			RequestHandler.found_terminator = org_handler
		
		# check errors were logged:
		self.assertLogged("Unexpected communication error", "test unpickle error", all=True)

		self.server.stop()
		# wait for end of thread :
		self._stopServerThread()
		self.assertFalse(serverThread.isAlive())

	def testLoopErrors(self):
		# replace poll handler to produce error in loop-cycle:
		org_poll = asyncore.poll
		err = {'cntr': 0}
		def _produce_error(*args):
			err['cntr'] += 1
			if err['cntr'] < 50:
				raise RuntimeError('test errors in poll')
			return org_poll(*args)
		
		try:
			asyncore.poll = _produce_error
			serverThread = self._createServerThread()
			# wait all-cases processed:
			self.assertTrue(Utils.wait_for(lambda: err['cntr'] > 50, unittest.F2B.maxWaitTime(10)))
		finally:
			# restore:
			asyncore.poll = org_poll
		# check errors were logged:
		self.assertLogged("Server connection was closed: test errors in poll",
			"Too many errors - stop logging connection errors", all=True)

	def testSocketForce(self):
		open(self.sock_name, 'w').close() # Create sock file
		# Try to start without force
		self.assertRaises(
			AsyncServerException, self.server.start, self.sock_name, False)

		# Try again with force set
		serverThread = self._createServerThread(True)

		self.server.stop()
		# wait for end of thread :
		self._stopServerThread()
		self.assertFalse(serverThread.isAlive())
		self.assertFalse(self.server.isActive())
		self.assertFalse(os.path.exists(self.sock_name))


class ClientMisc(LogCaptureTestCase):

	def testErrorsInLoop(self):
		phase = {'cntr': 0}
		def _active():
			return phase['cntr'] < 40
		def _poll(*args):
			phase['cntr'] += 1
			raise Exception('test *%d*' % phase['cntr'])
		# test errors "catched" and logged:
		loop(_active, use_poll=_poll)
		self.assertLogged("test *1*", "test *10*", "test *20*", all=True)
		self.assertLogged("Too many errors - stop logging connection errors")
		self.assertNotLogged("test *21*", "test *22*", "test *23*", all=True)

	def testPrintFormattedAndWiki(self):
		# redirect stdout to devnull
		saved_stdout = sys.stdout
		sys.stdout = open(os.devnull, 'w')
		try:
			protocol.printFormatted()
			protocol.printWiki()
		finally:
			# restore stdout
			sys.stdout = saved_stdout<|MERGE_RESOLUTION|>--- conflicted
+++ resolved
@@ -120,11 +120,7 @@
 
 		# test wrong message:
 		self.assertEqual(client.send([[TestMsg()]]), 'ERROR: test unpickle error')
-<<<<<<< HEAD
-		self.assertLogged("Caught unhandled exception", "test unpickle error", all=True)
-=======
 		self.assertLogged("PROTO-error: load message failed:", "test unpickle error", all=True)
->>>>>>> cfc3979c
 
 		# test good message again:
 		self.assertEqual(client.send(testMessage), testMessage)
