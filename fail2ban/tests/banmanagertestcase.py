# emacs: -*- mode: python; py-indent-offset: 4; indent-tabs-mode: t -*-
# vi: set ft=python sts=4 ts=4 sw=4 noet :

# This file is part of Fail2Ban.
#
# Fail2Ban is free software; you can redistribute it and/or modify
# it under the terms of the GNU General Public License as published by
# the Free Software Foundation; either version 2 of the License, or
# (at your option) any later version.
#
# Fail2Ban is distributed in the hope that it will be useful,
# but WITHOUT ANY WARRANTY; without even the implied warranty of
# MERCHANTABILITY or FITNESS FOR A PARTICULAR PURPOSE.  See the
# GNU General Public License for more details.
#
# You should have received a copy of the GNU General Public License
# along with Fail2Ban; if not, write to the Free Software
# Foundation, Inc., 51 Franklin Street, Fifth Floor, Boston, MA  02110-1301, USA.

# Author: Cyril Jaquier
# 

__author__ = "Cyril Jaquier"
__copyright__ = "Copyright (c) 2004 Cyril Jaquier"
__license__ = "GPL"

import unittest

from .utils import setUpMyTime, tearDownMyTime

from ..server.banmanager import BanManager
from ..server.ipdns import DNSUtils
from ..server.ticket import BanTicket

class AddFailure(unittest.TestCase):
	def setUp(self):
		"""Call before every test case."""
		super(AddFailure, self).setUp()
		setUpMyTime()
		self.__ticket = BanTicket('193.168.0.128', 1167605999.0)
		self.__banManager = BanManager()

	def tearDown(self):
		"""Call after every test case."""
		super(AddFailure, self).tearDown()
		tearDownMyTime()

	def testAdd(self):
		self.assertTrue(self.__banManager.addBanTicket(self.__ticket))
		self.assertEqual(self.__banManager.size(), 1)
		self.assertEqual(self.__banManager.getBanTotal(), 1)
		self.__banManager.setBanTotal(0)
		self.assertEqual(self.__banManager.getBanTotal(), 0)
	
	def testAddDuplicate(self):
		self.assertTrue(self.__banManager.addBanTicket(self.__ticket))
		self.assertFalse(self.__banManager.addBanTicket(self.__ticket))
		self.assertEqual(self.__banManager.size(), 1)

	def testAddDuplicateWithTime(self):
		defBanTime = self.__banManager.getBanTime()
		prevEndOfBanTime = 0
		# add again a duplicate :
		#   0) with same start time and the same (default) ban time
		#   1) with newer start time and the same (default) ban time
		#   2) with same start time and longer ban time
    #   3) with permanent ban time (-1)
		for tnew, btnew in (
			(1167605999.0,       None),
			(1167605999.0 + 100, None),
			(1167605999.0,       24*60*60),
			(1167605999.0,       -1),
		):
			ticket1 = BanTicket('193.168.0.128', 1167605999.0)
			ticket2 = BanTicket('193.168.0.128', tnew)
			if btnew is not None:
				ticket2.setBanTime(btnew)
			self.assertTrue(self.__banManager.addBanTicket(ticket1))
			self.assertFalse(self.__banManager.addBanTicket(ticket2))
			self.assertEqual(self.__banManager.size(), 1)
			# pop ticket and check it was prolonged :
			banticket = self.__banManager.getTicketByID(ticket2.getID())
			self.assertEqual(banticket.getEndOfBanTime(defBanTime), ticket2.getEndOfBanTime(defBanTime))
			self.assertTrue(banticket.getEndOfBanTime(defBanTime) > prevEndOfBanTime)
			prevEndOfBanTime = ticket1.getEndOfBanTime(defBanTime)
			# but the start time should not be changed (+ 100 is ignored):
			self.assertEqual(banticket.getTime(), 1167605999.0)
			# if prolong to permanent, it should also have permanent ban time:
			if btnew == -1:
				self.assertEqual(banticket.getBanTime(defBanTime), -1)

	def testInListOK(self):
		self.assertTrue(self.__banManager.addBanTicket(self.__ticket))
		ticket = BanTicket('193.168.0.128', 1167605999.0)
		self.assertTrue(self.__banManager._inBanList(ticket))

	def testInListNOK(self):
		self.assertTrue(self.__banManager.addBanTicket(self.__ticket))
		ticket = BanTicket('111.111.1.111', 1167605999.0)
		self.assertFalse(self.__banManager._inBanList(ticket))
		
	def testBanTimeIncr(self):
		ticket = BanTicket(self.__ticket.getIP(), self.__ticket.getTime())
		## increase twice and at end permanent, check time/count increase:
		c = 0
		for i in (1000, 2000, -1):
			self.__banManager.addBanTicket(self.__ticket); c += 1
			ticket.setBanTime(i)
			self.assertFalse(self.__banManager.addBanTicket(ticket)); # no incr of c (already banned)
			self.assertEqual(str(self.__banManager.getTicketByID(ticket.getIP())), 
				"BanTicket: ip=%s time=%s bantime=%s bancount=%s #attempts=0 matches=[]" % (ticket.getIP(), ticket.getTime(), i, c))
		## after permanent, it should remain permanent ban time (-1):
		self.__banManager.addBanTicket(self.__ticket); c += 1
		ticket.setBanTime(-1)
		self.assertFalse(self.__banManager.addBanTicket(ticket)); # no incr of c (already banned)
		ticket.setBanTime(1000)
		self.assertFalse(self.__banManager.addBanTicket(ticket)); # no incr of c (already banned)
		self.assertEqual(str(self.__banManager.getTicketByID(ticket.getIP())), 
			"BanTicket: ip=%s time=%s bantime=%s bancount=%s #attempts=0 matches=[]" % (ticket.getIP(), ticket.getTime(), -1, c))

	def testUnban(self):
		btime = self.__banManager.getBanTime()
		stime = self.__ticket.getTime()
		self.assertTrue(self.__banManager.addBanTicket(self.__ticket))
		self.assertTrue(self.__banManager._inBanList(self.__ticket))
		self.assertEqual(self.__banManager.unBanList(stime), [])
		self.assertEqual(self.__banManager.unBanList(stime + btime + 1), [self.__ticket])
		self.assertEqual(self.__banManager.size(), 0)
		## again, but now we will prolong ban-time and then try to unban again (1st too early):
		self.assertTrue(self.__banManager.addBanTicket(self.__ticket))
		# prolong ban:
		ticket = BanTicket(self.__ticket.getID(), stime + 600)
		self.assertFalse(self.__banManager.addBanTicket(ticket))
		# try unban too early:
		self.assertEqual(len(self.__banManager.unBanList(stime + btime + 1)), 0)
		# try unban using correct time:
		self.assertEqual(len(self.__banManager.unBanList(stime + btime + 600 + 1)), 1)
		## again, but now we test removing tickets particular (to test < 2/3-rule):
		for i in range(5):
			ticket = BanTicket('193.168.0.%s' % i, stime)
			ticket.setBanTime(ticket.getBanTime(btime) + i*10)
			self.assertTrue(self.__banManager.addBanTicket(ticket))
		self.assertEqual(len(self.__banManager.unBanList(stime + btime + 1*10 + 1)), 2)
		self.assertEqual(len(self.__banManager.unBanList(stime + btime + 5*10 + 1)), 3)
		self.assertEqual(self.__banManager.size(), 0)

	def testUnbanPermanent(self):
		btime = self.__banManager.getBanTime()
		self.__banManager.setBanTime(-1)
		try:
			self.assertTrue(self.__banManager.addBanTicket(self.__ticket))
			self.assertTrue(self.__banManager._inBanList(self.__ticket))
			self.assertEqual(self.__banManager.unBanList(self.__ticket.getTime() + btime + 1), [])
			self.assertEqual(self.__banManager.size(), 1)
		finally:
			self.__banManager.setBanTime(btime)

	def testBanList(self):
		tickets = [
			BanTicket('192.0.2.1', 1167605999.0),
			BanTicket('192.0.2.2', 1167605999.0),
		]
		tickets[1].setBanTime(-1)
		for t in tickets:
			self.__banManager.addBanTicket(t)
		self.assertSortedEqual(self.__banManager.getBanList(ordered=True, withTime=True),
			[
			  '192.0.2.1 \t2006-12-31 23:59:59 + 600 = 2007-01-01 00:09:59',
			  '192.0.2.2 \t2006-12-31 23:59:59 + -1 = 9999-12-31 23:59:59'
			]
		)


class StatusExtendedCymruInfo(unittest.TestCase):
	def setUp(self):
		"""Call before every test case."""
		super(StatusExtendedCymruInfo, self).setUp()
		unittest.F2B.SkipIfNoNetwork()
<<<<<<< HEAD
		setUpMyTime()
		self.__ban_ip = "93.184.216.34"
		self.__asn = "15133"
		self.__country = "EU"
		self.__rir = "ripencc"
=======
		self.__ban_ip = iter(DNSUtils.dnsToIp("resolver1.opendns.com")).next()
		self.__asn = "36692"
		self.__country = "US"
		self.__rir = "arin"
>>>>>>> 27e435a7
		ticket = BanTicket(self.__ban_ip, 1167605999.0)
		self.__banManager = BanManager()
		self.assertTrue(self.__banManager.addBanTicket(ticket))

	def tearDown(self):
		"""Call after every test case."""
		super(StatusExtendedCymruInfo, self).tearDown()
		tearDownMyTime()

	available = True, None

	def _getBanListExtendedCymruInfo(self):
		tc = StatusExtendedCymruInfo
		if tc.available[0]:
			cymru_info = self.__banManager.getBanListExtendedCymruInfo(
				timeout=(2 if unittest.F2B.fast else 20))
		else: # pragma: no cover - availability (once after error case only)
			cymru_info = tc.available[1]
		if cymru_info.get("error"): # pragma: no cover - availability
			tc.available = False, cymru_info
			raise unittest.SkipTest('Skip test because service is not available: %s' % cymru_info["error"])
		return cymru_info


	def testCymruInfo(self):
		cymru_info = self._getBanListExtendedCymruInfo()
		self.assertDictEqual(cymru_info,
						  {"asn": [self.__asn],
						   "country": [self.__country],
						   "rir": [self.__rir]})

	def testCymruInfoASN(self):
		self.assertEqual(
			self.__banManager.geBanListExtendedASN(self._getBanListExtendedCymruInfo()),
			[self.__asn])

	def testCymruInfoCountry(self):
		self.assertEqual(
			self.__banManager.geBanListExtendedCountry(self._getBanListExtendedCymruInfo()),
			[self.__country])

	def testCymruInfoRIR(self):
		self.assertEqual(
			self.__banManager.geBanListExtendedRIR(self._getBanListExtendedCymruInfo()),
			[self.__rir])

	def testCymruInfoNxdomain(self):
		self.__banManager = BanManager()

		# non-existing IP
		ticket = BanTicket("0.0.0.0", 1167605999.0)
		self.assertTrue(self.__banManager.addBanTicket(ticket))
		cymru_info = self._getBanListExtendedCymruInfo()
		self.assertDictEqual(cymru_info,
						  {"asn": ["nxdomain"],
						   "country": ["nxdomain"],
						   "rir": ["nxdomain"]})

		# Since it outputs for all active tickets we would get previous results
		# and new ones
		ticket = BanTicket("8.0.0.0", 1167606000.0)
		self.assertTrue(self.__banManager.addBanTicket(ticket))
		cymru_info = self._getBanListExtendedCymruInfo()
		self.assertSortedEqual(cymru_info,
						  {"asn": ["nxdomain", "3356",],
						   "country": ["nxdomain", "US"],
						   "rir": ["nxdomain", "arin"]}, level=-1, key=str)<|MERGE_RESOLUTION|>--- conflicted
+++ resolved
@@ -176,18 +176,11 @@
 		"""Call before every test case."""
 		super(StatusExtendedCymruInfo, self).setUp()
 		unittest.F2B.SkipIfNoNetwork()
-<<<<<<< HEAD
 		setUpMyTime()
-		self.__ban_ip = "93.184.216.34"
-		self.__asn = "15133"
-		self.__country = "EU"
-		self.__rir = "ripencc"
-=======
 		self.__ban_ip = iter(DNSUtils.dnsToIp("resolver1.opendns.com")).next()
 		self.__asn = "36692"
 		self.__country = "US"
 		self.__rir = "arin"
->>>>>>> 27e435a7
 		ticket = BanTicket(self.__ban_ip, 1167605999.0)
 		self.__banManager = BanManager()
 		self.assertTrue(self.__banManager.addBanTicket(ticket))
