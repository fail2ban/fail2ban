--- conflicted
+++ resolved
@@ -59,17 +59,10 @@
 			raise unittest.SkipTest(
 				"Unable to import fail2ban database module as sqlite is not "
 				"available.")
-<<<<<<< HEAD
-		elif Fail2BanDb is None:
-			return
 		self.dbFilename = None
 		if not unittest.F2B.memory_db:
 			_, self.dbFilename = tempfile.mkstemp(".db", "fail2ban_")
 		self.db = getFail2BanDb(self.dbFilename)
-=======
-		_, self.dbFilename = tempfile.mkstemp(".db", "fail2ban_")
-		self.db = Fail2BanDb(self.dbFilename)
->>>>>>> 5f35b52b
 
 	def tearDown(self):
 		"""Call after every test case."""
