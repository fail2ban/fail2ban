--- conflicted
+++ resolved
@@ -364,11 +364,7 @@
 					# so don't kill (same process) - if success, just wait for end of worker:
 					if phase.get('end', None):
 						th.join()
-<<<<<<< HEAD
-				self.stopAndWaitForServerEnd = None
 				tearDownMyTime()
-=======
->>>>>>> f1661d35
 		return wrapper
 	return _deco_wrapper
 
