# emacs: -*- mode: python; py-indent-offset: 4; indent-tabs-mode: t -*-
# vi: set ft=python sts=4 ts=4 sw=4 noet :

# This file is part of Fail2Ban.
#
# Fail2Ban is free software; you can redistribute it and/or modify
# it under the terms of the GNU General Public License as published by
# the Free Software Foundation; either version 2 of the License, or
# (at your option) any later version.
#
# Fail2Ban is distributed in the hope that it will be useful,
# but WITHOUT ANY WARRANTY; without even the implied warranty of
# MERCHANTABILITY or FITNESS FOR A PARTICULAR PURPOSE.  See the
# GNU General Public License for more details.
#
# You should have received a copy of the GNU General Public License
# along with Fail2Ban; if not, write to the Free Software
# Foundation, Inc., 51 Franklin Street, Fifth Floor, Boston, MA  02110-1301, USA.

# Fail2Ban developers

__author__ = "Serg Brester"
__copyright__ = "Copyright (c) 2014- Serg G. Brester (sebres), 2008- Fail2Ban Contributors"
__license__ = "GPL"

import fileinput
import os
import re
import sys
import time
import signal
import unittest

from os.path import join as pjoin, isdir, isfile, exists, dirname
from functools import wraps
from threading import Thread

from ..client import fail2banclient, fail2banserver, fail2bancmdline
from ..client.fail2bancmdline import Fail2banCmdLine
from ..client.fail2banclient import exec_command_line as _exec_client, VisualWait
from ..client.fail2banserver import Fail2banServer, exec_command_line as _exec_server
from .. import protocol
from ..server import server
from ..server.mytime import MyTime
from ..server.utils import Utils
from .utils import LogCaptureTestCase, logSys as DefLogSys, with_tmpdir, shutil, logging, \
	TEST_NOW, tearDownMyTime

from ..helpers import getLogger

# Gets the instance of the logger.
logSys = getLogger(__name__)

STOCK_CONF_DIR = "config"
STOCK = exists(pjoin(STOCK_CONF_DIR, 'fail2ban.conf'))

CLIENT = "fail2ban-client"
SERVER = "fail2ban-server"
BIN = dirname(Fail2banServer.getServerPath())

MAX_WAITTIME = 30 if not unittest.F2B.fast else 5
MID_WAITTIME = MAX_WAITTIME

##
# Several wrappers and settings for proper testing:
#

fail2bancmdline.MAX_WAITTIME = MAX_WAITTIME - 1

fail2bancmdline.logSys = \
fail2banclient.logSys = \
fail2banserver.logSys = logSys

SRV_DEF_LOGTARGET = server.DEF_LOGTARGET
SRV_DEF_LOGLEVEL = server.DEF_LOGLEVEL

def _test_output(*args):
	logSys.info(args[0])
fail2bancmdline.output = \
fail2banclient.output = \
fail2banserver.output = \
protocol.output = _test_output

def _time_shift(shift):
	# jump to the future (+shift minutes):
	logSys.debug("===>>> time shift + %s min", shift)
	MyTime.setTime(MyTime.time() + shift*60)


Observers = server.Observers

def _observer_wait_idle():
	"""Helper to wait observer becomes idle"""
	if Observers.Main is not None:
		Observers.Main.wait_empty(MID_WAITTIME)
		Observers.Main.wait_idle(MID_WAITTIME / 5)

def _observer_wait_before_incrban(cond, timeout=MID_WAITTIME):
	"""Helper to block observer before increase bantime until some condition gets true"""
	if Observers.Main is not None:
		# switch ban handler:
		_obs_banFound = Observers.Main.banFound
		def _banFound(*args, **kwargs):
			# restore original handler:
			Observers.Main.banFound = _obs_banFound
			# wait for:
			logSys.debug('  [Observer::banFound] *** observer blocked for test')
			Utils.wait_for(cond, timeout)
			logSys.debug('  [Observer::banFound] +++ observer runs again')
			# original banFound:
			_obs_banFound(*args, **kwargs)
		Observers.Main.banFound = _banFound

#
# Mocking .exit so we could test its correct operation.
# Two custom exceptions will be assessed to be raised in the tests
#

class ExitException(fail2bancmdline.ExitException):
	"""Exception upon a normal exit"""
	pass


class FailExitException(fail2bancmdline.ExitException):
	"""Exception upon abnormal exit"""
	pass


SUCCESS = ExitException
FAILED = FailExitException

INTERACT = []


def _test_input_command(*args):
	if len(INTERACT):
		#logSys.debug('--- interact command: %r', INTERACT[0])
		return INTERACT.pop(0)
	else:
		return "exit"

fail2banclient.input_command = _test_input_command

# prevents change logging params, log capturing, etc:
fail2bancmdline.PRODUCTION = \
fail2banserver.PRODUCTION = False


def _out_file(fn, handle=logSys.debug):
	"""Helper which outputs content of the file at HEAVYDEBUG loglevels"""
	if (handle != logSys.debug or logSys.getEffectiveLevel() <= logging.DEBUG):
		handle('---- ' + fn + ' ----')
		for line in fileinput.input(fn):
			line = line.rstrip('\n')
			handle(line)
		handle('-'*30)


def _write_file(fn, mode, *lines):
	f = open(fn, mode)
	f.write('\n'.join(lines))
	f.close()

def _read_file(fn):
	f = None
	try:
		f = open(fn)
		return f.read()
	finally:
		if f is not None:
			f.close()


def _start_params(tmp, use_stock=False, use_stock_cfg=None, 
	logtarget="/dev/null", db=":memory:", jails=("",), create_before_start=None
):
	cfg = pjoin(tmp, "config")
	if db == 'auto':
		db = pjoin(tmp, "f2b-db.sqlite3")
	if use_stock and STOCK:
		# copy config (sub-directories as alias):
		def ig_dirs(dir, files):
			"""Filters list of 'files' to contain only directories (under dir)"""
			return [f for f in files if isdir(pjoin(dir, f))]
		shutil.copytree(STOCK_CONF_DIR, cfg, ignore=ig_dirs)
		use_stock_cfg = ('action.d', 'filter.d')
		# replace fail2ban params (database with memory):
		r = re.compile(r'^dbfile\s*=')
		for line in fileinput.input(pjoin(cfg, "fail2ban.conf"), inplace=True):
			line = line.rstrip('\n')
			if r.match(line):
				line = "dbfile = :memory:"
			print(line)
		# replace jail params (polling as backend to be fast in initialize):
		r = re.compile(r'^backend\s*=')
		for line in fileinput.input(pjoin(cfg, "jail.conf"), inplace=True):
			line = line.rstrip('\n')
			if r.match(line):
				line = "backend = polling"
			print(line)
	else:
		# just empty config directory without anything (only fail2ban.conf/jail.conf):
		os.mkdir(cfg)
		_write_file(pjoin(cfg, "fail2ban.conf"), "w",
			"[Definition]",
			"loglevel = INFO",
			"logtarget = " + logtarget.replace('%', '%%'),
			"syslogsocket = auto",
			"socket = " + pjoin(tmp, "f2b.sock"),
			"pidfile = " + pjoin(tmp, "f2b.pid"),
			"backend = polling",
			"dbfile = " + db,
			"dbpurgeage = 1d",
			"",
		)
		_write_file(pjoin(cfg, "jail.conf"), "w",
			*((
				"[INCLUDES]", "",
			  "[DEFAULT]", "tmp = " + tmp, "",
			)+jails)
		)
		if unittest.F2B.log_level < logging.DEBUG: # pragma: no cover
			_out_file(pjoin(cfg, "fail2ban.conf"))
			_out_file(pjoin(cfg, "jail.conf"))
	# link stock actions and filters:
	if use_stock_cfg and STOCK:
		for n in use_stock_cfg:
			os.symlink(os.path.abspath(pjoin(STOCK_CONF_DIR, n)), pjoin(cfg, n))
	if create_before_start:
		for n in create_before_start:
			_write_file(n % {'tmp': tmp}, 'w', '')
	# parameters (sock/pid and config, increase verbosity, set log, etc.):
	vvv, llev = (), "INFO"
	if unittest.F2B.log_level < logging.INFO: # pragma: no cover
		llev = str(unittest.F2B.log_level)
		if unittest.F2B.verbosity > 1:
			vvv = ("-" + "v"*unittest.F2B.verbosity,)
	llev = vvv + ("--loglevel", llev)
	return (
		"-c", cfg, "-s", pjoin(tmp, "f2b.sock"), "-p", pjoin(tmp, "f2b.pid"),
		"--logtarget", logtarget,) + llev + ("--syslogsocket", "auto",
		"--timeout", str(fail2bancmdline.MAX_WAITTIME),
	)

def _get_pid_from_file(pidfile):
	pid = None
	try:
		pid = _read_file(pidfile)
		pid = re.match(r'\S+', pid).group()
		return int(pid)
	except Exception as e: # pragma: no cover
		logSys.debug(e)
	return pid

def _kill_srv(pidfile):
	logSys.debug("cleanup: %r", (pidfile, isdir(pidfile)))
	if isdir(pidfile):
		piddir = pidfile
		pidfile = pjoin(piddir, "f2b.pid")
		if not isfile(pidfile): # pragma: no cover
			pidfile = pjoin(piddir, "fail2ban.pid")

	# output log in heavydebug (to see possible start errors):
	if unittest.F2B.log_level < logging.DEBUG: # pragma: no cover
		logfile = pjoin(piddir, "f2b.log")
		if isfile(logfile):
			_out_file(logfile)
		else:
			logSys.log(5, 'no logfile %r', logfile)

	if not isfile(pidfile):
		logSys.debug("cleanup: no pidfile for %r", piddir)
		return True

	logSys.debug("cleanup pidfile: %r", pidfile)
	pid = _get_pid_from_file(pidfile)
	if pid is None: # pragma: no cover
		return False

	try:
		logSys.debug("cleanup pid: %r", pid)
		if pid <= 0 or pid == os.getpid(): # pragma: no cover
			raise ValueError('pid %s of %s is invalid' % (pid, pidfile))
		if not Utils.pid_exists(pid):
			return True
		## try to properly stop (have signal handler):
		os.kill(pid, signal.SIGTERM)
		## check still exists after small timeout:
		if not Utils.wait_for(lambda: not Utils.pid_exists(pid), 1):
			## try to kill hereafter:
			os.kill(pid, signal.SIGKILL)
		logSys.debug("cleanup: kill ready")
		return not Utils.pid_exists(pid)
	except Exception as e: # pragma: no cover
		logSys.exception(e)
	return True


def with_kill_srv(f):
	"""Helper to decorate tests which receive in the last argument tmpdir to pass to kill_srv

	To be used in tandem with @with_tmpdir
	"""
	@wraps(f)
	def wrapper(self, *args):
		pidfile = args[-1]
		try:
			return f(self, *args)
		finally:
			_kill_srv(pidfile)
	return wrapper

def with_foreground_server_thread(startextra={}):
	"""Helper to decorate tests uses foreground server (as thread), started directly in test-cases

	To be used only in subclasses
	"""
	def _deco_wrapper(f):
		@with_tmpdir
		@wraps(f)
		def wrapper(self, tmp, *args, **kwargs):
			th = None
			phase = dict()
			try:
				# started directly here, so prevent overwrite test cases logger with "INHERITED"
				startparams = _start_params(tmp, logtarget="INHERITED", **startextra)
				# because foreground block execution - start it in thread:
				th = Thread(
					name="_TestCaseWorker",
					target=self._testStartForeground,
					args=(tmp, startparams, phase)
				)
				th.daemon = True
				th.start()
				# to wait for end of server, default accept any exit code, because multi-threaded, 
				# thus server can exit in-between...
				def _stopAndWaitForServerEnd(code=(SUCCESS, FAILED)):
					# if seems to be down - try to catch end phase (wait a bit for end:True to recognize down state):
					if not phase.get('end', None) and not os.path.exists(pjoin(tmp, "f2b.pid")):
						Utils.wait_for(lambda: phase.get('end', None) is not None, MID_WAITTIME)
					# stop (if still running):
					if not phase.get('end', None):
						self.execCmd(code, startparams, "stop")
						# wait for end sign:
						Utils.wait_for(lambda: phase.get('end', None) is not None, MAX_WAITTIME)
						self.assertTrue(phase.get('end', None))
						self.assertLogged("Shutdown successful", "Exiting Fail2ban", all=True)
				self.stopAndWaitForServerEnd = _stopAndWaitForServerEnd
				# wait for start thread:
				Utils.wait_for(lambda: phase.get('start', None) is not None, MAX_WAITTIME)
				self.assertTrue(phase.get('start', None))
				# wait for server (socket and ready):
				self._wait_for_srv(tmp, True, startparams=startparams)
				DefLogSys.info('=== within server: begin ===')
				self.pruneLog()
				# several commands to server in body of decorated function:
				return f(self, tmp, startparams, *args, **kwargs)
			finally:
				if th:
					# wait for server end (if not yet already exited):
					DefLogSys.info('=== within server: end.  ===')
					self.pruneLog()
					self.stopAndWaitForServerEnd()
					# we start client/server directly in current process (new thread),
					# so don't kill (same process) - if success, just wait for end of worker:
					if phase.get('end', None):
						th.join()
<<<<<<< HEAD
				tearDownMyTime()
=======
				self.stopAndWaitForServerEnd = None
>>>>>>> 277edd5f
		return wrapper
	return _deco_wrapper


class Fail2banClientServerBase(LogCaptureTestCase):

	_orig_exit = Fail2banCmdLine._exit

	def _setLogLevel(self, *args, **kwargs):
		pass

	def setUp(self):
		"""Call before every test case."""
		LogCaptureTestCase.setUp(self)
		# prevent to switch the logging in the test cases (use inherited one):
		server.DEF_LOGTARGET = "INHERITED"
		server.DEF_LOGLEVEL = DefLogSys.level
		Fail2banCmdLine._exit = staticmethod(self._test_exit)

	def tearDown(self):
		"""Call after every test case."""
		Fail2banCmdLine._exit = self._orig_exit
		# restore server log target:
		server.DEF_LOGTARGET = SRV_DEF_LOGTARGET
		server.DEF_LOGLEVEL = SRV_DEF_LOGLEVEL
		LogCaptureTestCase.tearDown(self)
		tearDownMyTime()

	@staticmethod
	def _test_exit(code=0):
		if code == 0:
			raise ExitException()
		else:
			raise FailExitException()

	def _wait_for_srv(self, tmp, ready=True, startparams=None):
		try:
			sock = pjoin(tmp, "f2b.sock")
			# wait for server (socket):
			ret = Utils.wait_for(lambda: exists(sock), MAX_WAITTIME)
			if not ret:
				raise Exception(
					'Unexpected: Socket file does not exists.\nStart failed: %r'
					% (startparams,)
				)
			if ready:
				# wait for communication with worker ready:
				ret = Utils.wait_for(lambda: "Server ready" in self.getLog(), MAX_WAITTIME)
				if not ret:
					raise Exception(
						'Unexpected: Server ready was not found.\nStart failed: %r'
						% (startparams,)
					)
		except:  # pragma: no cover
			log = pjoin(tmp, "f2b.log")
			if isfile(log):
				_out_file(log)
			else:
				logSys.debug("No log file %s to examine details of error", log)
			raise

	def execCmd(self, exitType, startparams, *args):
		self.assertRaises(exitType, self.exec_command_line[0],
			(self.exec_command_line[1:] + startparams + args))

	#
	# Common tests
	#
	def _testStartForeground(self, tmp, startparams, phase):
		# start and wait to end (foreground):
		logSys.debug("start of test worker")
		phase['start'] = True
		self.execCmd(SUCCESS, ("-f",) + startparams, "start")
		# end :
		phase['end'] = True
		logSys.debug("end of test worker")

	@with_foreground_server_thread()
	def testStartForeground(self, tmp, startparams):
		# several commands to server:
		self.execCmd(SUCCESS, startparams, "ping")
		self.execCmd(FAILED, startparams, "~~unknown~cmd~failed~~")
		self.execCmd(SUCCESS, startparams, "echo", "TEST-ECHO")


class Fail2banClientTest(Fail2banClientServerBase):

	exec_command_line = (_exec_client, CLIENT,)

	def testConsistency(self):
		self.assertTrue(isfile(pjoin(BIN, CLIENT)))
		self.assertTrue(isfile(pjoin(BIN, SERVER)))

	def testClientUsage(self):
		self.execCmd(SUCCESS, (), "-h")
		self.assertLogged("Usage: " + CLIENT)
		self.assertLogged("Report bugs to ")
		self.pruneLog()
		self.execCmd(SUCCESS, (), "-vq", "-V")
		self.assertLogged("Fail2Ban v" + fail2bancmdline.version)
		self.pruneLog()
		self.execCmd(SUCCESS, (), "--str2sec", "1d12h30m")
		self.assertLogged("131400")

	@with_tmpdir
	def testClientDump(self, tmp):
		# use here the stock configuration (if possible)
		startparams = _start_params(tmp, True)
		self.execCmd(SUCCESS, startparams, "-vvd")
		self.assertLogged("Loading files")
		self.assertLogged("['set', 'logtarget',")
		self.pruneLog()
		# pretty dump:
		self.execCmd(SUCCESS, startparams, "--dp")
		self.assertLogged("['set', 'logtarget',")
		
	@with_tmpdir
	@with_kill_srv
	def testClientStartBackgroundInside(self, tmp):
		# use once the stock configuration (to test starting also)
		startparams = _start_params(tmp, True)
		# start:
		self.execCmd(SUCCESS, ("-b",) + startparams, "start")
		# wait for server (socket and ready):
		self._wait_for_srv(tmp, True, startparams=startparams)
		self.assertLogged("Server ready")
		self.assertLogged("Exit with code 0")
		try:
			self.execCmd(SUCCESS, startparams, "echo", "TEST-ECHO")
			self.execCmd(FAILED, startparams, "~~unknown~cmd~failed~~")
			self.pruneLog()
			# start again (should fail):
			self.execCmd(FAILED, ("-b",) + startparams, "start")
			self.assertLogged("Server already running")
		finally:
			self.pruneLog()
			# stop:
			self.execCmd(SUCCESS, startparams, "stop")
			self.assertLogged("Shutdown successful")
			self.assertLogged("Exit with code 0")

		self.pruneLog()
		# stop again (should fail):
		self.execCmd(FAILED, startparams, "stop")
		self.assertLogged("Failed to access socket path")
		self.assertLogged("Is fail2ban running?")

	@with_tmpdir
	@with_kill_srv
	def testClientStartBackgroundCall(self, tmp):
		global INTERACT
		startparams = _start_params(tmp, logtarget=pjoin(tmp, "f2b.log"))
		# if fast, start server process from client started direct here:
		if unittest.F2B.fast: # pragma: no cover
			self.execCmd(SUCCESS, startparams + ("start",))
		else:
			# start (in new process, using the same python version):
			cmd = (sys.executable, pjoin(BIN, CLIENT))
			logSys.debug('Start %s ...', cmd)
			cmd = cmd + startparams + ("--async", "start",)
			ret = Utils.executeCmd(cmd, timeout=MAX_WAITTIME, shell=False, output=True)
			self.assertTrue(len(ret) and ret[0])
			# wait for server (socket and ready):
			self._wait_for_srv(tmp, True, startparams=cmd)
		self.assertLogged("Server ready")
		self.pruneLog()
		try:
			# echo from client (inside):
			self.execCmd(SUCCESS, startparams, "echo", "TEST-ECHO")
			self.assertLogged("TEST-ECHO")
			self.assertLogged("Exit with code 0")
			self.pruneLog()
			# test ping timeout:
			self.execCmd(SUCCESS, startparams, "ping", "0.1")
			self.assertLogged("Server replied: pong")
			self.pruneLog()
			# python 3 seems to bypass such short timeouts also, 
			# so suspend/resume server process and test between it...
			pid = _get_pid_from_file(pjoin(tmp, "f2b.pid"))
			try:
				# suspend:
				os.kill(pid, signal.SIGSTOP); # or SIGTSTP?
				time.sleep(Utils.DEFAULT_SHORT_INTERVAL)
				# test ping with short timeout:
				self.execCmd(FAILED, startparams, "ping", "1e-10")
			finally:
				# resume:
				os.kill(pid, signal.SIGCONT)
			self.assertLogged("timed out")
			self.pruneLog()
			# interactive client chat with started server:
			INTERACT += [
				"echo INTERACT-ECHO",
				"status",
				"exit"
			]
			self.execCmd(SUCCESS, startparams, "-i")
			self.assertLogged("INTERACT-ECHO")
			self.assertLogged("Status", "Number of jail:")
			self.assertLogged("Exit with code 0")
			self.pruneLog()
			# test reload and restart over interactive client:
			INTERACT += [
				"reload",
				"restart",
				"exit"
			]
			self.execCmd(SUCCESS, startparams, "-i")
			self.assertLogged("Reading config files:")
			self.assertLogged("Shutdown successful")
			self.assertLogged("Server ready")
			self.assertLogged("Exit with code 0")
			self.pruneLog()
			# test reload missing jail (interactive):
			INTERACT += [
				"reload ~~unknown~jail~fail~~",
				"exit"
			]
			self.execCmd(SUCCESS, startparams, "-i")
			self.assertLogged("Failed during configuration: No section: '~~unknown~jail~fail~~'")
			self.pruneLog()
			# test reload missing jail (direct):
			self.execCmd(FAILED, startparams, "reload", "~~unknown~jail~fail~~")
			self.assertLogged("Failed during configuration: No section: '~~unknown~jail~fail~~'")
			self.assertLogged("Exit with code -1")
			self.pruneLog()
		finally:
			self.pruneLog()
			# stop:
			self.execCmd(SUCCESS, startparams, "stop")
			self.assertLogged("Shutdown successful")
			self.assertLogged("Exit with code 0")

	@with_tmpdir
	@with_kill_srv
	def testClientFailStart(self, tmp):
		# started directly here, so prevent overwrite test cases logger with "INHERITED"
		startparams = _start_params(tmp, logtarget="INHERITED")

		## wrong config directory
		self.execCmd(FAILED, (),
			"--async", "-c", pjoin(tmp, "miss"), "start")
		self.assertLogged("Base configuration directory " + pjoin(tmp, "miss") + " does not exist")
		self.pruneLog()

		## wrong socket
		self.execCmd(FAILED, (),
			"--async", "-c", pjoin(tmp, "config"), "-s", pjoin(tmp, "miss/f2b.sock"), "start")
		self.assertLogged("There is no directory " + pjoin(tmp, "miss") + " to contain the socket file")
		self.pruneLog()

		## not running
		self.execCmd(FAILED, (),
			"-c", pjoin(tmp, "config"), "-s", pjoin(tmp, "f2b.sock"), "reload")
		self.assertLogged("Could not find server")
		self.pruneLog()

		## already exists:
		open(pjoin(tmp, "f2b.sock"), 'a').close()
		self.execCmd(FAILED, (),
			"--async", "-c", pjoin(tmp, "config"), "-s", pjoin(tmp, "f2b.sock"), "start")
		self.assertLogged("Fail2ban seems to be in unexpected state (not running but the socket exists)")
		self.pruneLog()
		os.remove(pjoin(tmp, "f2b.sock"))

		## wrong option:
		self.execCmd(FAILED, (), "-s")
		self.assertLogged("Usage: ")
		self.pruneLog()

	@with_tmpdir
	def testClientFailCommands(self, tmp):
		# started directly here, so prevent overwrite test cases logger with "INHERITED"
		startparams = _start_params(tmp, logtarget="INHERITED")

		# not started:
		self.execCmd(FAILED, startparams,
			"reload", "jail")
		self.assertLogged("Could not find server")
		self.pruneLog()

		# unexpected arg:
		self.execCmd(FAILED, startparams,
			"--async", "reload", "--xxx", "jail")
		self.assertLogged("Unexpected argument(s) for reload:")
		self.pruneLog()


	def testVisualWait(self):
		sleeptime = 0.035
		for verbose in (2, 0):
			cntr = 15
			with VisualWait(verbose, 5) as vis:
				while cntr:
					vis.heartbeat()
					if verbose and not unittest.F2B.fast:
						time.sleep(sleeptime)
					cntr -= 1


class Fail2banServerTest(Fail2banClientServerBase):

	exec_command_line = (_exec_server, SERVER,)

	def testServerUsage(self):
		self.execCmd(SUCCESS, (), "-h")
		self.assertLogged("Usage: " + SERVER)
		self.assertLogged("Report bugs to ")

	@with_tmpdir
	@with_kill_srv
	def testServerStartBackground(self, tmp):
		# to prevent fork of test-cases process, start server in background via command:
		startparams = _start_params(tmp, logtarget=pjoin(tmp, "f2b.log"))
		# start (in new process, using the same python version):
		cmd = (sys.executable, pjoin(BIN, SERVER))
		logSys.debug('Start %s ...', cmd)
		cmd = cmd + startparams + ("-b",)
		ret = Utils.executeCmd(cmd, timeout=MAX_WAITTIME, shell=False, output=True)
		self.assertTrue(len(ret) and ret[0])
		# wait for server (socket and ready):
		self._wait_for_srv(tmp, True, startparams=cmd)
		self.assertLogged("Server ready")
		self.pruneLog()
		try:
			self.execCmd(SUCCESS, startparams, "echo", "TEST-ECHO")
			self.execCmd(FAILED, startparams, "~~unknown~cmd~failed~~")
		finally:
			self.pruneLog()
			# stop:
			self.execCmd(SUCCESS, startparams, "stop")
			self.assertLogged("Shutdown successful")
			self.assertLogged("Exit with code 0")

	@with_tmpdir
	@with_kill_srv
	def testServerFailStart(self, tmp):
		# started directly here, so prevent overwrite test cases logger with "INHERITED"
		startparams = _start_params(tmp, logtarget="INHERITED")

		## wrong config directory
		self.execCmd(FAILED, (),
			"-c", pjoin(tmp, "miss"))
		self.assertLogged("Base configuration directory " + pjoin(tmp, "miss") + " does not exist")
		self.pruneLog()

		## wrong socket
		self.execCmd(FAILED, (),
			"-c", pjoin(tmp, "config"), "-x", "-s", pjoin(tmp, "miss/f2b.sock"))
		self.assertLogged("There is no directory " + pjoin(tmp, "miss") + " to contain the socket file")
		self.pruneLog()

		## already exists:
		open(pjoin(tmp, "f2b.sock"), 'a').close()
		self.execCmd(FAILED, (),
			"-c", pjoin(tmp, "config"), "-s", pjoin(tmp, "f2b.sock"))
		self.assertLogged("Fail2ban seems to be in unexpected state (not running but the socket exists)")
		self.pruneLog()
		os.remove(pjoin(tmp, "f2b.sock"))

	@with_tmpdir
	@with_kill_srv
	def testServerTestFailStart(self, tmp):
		# started directly here, so prevent overwrite test cases logger with "INHERITED"
		startparams = _start_params(tmp, logtarget="INHERITED")
		cfg = pjoin(tmp, "config")

		# test configuration is correct:
		self.pruneLog("[test-phase 0]")
		self.execCmd(SUCCESS, startparams, "--test")
		self.assertLogged("OK: configuration test is successful")

		# append one wrong configured jail:
		_write_file(pjoin(cfg, "jail.conf"), "a", "", "[broken-jail]", 
			"", "filter = broken-jail-filter", "enabled = true")

		# first try test config:
		self.pruneLog("[test-phase 0a]")
		self.execCmd(FAILED, startparams, "--test")
		self.assertLogged("Unable to read the filter 'broken-jail-filter'",
			"Errors in jail 'broken-jail'.",
			"ERROR: test configuration failed", all=True)

		# failed to start with test config:
		self.pruneLog("[test-phase 0b]")
		self.execCmd(FAILED, startparams, "-t", "start")
		self.assertLogged("Unable to read the filter 'broken-jail-filter'",
			"Errors in jail 'broken-jail'.",
			"ERROR: test configuration failed", all=True)

	@with_tmpdir
	def testKillAfterStart(self, tmp):
		try:
			# to prevent fork of test-cases process, start server in background via command:
			startparams = _start_params(tmp, logtarget=pjoin(tmp,
				'f2b.log[format="SRV: %(relativeCreated)3d | %(message)s", datetime=off]'))
			# start (in new process, using the same python version):
			cmd = (sys.executable, pjoin(BIN, SERVER))
			logSys.debug('Start %s ...', cmd)
			cmd = cmd + startparams + ("-b",)
			ret = Utils.executeCmd(cmd, timeout=MAX_WAITTIME, shell=False, output=True)
			self.assertTrue(len(ret) and ret[0])
			# wait for server (socket and ready):
			self._wait_for_srv(tmp, True, startparams=cmd)
			self.assertLogged("Server ready")
			self.pruneLog()
			logSys.debug('Kill server ... %s', tmp)
		finally:
			self.assertTrue(_kill_srv(tmp))
		# wait for end (kill was successful):
		Utils.wait_for(lambda: not isfile(pjoin(tmp, "f2b.pid")), MAX_WAITTIME)
		self.assertFalse(isfile(pjoin(tmp, "f2b.pid")))
		self.assertLogged("cleanup: kill ready")
		self.pruneLog()
		# again:
		self.assertTrue(_kill_srv(tmp))
		self.assertLogged("cleanup: no pidfile for")

	@with_foreground_server_thread(startextra={'db': 'auto'})
	def testServerReloadTest(self, tmp, startparams):
		# Very complicated test-case, that expected running server (foreground in thread).
		#
		# In this test-case, each phase is related from previous one, 
		# so it cannot be splitted in multiple test cases.
		# Additionaly many log-messages used as ready-sign (to wait for end of phase).
		#
		# Used file database (instead of :memory:), to restore bans and log-file positions,
		# after restart/reload between phases.
		cfg = pjoin(tmp, "config")
		test1log = pjoin(tmp, "test1.log")
		test2log = pjoin(tmp, "test2.log")
		test3log = pjoin(tmp, "test3.log")

		os.mkdir(pjoin(cfg, "action.d"))
		def _write_action_cfg(actname="test-action1", allow=True, 
			start="", reload="", ban="", unban="", stop=""):
			fn = pjoin(cfg, "action.d", "%s.conf" % actname)
			if not allow:
				os.remove(fn)
				return
			_write_file(fn, "w",
				"[DEFAULT]",
				"_exec_once = 0",
				"",
				"[Definition]",
				"norestored = %(_exec_once)s",
				"restore = ",
				"info = ",
				"_use_flush_ = echo [<name>] <actname>: -- flushing IPs",
				"actionstart =  echo '[%(name)s] %(actname)s: ** start'", start,
				"actionreload = echo '[%(name)s] %(actname)s: .. reload'", reload,
				"actionban =    echo '[%(name)s] %(actname)s: ++ ban <ip> %(restore)s%(info)s'", ban,
				"actionunban =  echo '[%(name)s] %(actname)s: -- unban <ip>'", unban,
				"actionstop =   echo '[%(name)s] %(actname)s: __ stop'", stop,
			)
			if unittest.F2B.log_level <= logging.DEBUG: # pragma: no cover
				_out_file(fn)

		def _write_jail_cfg(enabled=(1, 2), actions=(), backend="polling"):
			_write_file(pjoin(cfg, "jail.conf"), "w",
				"[INCLUDES]", "",
				"[DEFAULT]", "",
				"usedns = no",
				"maxretry = 3",
				"findtime = 10m",
				"failregex = ^\s*failure <F-ERRCODE>401|403</F-ERRCODE> from <HOST>",
				"datepattern = {^LN-BEG}EPOCH",
				"ignoreip = 127.0.0.1/8 ::1", # just to cover ignoreip in jailreader/transmitter
				"",
				"[test-jail1]", "backend = " + backend, "filter =", 
				"action = ",
				"         test-action1[name='%(__name__)s']" \
					if 1 in actions else "",
				"         test-action2[name='%(__name__)s', restore='restored: <restored>', info=', err-code: <F-ERRCODE>']" \
					if 2 in actions else "",
				"         test-action2[name='%(__name__)s', actname=test-action3, _exec_once=1, restore='restored: <restored>',"
										" actionflush=<_use_flush_>]" \
					if 3 in actions else "",
				"logpath = " + test1log,
				"          " + test2log if 2 in enabled else "",
				"          " + test3log if 2 in enabled else "",
				"failregex = ^\s*failure <F-ERRCODE>401|403</F-ERRCODE> from <HOST>",
				"            ^\s*error <F-ERRCODE>401|403</F-ERRCODE> from <HOST>" \
					if 2 in enabled else "",
				"enabled = true" if 1 in enabled else "",
				"",
				"[test-jail2]", "backend = " + backend, "filter =", 
				"action = ",
				"         test-action2[name='%(__name__)s', restore='restored: <restored>', info=', err-code: <F-ERRCODE>']" \
					if 2 in actions else "",
				"         test-action2[name='%(__name__)s', actname=test-action3, _exec_once=1, restore='restored: <restored>']"
										" actionflush=<_use_flush_>]" \
					if 3 in actions else "",
				"logpath = " + test2log,
				"enabled = true" if 2 in enabled else "",
			)
			if unittest.F2B.log_level <= logging.DEBUG: # pragma: no cover
				_out_file(pjoin(cfg, "jail.conf"))

		# create default test actions:
		_write_action_cfg(actname="test-action1")
		_write_action_cfg(actname="test-action2")

		_write_jail_cfg(enabled=[1], actions=[1,2,3])
		# append one wrong configured jail:
		_write_file(pjoin(cfg, "jail.conf"), "a", "", "[broken-jail]", 
			"", "filter = broken-jail-filter", "enabled = true")

		_write_file(test1log, "w", *((str(int(MyTime.time())) + " failure 401 from 192.0.2.1: test 1",) * 3))
		_write_file(test2log, "w")
		_write_file(test3log, "w")
		
		# reload and wait for ban:
		self.pruneLog("[test-phase 1a]")
		if unittest.F2B.log_level < logging.DEBUG: # pragma: no cover
			_out_file(test1log)
		self.execCmd(SUCCESS, startparams, "reload")
		self.assertLogged(
			"Reload finished.",
			"1 ticket(s) in 'test-jail1", all=True, wait=MID_WAITTIME)
		self.assertLogged("Added logfile: %r" % test1log)
		self.assertLogged("[test-jail1] Ban 192.0.2.1")
		# test actions started:
		self.assertLogged(
			"stdout: '[test-jail1] test-action1: ** start'", 
			"stdout: '[test-jail1] test-action2: ** start'", all=True)
		# test restored is 0 (both actions available):
		self.assertLogged(
			"stdout: '[test-jail1] test-action2: ++ ban 192.0.2.1 restored: 0, err-code: 401'",
			"stdout: '[test-jail1] test-action3: ++ ban 192.0.2.1 restored: 0'",
			all=True, wait=MID_WAITTIME)

		# broken jail was logged (in client and server log):
		self.assertLogged(
			"Unable to read the filter 'broken-jail-filter'",
			"Errors in jail 'broken-jail'. Skipping...",
			"Jail 'broken-jail' skipped, because of wrong configuration", all=True)
		
		# enable both jails, 3 logs for jail1, etc...
		# truncate test-log - we should not find unban/ban again by reload:
		self.pruneLog("[test-phase 1b]")
		_write_jail_cfg(actions=[1,2])
		_write_file(test1log, "w+")
		if unittest.F2B.log_level < logging.DEBUG: # pragma: no cover
			_out_file(test1log)
		self.execCmd(SUCCESS, startparams, "reload")
		self.assertLogged("Reload finished.", all=True, wait=MID_WAITTIME)
		# test not unbanned / banned again:
		self.assertNotLogged(
			"[test-jail1] Unban 192.0.2.1", 
			"[test-jail1] Ban 192.0.2.1", all=True)
		# test 2 new log files:
		self.assertLogged(
			"Added logfile: %r" % test2log, 
			"Added logfile: %r" % test3log, all=True)
		# test actions reloaded:
		self.assertLogged(
			"stdout: '[test-jail1] test-action1: .. reload'", 
			"stdout: '[test-jail1] test-action2: .. reload'", all=True)
		# test 1 new jail:
		self.assertLogged(
			"Creating new jail 'test-jail2'",
			"Jail 'test-jail2' started", all=True)
		# test action3 removed, test flushing successful (and no single unban occurred):
		self.assertLogged(
			"stdout: '[test-jail1] test-action3: -- flushing IPs'",
			"stdout: '[test-jail1] test-action3: __ stop'", all=True)
		self.assertNotLogged(
			"stdout: '[test-jail1] test-action3: -- unban 192.0.2.1'")
		
		# update action1, delete action2 (should be stopped via configuration)...
		self.pruneLog("[test-phase 2a]")
		_write_jail_cfg(actions=[1])
		_write_action_cfg(actname="test-action1", 
			start= "               echo '[<name>] %s: started.'" % "test-action1",
			reload="               echo '[<name>] %s: reloaded.'" % "test-action1", 
			stop=  "               echo '[<name>] %s: stopped.'" % "test-action1")
		self.execCmd(SUCCESS, startparams, "reload")
		self.assertLogged("Reload finished.", all=True, wait=MID_WAITTIME)
		# test not unbanned / banned again:
		self.assertNotLogged(
			"[test-jail1] Unban 192.0.2.1", 
			"[test-jail1] Ban 192.0.2.1", all=True)
		# no new log files:
		self.assertNotLogged("Added logfile:")
		# test action reloaded (update):
		self.assertLogged(
			"stdout: '[test-jail1] test-action1: .. reload'",
			"stdout: '[test-jail1] test-action1: reloaded.'", all=True)
		# test stopped action unbans:
		self.assertLogged(
			"stdout: '[test-jail1] test-action2: -- unban 192.0.2.1'")
		# test action stopped:
		self.assertLogged(
			"stdout: '[test-jail1] test-action2: __ stop'")
		self.assertNotLogged(
			"stdout: '[test-jail1] test-action1: -- unban 192.0.2.1'")
		
		# don't need action1 anymore:
		_write_action_cfg(actname="test-action1", allow=False)
		# leave action2 just to test restored interpolation:
		_write_jail_cfg(actions=[2,3])
		
		# write new failures:
		self.pruneLog("[test-phase 2b]")
		_write_file(test2log, "w+", *(
			(str(int(MyTime.time())) + "   error 403 from 192.0.2.2: test 2",) * 3 +
		  (str(int(MyTime.time())) + "   error 403 from 192.0.2.3: test 2",) * 3 +
		  (str(int(MyTime.time())) + " failure 401 from 192.0.2.4: test 2",) * 3 +
		  (str(int(MyTime.time())) + " failure 401 from 192.0.2.8: test 2",) * 3
		))
		if unittest.F2B.log_level < logging.DEBUG: # pragma: no cover
			_out_file(test2log)
		# test all will be found in jail1 and one in jail2:
		self.assertLogged(
			"2 ticket(s) in 'test-jail2",
			"5 ticket(s) in 'test-jail1", all=True, wait=MID_WAITTIME)
		self.assertLogged(
			"[test-jail1] Ban 192.0.2.2",
			"[test-jail1] Ban 192.0.2.3",
			"[test-jail1] Ban 192.0.2.4",
			"[test-jail1] Ban 192.0.2.8",
			"[test-jail2] Ban 192.0.2.4",
			"[test-jail2] Ban 192.0.2.8", all=True)
		# test ips at all not visible for jail2:
		self.assertNotLogged(
			"[test-jail2] Found 192.0.2.2", 
			"[test-jail2] Ban 192.0.2.2",
			"[test-jail2] Found 192.0.2.3", 
			"[test-jail2] Ban 192.0.2.3", 
			all=True)
		# if observer available wait for it becomes idle (write all tickets to db):
		_observer_wait_idle()

		# rotate logs:
		_write_file(test1log, "w+")
		_write_file(test2log, "w+")

		# restart jail without unban all:
		self.pruneLog("[test-phase 2c]")
		self.execCmd(SUCCESS, startparams,
			"restart", "test-jail2")
		self.assertLogged(
			"Reload finished.",
			"Restore Ban",
			"2 ticket(s) in 'test-jail2", all=True, wait=MID_WAITTIME)
		# stop/start and unban/restore ban:
		self.assertLogged(
			"Jail 'test-jail2' stopped",
			"Jail 'test-jail2' started",
			"[test-jail2] Unban 192.0.2.4",
			"[test-jail2] Unban 192.0.2.8",
			"[test-jail2] Restore Ban 192.0.2.4",
			"[test-jail2] Restore Ban 192.0.2.8", all=True
		)
		# test restored is 1 (only test-action2):
		self.assertLogged(
			"stdout: '[test-jail2] test-action2: ++ ban 192.0.2.4 restored: 1, err-code: 401'",
			"stdout: '[test-jail2] test-action2: ++ ban 192.0.2.8 restored: 1, err-code: 401'",
			all=True, wait=MID_WAITTIME)
		# test test-action3 not executed at all (norestored check):
		self.assertNotLogged(
			"stdout: '[test-jail2] test-action3: ++ ban 192.0.2.4 restored: 1'",
			"stdout: '[test-jail2] test-action3: ++ ban 192.0.2.8 restored: 1'",
			all=True)

		# ban manually to test later flush by unban all:
		self.pruneLog("[test-phase 2d]")
		self.execCmd(SUCCESS, startparams,
			"set", "test-jail2", "banip", "192.0.2.21")
		self.execCmd(SUCCESS, startparams,
			"set", "test-jail2", "banip", "192.0.2.22")
		self.assertLogged(
			"stdout: '[test-jail2] test-action3: ++ ban 192.0.2.22",
			"stdout: '[test-jail2] test-action3: ++ ban 192.0.2.22 ", all=True, wait=MID_WAITTIME)

		# restart jail with unban all:
		self.pruneLog("[test-phase 2e]")
		self.execCmd(SUCCESS, startparams,
			"restart", "--unban", "test-jail2")
		self.assertLogged(
			"Reload finished.",
			"Jail 'test-jail2' started", all=True, wait=MID_WAITTIME)
		self.assertLogged(
			"Jail 'test-jail2' stopped",
			"Jail 'test-jail2' started",
			"[test-jail2] Unban 192.0.2.4",
			"[test-jail2] Unban 192.0.2.8", all=True
		)
		# test unban (action2):
		self.assertLogged(
			"stdout: '[test-jail2] test-action2: -- unban 192.0.2.21",
			"stdout: '[test-jail2] test-action2: -- unban 192.0.2.22'", all=True)
		# test flush (action3, and no single unban via action3 occurred):
		self.assertLogged(
			"stdout: '[test-jail2] test-action3: -- flushing IPs'")
		self.assertNotLogged(
			"stdout: '[test-jail2] test-action3: -- unban 192.0.2.21'",
			"stdout: '[test-jail2] test-action3: -- unban 192.0.2.22'", all=True)
		# no more ban (unbanned all):
		self.assertNotLogged(
			"[test-jail2] Ban 192.0.2.4",
			"[test-jail2] Ban 192.0.2.8", all=True
		)

		# don't need actions anymore:
		_write_action_cfg(actname="test-action2", allow=False)
		_write_jail_cfg(actions=[])

		# reload jail1 without restart (without ban/unban):
		self.pruneLog("[test-phase 3]")
		self.execCmd(SUCCESS, startparams, "reload", "test-jail1")
		self.assertLogged(
			"Reload finished.", all=True, wait=MID_WAITTIME)
		self.assertLogged(
			"Reload jail 'test-jail1'",
			"Jail 'test-jail1' reloaded", all=True)
		self.assertNotLogged(
			"Reload jail 'test-jail2'",
			"Jail 'test-jail2' reloaded",
			"Jail 'test-jail1' started", all=True
		)

		# whole reload, but this time with jail1 only (jail2 should be stopped via configuration):
		self.pruneLog("[test-phase 4]")
		_write_jail_cfg(enabled=[1])
		self.execCmd(SUCCESS, startparams, "reload")
		self.assertLogged("Reload finished.", all=True, wait=MID_WAITTIME)
		# test both jails should be reloaded:
		self.assertLogged(
			"Reload jail 'test-jail1'")
		# test jail2 goes down:
		self.assertLogged(
			"Stopping jail 'test-jail2'", 
			"Jail 'test-jail2' stopped", all=True)
		# test 2 log files removed:
		self.assertLogged(
			"Removed logfile: %r" % test2log, 
			"Removed logfile: %r" % test3log, all=True)

		# now write failures again and check already banned (jail1 was alive the whole time) and new bans occurred (jail1 was alive the whole time):
		self.pruneLog("[test-phase 5]")
		_write_file(test1log, "w+", *(
			(str(int(MyTime.time())) + " failure 401 from 192.0.2.1: test 5",) * 3 + 
			(str(int(MyTime.time())) + "   error 403 from 192.0.2.5: test 5",) * 3 +
			(str(int(MyTime.time())) + " failure 401 from 192.0.2.6: test 5",) * 3
		))
		if unittest.F2B.log_level < logging.DEBUG: # pragma: no cover
			_out_file(test1log)
		self.assertLogged(
			"6 ticket(s) in 'test-jail1",
			"[test-jail1] 192.0.2.1 already banned", all=True, wait=MID_WAITTIME)
		# test "failure" regexp still available:
		self.assertLogged(
			"[test-jail1] Found 192.0.2.1",
			"[test-jail1] Found 192.0.2.6",
			"[test-jail1] 192.0.2.1 already banned",
			"[test-jail1] Ban 192.0.2.6", all=True)
		# test "error" regexp no more available:
		self.assertNotLogged("[test-jail1] Found 192.0.2.5")

		# unban single ips:
		self.pruneLog("[test-phase 6]")
		self.execCmd(SUCCESS, startparams,
			"--async", "unban", "192.0.2.5", "192.0.2.6")
		self.assertLogged(
			"192.0.2.5 is not banned",
			"[test-jail1] Unban 192.0.2.6", all=True
		)

		# reload all (one jail) with unban all:
		self.pruneLog("[test-phase 7]")
		self.execCmd(SUCCESS, startparams,
			"reload", "--unban")
		self.assertLogged("Reload finished.", all=True, wait=MID_WAITTIME)
		# reloads unbanned all:
		self.assertLogged(
			"Jail 'test-jail1' reloaded",
			"[test-jail1] Unban 192.0.2.1",
			"[test-jail1] Unban 192.0.2.2",
			"[test-jail1] Unban 192.0.2.3",
			"[test-jail1] Unban 192.0.2.4", all=True
		)
		# no restart occurred, no more ban (unbanned all using option "--unban"):
		self.assertNotLogged(
			"Jail 'test-jail1' stopped",
			"Jail 'test-jail1' started",
			"[test-jail1] Ban 192.0.2.1",
			"[test-jail1] Ban 192.0.2.2",
			"[test-jail1] Ban 192.0.2.3",
			"[test-jail1] Ban 192.0.2.4", all=True
		)

		# unban all (just to test command, already empty - nothing to unban):
		self.pruneLog("[test-phase 7b]")
		self.execCmd(SUCCESS, startparams,
			"--async", "unban", "--all")
		self.assertLogged(
			"Flush ban list",
			"Unbanned 0, 0 ticket(s) in 'test-jail1'", all=True)

		# backend-switch (restart instead of reload):
		self.pruneLog("[test-phase 8a]")
		_write_jail_cfg(enabled=[1], backend="xxx-unknown-backend-zzz")
		self.execCmd(FAILED, startparams, "reload")
		self.assertLogged("Reload finished.", all=True, wait=MID_WAITTIME)
		self.assertLogged(
			"Restart jail 'test-jail1' (reason: 'polling' != ", 
			"Unknown backend ", all=True)

		self.pruneLog("[test-phase 8b]")
		_write_jail_cfg(enabled=[1])
		self.execCmd(SUCCESS, startparams, "reload")
		self.assertLogged("Reload finished.", all=True, wait=MID_WAITTIME)	

		# several small cases (cover several parts):
		self.pruneLog("[test-phase end-1]")
		# wrong jail (not-started):
		self.execCmd(FAILED, startparams,
			"--async", "reload", "test-jail2")
		self.assertLogged("the jail 'test-jail2' does not exist")
		self.pruneLog()
		# unavailable jail (but exit 0), using --if-exists option:
		self.execCmd(SUCCESS, startparams,
			"--async", "reload", "--if-exists", "test-jail2")
		self.assertNotLogged(
			"Creating new jail 'test-jail2'",
			"Jail 'test-jail2' started", all=True)

		# restart all jails (without restart server):
		self.pruneLog("[test-phase end-2]")
		self.execCmd(SUCCESS, startparams,
			"--async", "reload", "--restart", "--all")
		self.assertLogged(
			"Jail 'test-jail1' stopped", 
			"Jail 'test-jail1' started", all=True)

	# test action.d/nginx-block-map.conf --
	@with_foreground_server_thread(startextra={
		# create log-file (avoid "not found" errors):
		'create_before_start': ('%(tmp)s/blck-failures.log',),
		# we need action.d/nginx-block-map.conf:
		'use_stock_cfg': ('action.d',),
		# jail-config:
		'jails': (
			'[nginx-blck-lst]',
			'backend = polling',
			'usedns = no',
			'logpath = %(tmp)s/blck-failures.log',
			'action = nginx-block-map[blck_lst_reload="", blck_lst_file="%(tmp)s/blck-lst.map"]',
			'filter =',
			'datepattern = ^Epoch',
			'failregex = ^ failure "<F-ID>[^"]+</F-ID>" - <ADDR>',
			'maxretry = 1', # ban by first failure
			'enabled = true',
	  )
	})
	def testServerActions_NginxBlockMap(self, tmp, startparams):
		cfg = pjoin(tmp, "config")
		lgfn = '%(tmp)s/blck-failures.log' % {'tmp': tmp}
		mpfn = '%(tmp)s/blck-lst.map' % {'tmp': tmp}
		# ban sessions (write log like nginx does it with f2b_session_errors log-format):
		_write_file(lgfn, "w+",
			str(int(MyTime.time())) + ' failure "125-000-001" - 192.0.2.1',
			str(int(MyTime.time())) + ' failure "125-000-002" - 192.0.2.1',
			str(int(MyTime.time())) + ' failure "125-000-003" - 192.0.2.1',
			str(int(MyTime.time())) + ' failure "125-000-004" - 192.0.2.1',
			str(int(MyTime.time())) + ' failure "125-000-005" - 192.0.2.1',
		)
		# check all sessions are banned (and blacklisted in map-file):
		self.assertLogged(
			"[nginx-blck-lst] Ban 125-000-001",
			"[nginx-blck-lst] Ban 125-000-002",
			"[nginx-blck-lst] Ban 125-000-003",
			"[nginx-blck-lst] Ban 125-000-004",
			"[nginx-blck-lst] Ban 125-000-005",
			"5 ticket(s)",
			all=True, wait=MID_WAITTIME
		)
		_out_file(mpfn)
		mp = _read_file(mpfn)
		self.assertIn('\\125-000-001 1;\n', mp)
		self.assertIn('\\125-000-002 1;\n', mp)
		self.assertIn('\\125-000-003 1;\n', mp)
		self.assertIn('\\125-000-004 1;\n', mp)
		self.assertIn('\\125-000-005 1;\n', mp)

		# unban 1, 2 and 5:
		self.execCmd(SUCCESS, startparams, 'unban', '125-000-001', '125-000-002', '125-000-005')
		_out_file(mpfn)
		# check really unbanned but other sessions are still present (blacklisted in map-file):
		mp = _read_file(mpfn)
		self.assertNotIn('\\125-000-001 1;\n', mp)
		self.assertNotIn('\\125-000-002 1;\n', mp)
		self.assertNotIn('\\125-000-005 1;\n', mp)
		self.assertIn('\\125-000-003 1;\n', mp)
		self.assertIn('\\125-000-004 1;\n', mp)

		# stop server and wait for end:
		self.stopAndWaitForServerEnd(SUCCESS)

		# check flushed (all sessions were deleted from map-file):
		self.assertLogged("[nginx-blck-lst] Flush ticket(s) with nginx-block-map")
		_out_file(mpfn)
		mp = _read_file(mpfn)
		self.assertEqual(mp, '')

	@with_foreground_server_thread()
	def testServerObserver(self, tmp, startparams):
		cfg = pjoin(tmp, "config")
		test1log = pjoin(tmp, "test1.log")

		os.mkdir(pjoin(cfg, "action.d"))
		def _write_action_cfg(actname="test-action1", prolong=True):
			fn = pjoin(cfg, "action.d", "%s.conf" % actname)
			_write_file(fn, "w",
				"[DEFAULT]",
				"",
				"[Definition]",
				"actionban =     printf %%s \"[%(name)s] %(actname)s: ++ ban <ip> -c <bancount> -t <bantime> : <F-MSG>\"", \
				"actionprolong = printf %%s \"[%(name)s] %(actname)s: ++ prolong <ip> -c <bancount> -t <bantime> : <F-MSG>\"" \
					if prolong else "",
				"actionunban =   printf %%b '[%(name)s] %(actname)s: -- unban <ip>'",
			)
			if unittest.F2B.log_level <= logging.DEBUG: # pragma: no cover
				_out_file(fn)

		def _write_jail_cfg(backend="polling"):
			_write_file(pjoin(cfg, "jail.conf"), "w",
				"[INCLUDES]", "",
				"[DEFAULT]", "",
				"usedns = no",
				"maxretry = 3",
				"findtime = 1m",
				"bantime = 5m",
				"bantime.increment = true",
				"datepattern = {^LN-BEG}EPOCH",
				"",
				"[test-jail1]", "backend = " + backend, "filter =", 
				"action = test-action1[name='%(__name__)s']",
				"         test-action2[name='%(__name__)s']",
				"logpath = " + test1log,
				"failregex = ^\s*failure <F-ERRCODE>401|403</F-ERRCODE> from <HOST>:\s*<F-MSG>.*</F-MSG>$",
				"enabled = true",
				"",
			)
			if unittest.F2B.log_level <= logging.DEBUG: # pragma: no cover
				_out_file(pjoin(cfg, "jail.conf"))

		# create test config:
		_write_action_cfg(actname="test-action1", prolong=False)
		_write_action_cfg(actname="test-action2", prolong=True)
		_write_jail_cfg()

		_write_file(test1log, "w")
		# initial start:
		self.pruneLog("[test-phase 0) time-0]")
		self.execSuccess(startparams, "reload")
		# generate bad ip:
		_write_file(test1log, "w+", *(
		  (str(int(MyTime.time())) + " failure 401 from 192.0.2.11: I'm bad \"hacker\" `` $(echo test)",) * 3
		))
		# wait for ban:
		_observer_wait_idle()
		self.assertLogged(
			"stdout: '[test-jail1] test-action1: ++ ban 192.0.2.11 -c 1 -t 300 : ",
			"stdout: '[test-jail1] test-action2: ++ ban 192.0.2.11 -c 1 -t 300 : ",
			all=True, wait=MID_WAITTIME)
		# wait for observer idle (write all tickets to db):
		_observer_wait_idle()

		self.pruneLog("[test-phase 1) time+10m]")
		# jump to the future (+10 minutes):
		_time_shift(10)
		_observer_wait_idle()
		self.assertLogged(
			"stdout: '[test-jail1] test-action1: -- unban 192.0.2.11",
			"stdout: '[test-jail1] test-action2: -- unban 192.0.2.11",
			"0 ticket(s) in 'test-jail1'",
			all=True, wait=MID_WAITTIME)
		_observer_wait_idle()

		self.pruneLog("[test-phase 2) time+10m]")
		# following tests are time-related - observer can prolong ticket (increase ban-time) 
		# before banning, so block it here before banFound called, prolong case later:
		wakeObs = False
		_observer_wait_before_incrban(lambda: wakeObs)
		# write again (IP already bad):
		_write_file(test1log, "w+", *(
		  (str(int(MyTime.time())) + " failure 401 from 192.0.2.11: I'm very bad \"hacker\" `` $(echo test)",) * 2
		))
		# wait for ban:
		self.assertLogged(
			"stdout: '[test-jail1] test-action1: ++ ban 192.0.2.11 -c 2 -t 300 : ",
			"stdout: '[test-jail1] test-action2: ++ ban 192.0.2.11 -c 2 -t 300 : ",
			all=True, wait=MID_WAITTIME)
		# unblock observer here and wait it is done:
		wakeObs = True
		_observer_wait_idle()

		self.pruneLog("[test-phase 2) time+11m]")
		# jump to the future (+1 minute):
		_time_shift(1)
		# wait for observer idle (write all tickets to db):
		_observer_wait_idle()
		# wait for prolong:
		self.assertLogged(
			"stdout: '[test-jail1] test-action2: ++ prolong 192.0.2.11 -c 2 -t 600 : ",
			all=True, wait=MID_WAITTIME)
<|MERGE_RESOLUTION|>--- conflicted
+++ resolved
@@ -365,11 +365,8 @@
 					# so don't kill (same process) - if success, just wait for end of worker:
 					if phase.get('end', None):
 						th.join()
-<<<<<<< HEAD
+				self.stopAndWaitForServerEnd = None
 				tearDownMyTime()
-=======
-				self.stopAndWaitForServerEnd = None
->>>>>>> 277edd5f
 		return wrapper
 	return _deco_wrapper
 
@@ -1327,7 +1324,7 @@
 		_write_file(test1log, "w")
 		# initial start:
 		self.pruneLog("[test-phase 0) time-0]")
-		self.execSuccess(startparams, "reload")
+		self.execCmd(SUCCESS, startparams, "reload")
 		# generate bad ip:
 		_write_file(test1log, "w+", *(
 		  (str(int(MyTime.time())) + " failure 401 from 192.0.2.11: I'm bad \"hacker\" `` $(echo test)",) * 3
