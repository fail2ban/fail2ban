--- conflicted
+++ resolved
@@ -116,57 +116,6 @@
 			"No sample log file available for '%s' filter" % name)
 
 		regexsUsed = set()
-<<<<<<< HEAD
-		for line in logFile:
-			jsonREMatch = re.match("^# ?failJSON:(.+)$", line)
-			if jsonREMatch:
-				try:
-					faildata = json.loads(jsonREMatch.group(1))
-				except ValueError as e:
-					raise ValueError("%s: %s:%i" %
-						(e, logFile.filename(), logFile.filelineno()))
-				line = next(logFile)
-			elif line.startswith("#") or not line.strip():
-				continue
-			else:
-				faildata = {}
-
-			ret = self.filter.processLine(line)
-			if not ret:
-				# Check line is flagged as none match
-				self.assertFalse(faildata.get('match', True),
-					 "Line not matched when should have: %s:%i %r" %
-					(logFile.filename(), logFile.filelineno(), line))
-			elif ret:
-				# Check line is flagged to match
-				self.assertTrue(faildata.get('match', False),
-					"Line matched when shouldn't have: %s:%i %r" %
-					(logFile.filename(), logFile.filelineno(), line))
-				self.assertEqual(len(ret), 1, "Multiple regexs matched %r - %s:%i" %
-								 (map(lambda x: x[0], ret),logFile.filename(), logFile.filelineno()))
-
-				# Verify timestamp and host as expected
-				failregex, host, fail2banTime, lines, fail = ret[0]
-				self.assertEqual(host, faildata.get("host", None))
-
-				t = faildata.get("time", None)
-				try:
-					jsonTimeLocal =	datetime.datetime.strptime(t, "%Y-%m-%dT%H:%M:%S")
-				except ValueError:
-					jsonTimeLocal =	datetime.datetime.strptime(t, "%Y-%m-%dT%H:%M:%S.%f")
-
-				jsonTime = time.mktime(jsonTimeLocal.timetuple())
-				
-				jsonTime += jsonTimeLocal.microsecond / 1000000
-
-				self.assertEqual(fail2banTime, jsonTime,
-					"UTC Time  mismatch fail2ban %s (%s) != failJson %s (%s)  (diff %.3f seconds) on: %s:%i %r:" % 
-					(fail2banTime, time.strftime("%Y-%m-%dT%H:%M:%S", time.gmtime(fail2banTime)),
-					jsonTime, time.strftime("%Y-%m-%dT%H:%M:%S", time.gmtime(jsonTime)),
-					fail2banTime - jsonTime, logFile.filename(), logFile.filelineno(), line ) )
-
-				regexsUsed.add(failregex)
-=======
 		filenames = [name]
 		i = 0
 		while i < len(filenames):
@@ -199,8 +148,7 @@
 				else:
 					faildata = {}
 
-				ret = self.filter.processLine(
-					line, returnRawHost=True, checkAllRegex=True)[1]
+				ret = self.filter.processLine(line)
 				if not ret:
 					# Check line is flagged as none match
 					self.assertFalse(faildata.get('match', True),
@@ -215,7 +163,7 @@
 									 (map(lambda x: x[0], ret),logFile.filename(), logFile.filelineno()))
 
 					# Verify timestamp and host as expected
-					failregex, host, fail2banTime, lines = ret[0]
+					failregex, host, fail2banTime, lines, fail = ret[0]
 					self.assertEqual(host, faildata.get("host", None))
 
 					t = faildata.get("time", None)
@@ -235,7 +183,6 @@
 						fail2banTime - jsonTime, logFile.filename(), logFile.filelineno(), line ) )
 
 					regexsUsed.add(failregex)
->>>>>>> 3ccb0268
 
 		for failRegexIndex, failRegex in enumerate(self.filter.getFailRegex()):
 			self.assertTrue(
