# emacs: -*- mode: python; py-indent-offset: 4; indent-tabs-mode: t -*-
# vi: set ft=python sts=4 ts=4 sw=4 noet :

# This file is part of Fail2Ban.
#
# Fail2Ban is free software; you can redistribute it and/or modify
# it under the terms of the GNU General Public License as published by
# the Free Software Foundation; either version 2 of the License, or
# (at your option) any later version.
#
# Fail2Ban is distributed in the hope that it will be useful,
# but WITHOUT ANY WARRANTY; without even the implied warranty of
# MERCHANTABILITY or FITNESS FOR A PARTICULAR PURPOSE.  See the
# GNU General Public License for more details.
#
# You should have received a copy of the GNU General Public License
# along with Fail2Ban; if not, write to the Free Software
# Foundation, Inc., 51 Franklin Street, Fifth Floor, Boston, MA  02110-1301, USA.

# Author: Cyril Jaquier
# 

__author__ = "Cyril Jaquier"
__copyright__ = "Copyright (c) 2004 Cyril Jaquier"
__license__ = "GPL"

import unittest
import time
import tempfile
import os
import locale
import sys
import platform

from ..server.failregex import Regex, FailRegex, RegexException
from ..server.server import Server
from ..server.jail import Jail
from ..server.jailthread import JailThread
from ..server.utils import Utils
from .utils import LogCaptureTestCase
from ..helpers import getLogger
from .. import version

try:
	from ..server import filtersystemd
except ImportError: # pragma: no cover
	filtersystemd = None

TEST_FILES_DIR = os.path.join(os.path.dirname(__file__), "files")
FAST_BACKEND = "polling"


class TestServer(Server):
	def setLogLevel(self, *args, **kwargs):
		pass

	def setLogTarget(self, *args, **kwargs):
		pass


class TransmitterBase(unittest.TestCase):
	
	def setUp(self):
		"""Call before every test case."""
		#super(TransmitterBase, self).setUp()
		self.transm = self.server._Server__transm
<<<<<<< HEAD
		self.tmp_files = []
		sock_fd, sock_name = tempfile.mkstemp('fail2ban.sock', 'transmitter')
		os.close(sock_fd)
		self.tmp_files.append(sock_name)
		pidfile_fd, pidfile_name = tempfile.mkstemp(
			'fail2ban.pid', 'transmitter')
		os.close(pidfile_fd)
		self.tmp_files.append(pidfile_name)
		self.server.start(sock_name, pidfile_name, **self.server_start_args)
=======
		# To test thransmitter we don't need to start server...
		#self.server.start('/dev/null', '/dev/null', force=False)
>>>>>>> 27659c85
		self.jailName = "TestJail1"
		self.server.addJail(self.jailName, FAST_BACKEND)

	def tearDown(self):
		"""Call after every test case."""
		# stop jails, etc.
		self.server.quit()
		#super(TransmitterBase, self).tearDown()

	def setGetTest(self, cmd, inValue, outValue=(None,), outCode=0, jail=None, repr_=False):
		"""Process set/get commands and compare both return values 
		with outValue if it was given otherwise with inValue"""
		setCmd = ["set", cmd, inValue]
		getCmd = ["get", cmd]
		if jail is not None:
			setCmd.insert(1, jail)
			getCmd.insert(1, jail)

		# if outValue was not given (now None is allowed return/compare value also)
		if outValue == (None,):
			outValue = inValue

		def v(x):
			"""Prepare value for comparison"""
			return (repr(x) if repr_ else x)

		self.assertEqual(v(self.transm.proceed(setCmd)), v((outCode, outValue)))
		if not outCode:
			# if we expected to get it set without problem, check new value
			self.assertEqual(v(self.transm.proceed(getCmd)), v((0, outValue)))

	def setGetTestNOK(self, cmd, inValue, jail=None):
		setCmd = ["set", cmd, inValue]
		getCmd = ["get", cmd]
		if jail is not None:
			setCmd.insert(1, jail)
			getCmd.insert(1, jail)

		# Get initial value before trying invalid value
		initValue = self.transm.proceed(getCmd)[1]
		self.assertEqual(self.transm.proceed(setCmd)[0], 1)
		# Check after failed set that value is same as previous
		self.assertEqual(self.transm.proceed(getCmd), (0, initValue))

	def jailAddDelTest(self, cmd, values, jail):
		cmdAdd = "add" + cmd
		cmdDel = "del" + cmd

		self.assertEqual(
			self.transm.proceed(["get", jail, cmd]), (0, []))
		for n, value in enumerate(values):
			ret = self.transm.proceed(["set", jail, cmdAdd, value])
			self.assertEqual((ret[0], sorted(ret[1])), (0, sorted(values[:n+1])))
			ret = self.transm.proceed(["get", jail, cmd])
			self.assertEqual((ret[0], sorted(ret[1])), (0, sorted(values[:n+1])))
		for n, value in enumerate(values):
			ret = self.transm.proceed(["set", jail, cmdDel, value])
			self.assertEqual((ret[0], sorted(ret[1])), (0, sorted(values[n+1:])))
			ret = self.transm.proceed(["get", jail, cmd])
			self.assertEqual((ret[0], sorted(ret[1])), (0, sorted(values[n+1:])))

	def jailAddDelRegexTest(self, cmd, inValues, outValues, jail):
		cmdAdd = "add" + cmd
		cmdDel = "del" + cmd

		self.assertEqual(
			self.transm.proceed(["get", jail, cmd]), (0, []))
		for n, value in enumerate(inValues):
			self.assertEqual(
				self.transm.proceed(["set", jail, cmdAdd, value]),
				(0, outValues[:n+1]))
			self.assertEqual(
				self.transm.proceed(["get", jail, cmd]),
				(0, outValues[:n+1]))
		for n, value in enumerate(inValues):
			self.assertEqual(
				self.transm.proceed(["set", jail, cmdDel, 0]), # First item
				(0, outValues[n+1:]))
			self.assertEqual(
				self.transm.proceed(["get", jail, cmd]),
				(0, outValues[n+1:]))


class Transmitter(TransmitterBase):

	def setUp(self):
		self.server = TestServer()
		self.server_start_args = {'force':False, 'observer':False}
		super(Transmitter, self).setUp()

	def testStopServer(self):
		self.assertEqual(self.transm.proceed(["stop"]), (0, None))

	def testPing(self):
		self.assertEqual(self.transm.proceed(["ping"]), (0, "pong"))

	def testVersion(self):
		self.assertEqual(self.transm.proceed(["version"]), (0, version.version))

	def testSleep(self):
		if not unittest.F2B.fast:
			t0 = time.time()
			self.assertEqual(self.transm.proceed(["sleep", "0.1"]), (0, None))
			t1 = time.time()
			# Approx 0.1 second delay but not faster
			dt = t1 - t0
			self.assertTrue(0.09 < dt < 0.2, msg="Sleep was %g sec" % dt)
		else: # pragma: no cover
			self.assertEqual(self.transm.proceed(["sleep", "0.0001"]), (0, None))

	def testDatabase(self):
		if not unittest.F2B.memory_db:
			tmp, tmpFilename = tempfile.mkstemp(".db", "fail2ban_")
		else: # pragma: no cover
			tmpFilename = ':memory:'
		# Jails present, can't change database
		self.setGetTestNOK("dbfile", tmpFilename)
		self.server.delJail(self.jailName)
		self.setGetTest("dbfile", tmpFilename)
		# the same file name (again no jails / not changed):
		self.setGetTest("dbfile", tmpFilename)
		self.setGetTest("dbpurgeage", "600", 600)
		self.setGetTestNOK("dbpurgeage", "LIZARD")
		# the same file name (again with jails / not changed):
		self.server.addJail(self.jailName, FAST_BACKEND)
		self.setGetTest("dbfile", tmpFilename)
		self.server.delJail(self.jailName)

		# Disable database
		self.assertEqual(self.transm.proceed(
			["set", "dbfile", "None"]),
			(0, None))
		self.assertEqual(self.transm.proceed(
			["get", "dbfile"]),
			(0, None))
		self.assertEqual(self.transm.proceed(
			["set", "dbpurgeage", "500"]),
			(0, None))
		self.assertEqual(self.transm.proceed(
			["get", "dbpurgeage"]),
			(0, None))
		# the same (again with jails / not changed):
		self.server.addJail(self.jailName, FAST_BACKEND)
		self.assertEqual(self.transm.proceed(
			["set", "dbfile", "None"]),
			(0, None))
		if not unittest.F2B.memory_db:
			os.close(tmp)
			os.unlink(tmpFilename)

	def testAddJail(self):
		jail2 = "TestJail2"
		jail3 = "TestJail3"
		jail4 = "TestJail4"
		self.assertEqual(
			self.transm.proceed(["add", jail2, "polling"]), (0, jail2))
		self.assertEqual(self.transm.proceed(["add", jail3]), (0, jail3))
		self.assertEqual(
			self.transm.proceed(["add", jail4, "invalid backend"])[0], 1)
		self.assertEqual(
			self.transm.proceed(["add", jail4, "auto"]), (0, jail4))
		# Duplicate Jail
		self.assertEqual(
			self.transm.proceed(["add", self.jailName, "polling"])[0], 1)
		# All name is reserved
		self.assertEqual(
			self.transm.proceed(["add", "all", "polling"])[0], 1)

	def testStartStopJail(self):
		self.assertEqual(
			self.transm.proceed(["start", self.jailName]), (0, None))
		time.sleep(Utils.DEFAULT_SLEEP_TIME)
		# wait until not started (3 seconds as long as any RuntimeError, ex.: RuntimeError('cannot join thread before it is started',)):
		self.assertTrue( Utils.wait_for(
			lambda: self.server.isAlive(1) and not isinstance(self.transm.proceed(["status", self.jailName]), RuntimeError),
			3) )
		self.assertEqual(
			self.transm.proceed(["stop", self.jailName]), (0, None))
		self.assertTrue(self.jailName not in self.server._Server__jails)

	def testStartStopAllJail(self):
		self.server.addJail("TestJail2", FAST_BACKEND)
		self.assertEqual(
			self.transm.proceed(["start", self.jailName]), (0, None))
		self.assertEqual(
			self.transm.proceed(["start", "TestJail2"]), (0, None))
		# yoh: workaround for gh-146.  I still think that there is some
		#      race condition and missing locking somewhere, but for now
		#      giving it a small delay reliably helps to proceed with tests
		time.sleep(Utils.DEFAULT_SLEEP_TIME)
		self.assertTrue( Utils.wait_for(
			lambda: self.server.isAlive(2) and not isinstance(self.transm.proceed(["status", self.jailName]), RuntimeError),
			3) )
		self.assertEqual(self.transm.proceed(["stop", "all"]), (0, None))
		self.assertTrue( Utils.wait_for( lambda: not len(self.server._Server__jails), 3) )
		self.assertTrue(self.jailName not in self.server._Server__jails)
		self.assertTrue("TestJail2" not in self.server._Server__jails)

	def testJailIdle(self):
		self.assertEqual(
			self.transm.proceed(["set", self.jailName, "idle", "on"]),
			(0, True))
		self.assertEqual(
			self.transm.proceed(["set", self.jailName, "idle", "off"]),
			(0, False))
		self.assertEqual(
			self.transm.proceed(["set", self.jailName, "idle", "CAT"])[0],
			1)

	def testJailFindTime(self):
		self.setGetTest("findtime", "120", 120, jail=self.jailName)
		self.setGetTest("findtime", "60", 60, jail=self.jailName)
		self.setGetTest("findtime", "30m", 30*60, jail=self.jailName)
		self.setGetTest("findtime", "-60", -60, jail=self.jailName)
		self.setGetTestNOK("findtime", "Dog", jail=self.jailName)

	def testJailBanTime(self):
		self.setGetTest("bantime", "600", 600, jail=self.jailName)
		self.setGetTest("bantime", "50", 50, jail=self.jailName)
		self.setGetTest("bantime", "-50", -50, jail=self.jailName)
		self.setGetTest("bantime", "15d 5h 30m", 1315800, jail=self.jailName)
		self.setGetTestNOK("bantime", "Cat", jail=self.jailName)

	def testDatePattern(self):
		self.setGetTest("datepattern", "%%%Y%m%d%H%M%S",
			("%%%Y%m%d%H%M%S", "%YearMonthDay24hourMinuteSecond"),
			jail=self.jailName)
		self.setGetTest(
			"datepattern", "Epoch", (None, "Epoch"), jail=self.jailName)
		self.setGetTest(
			"datepattern", "TAI64N", (None, "TAI64N"), jail=self.jailName)
		self.setGetTestNOK("datepattern", "%Cat%a%%%g", jail=self.jailName)

	def testJailUseDNS(self):
		self.setGetTest("usedns", "yes", jail=self.jailName)
		self.setGetTest("usedns", "warn", jail=self.jailName)
		self.setGetTest("usedns", "no", jail=self.jailName)

		# Safe default should be "no"
		value = "Fish"
		self.assertEqual(
			self.transm.proceed(["set", self.jailName, "usedns", value]),
			(0, "no"))

	def testJailBanIP(self):
		self.server.startJail(self.jailName) # Jail must be started

		self.assertEqual(
			self.transm.proceed(["set", self.jailName, "banip", "127.0.0.1"]),
			(0, "127.0.0.1"))
		time.sleep(Utils.DEFAULT_SLEEP_TIME) # Give chance to ban
		self.assertEqual(
			self.transm.proceed(["set", self.jailName, "banip", "Badger"]),
			(0, "Badger")) #NOTE: Is IP address validated? Is DNS Lookup done?
		time.sleep(Utils.DEFAULT_SLEEP_TIME) # Give chance to ban
		# Unban IP
		self.assertEqual(
			self.transm.proceed(
				["set", self.jailName, "unbanip", "127.0.0.1"]),
			(0, "127.0.0.1"))
		# Unban IP which isn't banned
		self.assertEqual(
			self.transm.proceed(
				["set", self.jailName, "unbanip", "192.168.1.1"])[0],1)

	def testJailMaxRetry(self):
		self.setGetTest("maxretry", "5", 5, jail=self.jailName)
		self.setGetTest("maxretry", "2", 2, jail=self.jailName)
		self.setGetTest("maxretry", "-2", -2, jail=self.jailName)
		self.setGetTestNOK("maxretry", "Duck", jail=self.jailName)

	def testJailMaxLines(self):
		self.setGetTest("maxlines", "5", 5, jail=self.jailName)
		self.setGetTest("maxlines", "2", 2, jail=self.jailName)
		self.setGetTestNOK("maxlines", "-2", jail=self.jailName)
		self.setGetTestNOK("maxlines", "Duck", jail=self.jailName)

	def testJailLogEncoding(self):
		self.setGetTest("logencoding", "UTF-8", jail=self.jailName)
		self.setGetTest("logencoding", "ascii", jail=self.jailName)
		self.setGetTest("logencoding", "auto", locale.getpreferredencoding(),
			jail=self.jailName)
		self.setGetTestNOK("logencoding", "Monkey", jail=self.jailName)

	def testJailLogPath(self):
		self.jailAddDelTest(
			"logpath",
			[
				os.path.join(TEST_FILES_DIR, "testcase01.log"),
				os.path.join(TEST_FILES_DIR, "testcase02.log"),
				os.path.join(TEST_FILES_DIR, "testcase03.log"),
			],
			self.jailName
		)
		# Try duplicates
		value = os.path.join(TEST_FILES_DIR, "testcase04.log")
		self.assertEqual(
			self.transm.proceed(["set", self.jailName, "addlogpath", value]),
			(0, [value]))
		# Will silently ignore duplicate
		self.assertEqual(
			self.transm.proceed(["set", self.jailName, "addlogpath", value]),
			(0, [value]))
		self.assertEqual(
			self.transm.proceed(["get", self.jailName, "logpath"]),
			(0, [value]))
		self.assertEqual(
			self.transm.proceed(["set", self.jailName, "dellogpath", value]),
			(0, []))
		self.assertEqual(
			self.transm.proceed(
				["set", self.jailName, "addlogpath", value, "tail"]),
			(0, [value]))
		self.assertEqual(
			self.transm.proceed(
				["set", self.jailName, "addlogpath", value, "head"]),
			(0, [value]))
		self.assertEqual(
			self.transm.proceed(
				["set", self.jailName, "addlogpath", value, "badger"])[0],
			1)
		self.assertEqual(
			self.transm.proceed(
				["set", self.jailName, "addlogpath", value, value, value])[0],
			1)

	def testJailLogPathInvalidFile(self):
		# Invalid file
		value = "this_file_shouldn't_exist"
		result = self.transm.proceed(
			["set", self.jailName, "addlogpath", value])
		self.assertTrue(isinstance(result[1], IOError))

	def testJailLogPathBrokenSymlink(self):
		# Broken symlink
		name = tempfile.mktemp(prefix='tmp_fail2ban_broken_symlink')
		sname = name + '.slink'
		os.symlink(name, sname)
		result = self.transm.proceed(
			["set", self.jailName, "addlogpath", sname])
		self.assertTrue(isinstance(result[1], IOError))
		os.unlink(sname)

	def testJailIgnoreIP(self):
		self.jailAddDelTest(
			"ignoreip",
			[
				"127.0.0.1",
				"192.168.1.1",
				"8.8.8.8",
			],
			self.jailName
		)

		# Try duplicates
		value = "127.0.0.1"
		self.assertEqual(
			self.transm.proceed(["set", self.jailName, "addignoreip", value]),
			(0, [value]))
		# Will allow duplicate
		#NOTE: Should duplicates be allowed, or silent ignore like logpath?
		self.assertEqual(
			self.transm.proceed(["set", self.jailName, "addignoreip", value]),
			(0, [value, value]))
		self.assertEqual(
			self.transm.proceed(["get", self.jailName, "ignoreip"]),
			(0, [value, value]))
		self.assertEqual(
			self.transm.proceed(["set", self.jailName, "delignoreip", value]),
			(0, [value]))

	def testJailIgnoreCommand(self):
		self.setGetTest("ignorecommand", "bin ", jail=self.jailName)

	def testJailRegex(self):
		self.jailAddDelRegexTest("failregex",
			[
				"user john at <HOST>",
				"Admin user login from <HOST>",
				"failed attempt from <HOST> again",
			],
			[
				"user john at (?:::f{4,6}:)?(?P<host>[\w\-.^_]*\\w)",
				"Admin user login from (?:::f{4,6}:)?(?P<host>[\w\-.^_]*\\w)",
				"failed attempt from (?:::f{4,6}:)?(?P<host>[\w\-.^_]*\\w) again",
			],
			self.jailName
		)

		self.assertEqual(
			self.transm.proceed(
				["set", self.jailName, "addfailregex", "No host regex"])[0],
			1)
		self.assertEqual(
			self.transm.proceed(
				["set", self.jailName, "addfailregex", 654])[0],
			1)

	def testJailIgnoreRegex(self):
		self.jailAddDelRegexTest("ignoreregex",
			[
				"user john",
				"Admin user login from <HOST>",
				"Dont match me!",
			],
			[
				"user john",
				"Admin user login from (?:::f{4,6}:)?(?P<host>[\w\-.^_]*\\w)",
				"Dont match me!",
			],
			self.jailName
		)

		self.assertEqual(
			self.transm.proceed(
				["set", self.jailName, "addignoreregex", "Invalid [regex"])[0],
			1)
		self.assertEqual(
			self.transm.proceed(
				["set", self.jailName, "addignoreregex", 50])[0],
			1)

	def testStatus(self):
		jails = [self.jailName]
		self.assertEqual(self.transm.proceed(["status"]),
			(0, [('Number of jail', len(jails)), ('Jail list', ", ".join(jails))]))
		self.server.addJail("TestJail2", FAST_BACKEND)
		jails.append("TestJail2")
		self.assertEqual(self.transm.proceed(["status"]),
			(0, [('Number of jail', len(jails)), ('Jail list', ", ".join(jails))]))

	def testJailStatus(self):
		self.assertEqual(self.transm.proceed(["status", self.jailName]),
			(0,
				[
					('Filter', [
						('Currently failed', 0),
						('Total failed', 0),
						('File list', [])]
					),
					('Actions', [
						('Currently banned', 0),
						('Total banned', 0),
						('Banned IP list', [])]
					)
				]
			)
		)

	def testJailStatusBasic(self):
		self.assertEqual(self.transm.proceed(["status", self.jailName, "basic"]),
			(0,
				[
					('Filter', [
						('Currently failed', 0),
						('Total failed', 0),
						('File list', [])]
					),
					('Actions', [
						('Currently banned', 0),
						('Total banned', 0),
						('Banned IP list', [])]
					)
				]
			)
		)

	def testJailStatusBasicKwarg(self):
		self.assertEqual(self.transm.proceed(["status", self.jailName, "INVALID"]),
			(0,
				[
					('Filter', [
						('Currently failed', 0),
						('Total failed', 0),
						('File list', [])]
					),
					('Actions', [
						('Currently banned', 0),
						('Total banned', 0),
						('Banned IP list', [])]
					)
				]
			)
		)

	def testJailStatusCymru(self):
		try:
			import dns.exception
			import dns.resolver
		except ImportError:
			value = ['error']
		else:
			value = []

		self.assertEqual(self.transm.proceed(["status", self.jailName, "cymru"]),
			(0,
				[
					('Filter', [
						('Currently failed', 0),
						('Total failed', 0),
						('File list', [])]
					),
					('Actions', [
						('Currently banned', 0),
						('Total banned', 0),
						('Banned IP list', []),
						('Banned ASN list', value),
						('Banned Country list', value),
						('Banned RIR list', value)]
					)
				]
			)
		)

	def testAction(self):
		action = "TestCaseAction"
		cmdList = [
			"actionstart",
			"actionstop",
			"actioncheck",
			"actionban",
			"actionunban",
		]
		cmdValueList = [
			"Action Start",
			"Action Stop",
			"Action Check",
			"Action Ban",
			"Action Unban",
		]

		self.assertEqual(
			self.transm.proceed(["set", self.jailName, "addaction", action]),
			(0, action))
		self.assertEqual(
			self.transm.proceed(
				["get", self.jailName, "actions"])[1][0],
			action)
		for cmd, value in zip(cmdList, cmdValueList):
			self.assertEqual(
				self.transm.proceed(
					["set", self.jailName, "action", action, cmd, value]),
				(0, value))
		for cmd, value in zip(cmdList, cmdValueList):
			self.assertEqual(
				self.transm.proceed(["get", self.jailName, "action", action, cmd]),
				(0, value))
		self.assertEqual(
			self.transm.proceed(
				["set", self.jailName, "action", action, "KEY", "VALUE"]),
			(0, "VALUE"))
		self.assertEqual(
			self.transm.proceed(
				["get", self.jailName, "action", action, "KEY"]),
			(0, "VALUE"))
		self.assertEqual(
			self.transm.proceed(
				["get", self.jailName, "action", action, "InvalidKey"])[0],
			1)
		self.assertEqual(
			self.transm.proceed(
				["set", self.jailName, "action", action, "timeout", "10"]),
			(0, 10))
		self.assertEqual(
			self.transm.proceed(
				["get", self.jailName, "action", action, "timeout"]),
			(0, 10))
		self.assertEqual(
			self.transm.proceed(["set", self.jailName, "delaction", action]),
			(0, None))
		self.assertEqual(
			self.transm.proceed(
				["set", self.jailName, "delaction", "Doesn't exist"])[0],1)

	def testPythonActionMethodsAndProperties(self):
		action = "TestCaseAction"
		try:
			out = self.transm.proceed(
				["set", self.jailName, "addaction", action,
				 os.path.join(TEST_FILES_DIR, "action.d", "action.py"),
				'{"opt1": "value"}'])
			self.assertEqual(out, (0, action))
		except AssertionError:
			if ((2, 6) <= sys.version_info < (2, 6, 5)) \
				and '__init__() keywords must be strings' in out[1]:
				# known issue http://bugs.python.org/issue2646 in 2.6 series
				# since general Fail2Ban warnings are suppressed in normal
				# operation -- let's issue Python's native warning here
				import warnings
				warnings.warn(
					"Your version of Python %s seems to experience a known "
					"issue forbidding correct operation of Fail2Ban: "
					"http://bugs.python.org/issue2646  Upgrade your Python and "
					"meanwhile other intestPythonActionMethodsAndProperties will "
					"be skipped" % (sys.version))
				return
			raise
		self.assertEqual(
			sorted(self.transm.proceed(["get", self.jailName,
				"actionproperties", action])[1]),
			['opt1', 'opt2'])
		self.assertEqual(
			self.transm.proceed(["get", self.jailName, "action", action,
				"opt1"]),
			(0, 'value'))
		self.assertEqual(
			self.transm.proceed(["get", self.jailName, "action", action,
				"opt2"]),
			(0, None))
		self.assertEqual(
			sorted(self.transm.proceed(["get", self.jailName, "actionmethods",
				action])[1]),
			['ban', 'start', 'stop', 'testmethod', 'unban'])
		self.assertEqual(
			self.transm.proceed(["set", self.jailName, "action", action,
				"testmethod", '{"text": "world!"}']),
			(0, 'Hello world! value'))
		self.assertEqual(
			self.transm.proceed(["set", self.jailName, "action", action,
				"opt1", "another value"]),
			(0, 'another value'))
		self.assertEqual(
			self.transm.proceed(["set", self.jailName, "action", action,
				"testmethod", '{"text": "world!"}']),
			(0, 'Hello world! another value'))

	def testNOK(self):
		self.assertEqual(self.transm.proceed(["INVALID", "COMMAND"])[0],1)

	def testSetNOK(self):
		self.assertEqual(
			self.transm.proceed(["set", "INVALID", "COMMAND"])[0],1)

	def testGetNOK(self):
		self.assertEqual(
			self.transm.proceed(["get", "INVALID", "COMMAND"])[0],1)

	def testStatusNOK(self):
		self.assertEqual(
			self.transm.proceed(["status", "INVALID", "COMMAND"])[0],1)

	def testJournalMatch(self):
		if not filtersystemd: # pragma: no cover
			if sys.version_info >= (2, 7):
				raise unittest.SkipTest(
					"systemd python interface not available")
			return
		jailName = "TestJail2"
		self.server.addJail(jailName, "systemd")
		values = [
			"_SYSTEMD_UNIT=sshd.service",
			"TEST_FIELD1=ABC",
			"_HOSTNAME=example.com",
		]
		for n, value in enumerate(values):
			self.assertEqual(
				self.transm.proceed(
					["set", jailName, "addjournalmatch", value]),
				(0, [[val] for val in values[:n+1]]))
		for n, value in enumerate(values):
			self.assertEqual(
				self.transm.proceed(
					["set", jailName, "deljournalmatch", value]),
				(0, [[val] for val in values[n+1:]]))

		# Try duplicates
		value = "_COMM=sshd"
		self.assertEqual(
			self.transm.proceed(
				["set", jailName, "addjournalmatch", value]),
			(0, [[value]]))
		# Duplicates are accepted, as automatically OR'd, and journalctl
		# also accepts them without issue.
		self.assertEqual(
			self.transm.proceed(
				["set", jailName, "addjournalmatch", value]),
			(0, [[value], [value]]))
		# Remove first instance
		self.assertEqual(
			self.transm.proceed(
				["set", jailName, "deljournalmatch", value]),
			(0, [[value]]))
		# Remove second instance
		self.assertEqual(
			self.transm.proceed(
				["set", jailName, "deljournalmatch", value]),
			(0, []))

		value = [
			"_COMM=sshd", "+", "_SYSTEMD_UNIT=sshd.service", "_UID=0"]
		self.assertEqual(
			self.transm.proceed(
				["set", jailName, "addjournalmatch"] + value),
			(0, [["_COMM=sshd"], ["_SYSTEMD_UNIT=sshd.service", "_UID=0"]]))
		self.assertEqual(
			self.transm.proceed(
				["set", jailName, "deljournalmatch"] + value[:1]),
			(0, [["_SYSTEMD_UNIT=sshd.service", "_UID=0"]]))
		self.assertEqual(
			self.transm.proceed(
				["set", jailName, "deljournalmatch"] + value[2:]),
			(0, []))

		# Invalid match
		value = "This isn't valid!"
		result = self.transm.proceed(
			["set", jailName, "addjournalmatch", value])
		self.assertTrue(isinstance(result[1], ValueError))

		# Delete invalid match
		value = "FIELD=NotPresent"
		result = self.transm.proceed(
			["set", jailName, "deljournalmatch", value])
		self.assertTrue(isinstance(result[1], ValueError))


class TransmitterLogging(TransmitterBase):

	def setUp(self):
		self.server = Server()
		super(TransmitterLogging, self).setUp()
		self.server.setLogTarget("/dev/null")
		self.server.setLogLevel("CRITICAL")
		self.server.setSyslogSocket("auto")
<<<<<<< HEAD
		self.server_start_args = {'force':False, 'observer':False}
		super(TransmitterLogging, self).setUp()
=======
>>>>>>> 27659c85

	def testLogTarget(self):
		logTargets = []
		for _ in xrange(3):
			tmpFile = tempfile.mkstemp("fail2ban", "transmitter")
			logTargets.append(tmpFile[1])
			os.close(tmpFile[0])
		for logTarget in logTargets:
			self.setGetTest("logtarget", logTarget)

		# If path is invalid, do not change logtarget
		value = "/this/path/should/not/exist"
		self.setGetTestNOK("logtarget", value)

		self.transm.proceed(["set", "logtarget", "/dev/null"])
		for logTarget in logTargets:
			os.remove(logTarget)

		self.setGetTest("logtarget", "STDOUT")
		self.setGetTest("logtarget", "STDERR")

	def testLogTargetSYSLOG(self):
		if not os.path.exists("/dev/log") and sys.version_info >= (2, 7):
			raise unittest.SkipTest("'/dev/log' not present")
		elif not os.path.exists("/dev/log"):
			return
		self.assertTrue(self.server.getSyslogSocket(), "auto")
		self.setGetTest("logtarget", "SYSLOG")
		self.assertTrue(self.server.getSyslogSocket(), "/dev/log")

	def testSyslogSocket(self):
		self.setGetTest("syslogsocket", "/dev/log/NEW/PATH")

	def testSyslogSocketNOK(self):
		self.setGetTest("syslogsocket", "/this/path/should/not/exist")
		self.setGetTestNOK("logtarget", "SYSLOG")
		# set back for other tests
		self.setGetTest("syslogsocket", "/dev/log")
		self.setGetTest("logtarget", "SYSLOG",
			**{True: {},    # should work on Linux
			   False: dict( # expect to fail otherwise
				   outCode=1,
				   outValue=Exception('Failed to change log target'),
				   repr_=True # Exceptions are not comparable apparently
                                  )
			  }[platform.system() in ('Linux',) and os.path.exists('/dev/log')]
		)

	def testLogLevel(self):
		self.setGetTest("loglevel", "HEAVYDEBUG")
		self.setGetTest("loglevel", "DEBUG")
		self.setGetTest("loglevel", "INFO")
		self.setGetTest("loglevel", "NOTICE")
		self.setGetTest("loglevel", "WARNING")
		self.setGetTest("loglevel", "ERROR")
		self.setGetTest("loglevel", "CRITICAL")
		self.setGetTest("loglevel", "cRiTiCaL", "CRITICAL")
		self.setGetTestNOK("loglevel", "Bird")

	def testFlushLogs(self):
		self.assertEqual(self.transm.proceed(["flushlogs"]), (0, "rolled over"))
		try:
			f, fn = tempfile.mkstemp("fail2ban.log")
			os.close(f)
			self.server.setLogLevel("WARNING")
			self.assertEqual(self.transm.proceed(["set", "logtarget", fn]), (0, fn))
			l = getLogger('fail2ban')
			l.warning("Before file moved")
			try:
				f2, fn2 = tempfile.mkstemp("fail2ban.log")
				os.close(f2)
				os.rename(fn, fn2)
				l.warning("After file moved")
				self.assertEqual(self.transm.proceed(["flushlogs"]), (0, "rolled over"))
				l.warning("After flushlogs")
				with open(fn2,'r') as f:
					line1 = f.next()
					if line1.find('Changed logging target to') >= 0:
						line1 = f.next()
					self.assertTrue(line1.endswith("Before file moved\n"))
					line2 = f.next()
					self.assertTrue(line2.endswith("After file moved\n"))
					try:
						n = f.next()
						if n.find("Command: ['flushlogs']") >=0:
							self.assertRaises(StopIteration, f.next)
						else:
							self.fail("Exception StopIteration or Command: ['flushlogs'] expected. Got: %s" % n)
					except StopIteration:
						pass # on higher debugging levels this is expected
				with open(fn,'r') as f:
					line1 = f.next()
					if line1.find('rollover performed on') >= 0:
						line1 = f.next()
					self.assertTrue(line1.endswith("After flushlogs\n"))
					self.assertRaises(StopIteration, f.next)
					f.close()
			finally:
				os.remove(fn2)
		finally:
			try:
				os.remove(fn)
			except OSError:
				pass
		self.assertEqual(self.transm.proceed(["set", "logtarget", "STDERR"]), (0, "STDERR"))
		self.assertEqual(self.transm.proceed(["flushlogs"]), (0, "flushed"))

	def testBanTimeIncr(self):
		self.setGetTest("bantime.increment", "true", True, jail=self.jailName)
		self.setGetTest("bantime.rndtime", "30min", 30*60, jail=self.jailName)
		self.setGetTest("bantime.maxtime", "1000 days", 1000*24*60*60, jail=self.jailName)
		self.setGetTest("bantime.factor", "2", "2", jail=self.jailName)
		self.setGetTest("bantime.formula", "ban.Time * math.exp(float(ban.Count+1)*banFactor)/math.exp(1*banFactor)", jail=self.jailName)
		self.setGetTest("bantime.multipliers", "1 5 30 60 300 720 1440 2880", "1 5 30 60 300 720 1440 2880", jail=self.jailName)
		self.setGetTest("bantime.overalljails", "true", "true", jail=self.jailName)


class TransmitterWithObserver(TransmitterBase):

	def setUp(self):
		self.server = TestServer()
		self.server_start_args = {'force':False, 'observer':True}
		super(TransmitterWithObserver, self).setUp()

	def testObserver(self):
		pass


class JailTests(unittest.TestCase):

	def testLongName(self):
		# Just a smoke test for now
		longname = "veryveryverylongname"
		jail = Jail(longname)
		self.assertEqual(jail.name, longname)


class RegexTests(unittest.TestCase):

	def testInit(self):
		# Should raise an Exception upon empty regex
		self.assertRaises(RegexException, Regex, '')
		self.assertRaises(RegexException, Regex, ' ')
		self.assertRaises(RegexException, Regex, '\t')

	def testStr(self):
		# .replace just to guarantee uniform use of ' or " in the %r
		self.assertEqual(str(Regex('a')).replace('"', "'"), "Regex('a')")
		# Class name should be proper
		self.assertTrue(str(FailRegex('<HOST>')).startswith("FailRegex("))

	def testHost(self):
		self.assertRaises(RegexException, FailRegex, '')
		# Testing obscure case when host group might be missing in the matched pattern,
		# e.g. if we made it optional.
		fr = FailRegex('%%<HOST>?')
		self.assertFalse(fr.hasMatched())
		fr.search([('%%',"","")])
		self.assertTrue(fr.hasMatched())
		self.assertRaises(RegexException, fr.getHost)


class _BadThread(JailThread):
	def run(self):
		raise RuntimeError('run bad thread exception')


class LoggingTests(LogCaptureTestCase):

	def testGetF2BLogger(self):
		testLogSys = getLogger("fail2ban.some.string.with.name")
		self.assertEqual(testLogSys.parent.name, "fail2ban")
		self.assertEqual(testLogSys.name, "fail2ban.name")

	def testFail2BanExceptHook(self):
		prev_exchook = sys.__excepthook__
		x = []
		sys.__excepthook__ = lambda *args: x.append(args)
		try:
			badThread = _BadThread()
			badThread.start()
			badThread.join()
			self.assertLogged("Unhandled exception")
		finally:
			sys.__excepthook__ = prev_exchook
		self.assertEqual(len(x), 1)
		self.assertEqual(x[0][0], RuntimeError)

	def testStartFailedSockExists(self):
		tmp_files = []
		sock_fd, sock_name = tempfile.mkstemp('fail2ban.sock', 'f2b-test')
		os.close(sock_fd)
		tmp_files.append(sock_name)
		pidfile_fd, pidfile_name = tempfile.mkstemp('fail2ban.pid', 'f2b-test')
		os.close(pidfile_fd)
		tmp_files.append(pidfile_name)
		server = TestServer()
		try:
			server.start(sock_name, pidfile_name, force=False)
			self.assertLogged("Server already running")
		finally:
			server.quit()
			for f in tmp_files:
				if os.path.exists(f):
					os.remove(f)<|MERGE_RESOLUTION|>--- conflicted
+++ resolved
@@ -64,20 +64,8 @@
 		"""Call before every test case."""
 		#super(TransmitterBase, self).setUp()
 		self.transm = self.server._Server__transm
-<<<<<<< HEAD
-		self.tmp_files = []
-		sock_fd, sock_name = tempfile.mkstemp('fail2ban.sock', 'transmitter')
-		os.close(sock_fd)
-		self.tmp_files.append(sock_name)
-		pidfile_fd, pidfile_name = tempfile.mkstemp(
-			'fail2ban.pid', 'transmitter')
-		os.close(pidfile_fd)
-		self.tmp_files.append(pidfile_name)
-		self.server.start(sock_name, pidfile_name, **self.server_start_args)
-=======
 		# To test thransmitter we don't need to start server...
 		#self.server.start('/dev/null', '/dev/null', force=False)
->>>>>>> 27659c85
 		self.jailName = "TestJail1"
 		self.server.addJail(self.jailName, FAST_BACKEND)
 
@@ -165,7 +153,6 @@
 
 	def setUp(self):
 		self.server = TestServer()
-		self.server_start_args = {'force':False, 'observer':False}
 		super(Transmitter, self).setUp()
 
 	def testStopServer(self):
@@ -802,11 +789,6 @@
 		self.server.setLogTarget("/dev/null")
 		self.server.setLogLevel("CRITICAL")
 		self.server.setSyslogSocket("auto")
-<<<<<<< HEAD
-		self.server_start_args = {'force':False, 'observer':False}
-		super(TransmitterLogging, self).setUp()
-=======
->>>>>>> 27659c85
 
 	def testLogTarget(self):
 		logTargets = []
@@ -924,17 +906,6 @@
 		self.setGetTest("bantime.overalljails", "true", "true", jail=self.jailName)
 
 
-class TransmitterWithObserver(TransmitterBase):
-
-	def setUp(self):
-		self.server = TestServer()
-		self.server_start_args = {'force':False, 'observer':True}
-		super(TransmitterWithObserver, self).setUp()
-
-	def testObserver(self):
-		pass
-
-
 class JailTests(unittest.TestCase):
 
 	def testLongName(self):
