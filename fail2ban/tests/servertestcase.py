--- conflicted
+++ resolved
@@ -1019,10 +1019,7 @@
 		server = TestServer()
 		try:
 			server.start(sock_name, pidfile_name, force=False)
-<<<<<<< HEAD
-=======
 			self.assertFalse(server.isStarted())
->>>>>>> 9b03a6d4
 			self.assertLogged("Server already running")
 		finally:
 			server.quit()
