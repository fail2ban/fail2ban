# emacs: -*- mode: python; py-indent-offset: 4; indent-tabs-mode: t -*-
# vi: set ft=python sts=4 ts=4 sw=4 noet :

# This file is part of Fail2Ban.
#
# Fail2Ban is free software; you can redistribute it and/or modify
# it under the terms of the GNU General Public License as published by
# the Free Software Foundation; either version 2 of the License, or
# (at your option) any later version.
#
# Fail2Ban is distributed in the hope that it will be useful,
# but WITHOUT ANY WARRANTY; without even the implied warranty of
# MERCHANTABILITY or FITNESS FOR A PARTICULAR PURPOSE.  See the
# GNU General Public License for more details.
#
# You should have received a copy of the GNU General Public License
# along with Fail2Ban; if not, write to the Free Software
# Foundation, Inc., 51 Franklin Street, Fifth Floor, Boston, MA  02110-1301, USA.

# Author: Cyril Jaquier
# 

__author__ = "Cyril Jaquier"
__copyright__ = "Copyright (c) 2004 Cyril Jaquier"
__license__ = "GPL"

import unittest
import time
import tempfile
import os
import re
import sys
import platform

from ..server.failregex import Regex, FailRegex, RegexException
from ..server import actions as _actions
from ..server.server import Server
from ..server.ipdns import IPAddr
from ..server.jail import Jail
from ..server.jailthread import JailThread
from ..server.ticket import BanTicket
from ..server.utils import Utils
from .dummyjail import DummyJail
from .utils import LogCaptureTestCase, with_alt_time, MyTime
from ..helpers import getLogger, extractOptions, PREFER_ENC
from .. import version

try:
	from ..server import filtersystemd
except ImportError: # pragma: no cover
	filtersystemd = None

TEST_FILES_DIR = os.path.join(os.path.dirname(__file__), "files")
FAST_BACKEND = "polling"

logSys = getLogger("fail2ban")


class TestServer(Server):
	def setLogLevel(self, *args, **kwargs):
		pass

	def setLogTarget(self, *args, **kwargs):
		pass


class TransmitterBase(LogCaptureTestCase):
	
	def setUp(self):
		"""Call before every test case."""
		super(TransmitterBase, self).setUp()
		self.transm = self.server._Server__transm
		# To test thransmitter we don't need to start server...
		#self.server.start('/dev/null', '/dev/null', force=False)
		self.jailName = "TestJail1"
		self.server.addJail(self.jailName, FAST_BACKEND)

	def tearDown(self):
		"""Call after every test case."""
		# stop jails, etc.
		self.server.quit()
		super(TransmitterBase, self).tearDown()

	def setGetTest(self, cmd, inValue, outValue=(None,), outCode=0, jail=None, repr_=False):
		"""Process set/get commands and compare both return values 
		with outValue if it was given otherwise with inValue"""
		setCmd = ["set", cmd, inValue]
		getCmd = ["get", cmd]
		if jail is not None:
			setCmd.insert(1, jail)
			getCmd.insert(1, jail)

		# if outValue was not given (now None is allowed return/compare value also)
		if outValue == (None,):
			outValue = inValue

		def v(x):
			"""Prepare value for comparison"""
			return (repr(x) if repr_ else x)

		self.assertEqual(v(self.transm.proceed(setCmd)), v((outCode, outValue)))
		if not outCode:
			# if we expected to get it set without problem, check new value
			self.assertEqual(v(self.transm.proceed(getCmd)), v((0, outValue)))

	def setGetTestNOK(self, cmd, inValue, jail=None):
		setCmd = ["set", cmd, inValue]
		getCmd = ["get", cmd]
		if jail is not None:
			setCmd.insert(1, jail)
			getCmd.insert(1, jail)

		# Get initial value before trying invalid value
		initValue = self.transm.proceed(getCmd)[1]
		self.assertEqual(self.transm.proceed(setCmd)[0], 1)
		# Check after failed set that value is same as previous
		self.assertEqual(self.transm.proceed(getCmd), (0, initValue))

	def jailAddDelTest(self, cmd, values, jail):
		cmdAdd = "add" + cmd
		cmdDel = "del" + cmd

		self.assertEqual(
			self.transm.proceed(["get", jail, cmd]), (0, []))
		for n, value in enumerate(values):
			ret = self.transm.proceed(["set", jail, cmdAdd, value])
			self.assertSortedEqual((ret[0], map(str, ret[1])), (0, map(str, values[:n+1])), level=2)
			ret = self.transm.proceed(["get", jail, cmd])
			self.assertSortedEqual((ret[0], map(str, ret[1])), (0, map(str, values[:n+1])), level=2)
		for n, value in enumerate(values):
			ret = self.transm.proceed(["set", jail, cmdDel, value])
			self.assertSortedEqual((ret[0], map(str, ret[1])), (0, map(str, values[n+1:])), level=2)
			ret = self.transm.proceed(["get", jail, cmd])
			self.assertSortedEqual((ret[0], map(str, ret[1])), (0, map(str, values[n+1:])), level=2)

	def jailAddDelRegexTest(self, cmd, inValues, outValues, jail):
		cmdAdd = "add" + cmd
		cmdDel = "del" + cmd

		self.assertEqual(
			self.transm.proceed(["get", jail, cmd]), (0, []))
		for n, value in enumerate(inValues):
			self.assertEqual(
				self.transm.proceed(["set", jail, cmdAdd, value]),
				(0, outValues[:n+1]))
			self.assertEqual(
				self.transm.proceed(["get", jail, cmd]),
				(0, outValues[:n+1]))
		for n, value in enumerate(inValues):
			self.assertEqual(
				self.transm.proceed(["set", jail, cmdDel, 0]), # First item
				(0, outValues[n+1:]))
			self.assertEqual(
				self.transm.proceed(["get", jail, cmd]),
				(0, outValues[n+1:]))


class Transmitter(TransmitterBase):

	def setUp(self):
		self.server = TestServer()
		super(Transmitter, self).setUp()

	def testServerIsNotStarted(self):
		# so far isStarted only tested but not used otherwise
		# and here we don't really .start server
		self.assertFalse(self.server.isStarted())

	def testStopServer(self):
		self.assertEqual(self.transm.proceed(["stop"]), (0, None))

	def testPing(self):
		self.assertEqual(self.transm.proceed(["ping"]), (0, "pong"))

	def testVersion(self):
		self.assertEqual(self.transm.proceed(["version"]), (0, version.version))

	def testSleep(self):
		if not unittest.F2B.fast:
			t0 = time.time()
			self.assertEqual(self.transm.proceed(["sleep", "0.1"]), (0, None))
			t1 = time.time()
			# Approx 0.1 second delay but not faster
			dt = t1 - t0
			self.assertTrue(0.09 < dt < 0.2, msg="Sleep was %g sec" % dt)
		else: # pragma: no cover
			self.assertEqual(self.transm.proceed(["sleep", "0.0001"]), (0, None))

	def testDatabase(self):
		if not unittest.F2B.memory_db:
			tmp, tmpFilename = tempfile.mkstemp(".db", "fail2ban_")
		else: # pragma: no cover
			tmpFilename = ':memory:'
		# Jails present, can't change database
		self.setGetTestNOK("dbfile", tmpFilename)
		self.server.delJail(self.jailName)
		self.setGetTest("dbfile", tmpFilename)
		# the same file name (again no jails / not changed):
		self.setGetTest("dbfile", tmpFilename)
		self.setGetTest("dbmaxmatches", "100", 100)
		self.setGetTestNOK("dbmaxmatches", "LIZARD")
		self.setGetTest("dbpurgeage", "600", 600)
		self.setGetTestNOK("dbpurgeage", "LIZARD")
		# the same file name (again with jails / not changed):
		self.server.addJail(self.jailName, FAST_BACKEND)
		self.setGetTest("dbfile", tmpFilename)
		self.server.delJail(self.jailName)

		# Disable database
		self.assertEqual(self.transm.proceed(
			["set", "dbfile", "None"]),
			(0, None))
		self.assertEqual(self.transm.proceed(
			["get", "dbfile"]),
			(0, None))
		self.assertEqual(self.transm.proceed(
			["set", "dbmaxmatches", "100"]),
			(0, None))
		self.assertEqual(self.transm.proceed(
			["get", "dbmaxmatches"]),
			(0, None))
		self.assertEqual(self.transm.proceed(
			["set", "dbpurgeage", "500"]),
			(0, None))
		self.assertEqual(self.transm.proceed(
			["get", "dbpurgeage"]),
			(0, None))
		# the same (again with jails / not changed):
		self.server.addJail(self.jailName, FAST_BACKEND)
		self.assertEqual(self.transm.proceed(
			["set", "dbfile", "None"]),
			(0, None))
		if not unittest.F2B.memory_db:
			os.close(tmp)
			os.unlink(tmpFilename)

	def testAddJail(self):
		jail2 = "TestJail2"
		jail3 = "TestJail3"
		jail4 = "TestJail4"
		self.assertEqual(
			self.transm.proceed(["add", jail2, "polling"]), (0, jail2))
		self.assertEqual(self.transm.proceed(["add", jail3]), (0, jail3))
		self.assertEqual(
			self.transm.proceed(["add", jail4, "invalid backend"])[0], 1)
		self.assertEqual(
			self.transm.proceed(["add", jail4, "auto"]), (0, jail4))
		# Duplicate Jail
		self.assertEqual(
			self.transm.proceed(["add", self.jailName, "polling"])[0], 1)
		# All name is reserved
		self.assertEqual(
			self.transm.proceed(["add", "--all", "polling"])[0], 1)

	def testStartStopJail(self):
		self.assertEqual(
			self.transm.proceed(["start", self.jailName]), (0, None))
		time.sleep(Utils.DEFAULT_SLEEP_TIME)
		# wait until not started (3 seconds as long as any RuntimeError, ex.: RuntimeError('cannot join thread before it is started',)):
		self.assertTrue( Utils.wait_for(
			lambda: self.server.isAlive(1) and not isinstance(self.transm.proceed(["status", self.jailName]), RuntimeError),
			3) )
		self.assertEqual(
			self.transm.proceed(["stop", self.jailName]), (0, None))
		self.assertNotIn(self.jailName, self.server._Server__jails)

	def testStartStopAllJail(self):
		self.server.addJail("TestJail2", FAST_BACKEND)
		self.assertEqual(
			self.transm.proceed(["start", self.jailName]), (0, None))
		self.assertEqual(
			self.transm.proceed(["start", "TestJail2"]), (0, None))
		# yoh: workaround for gh-146.  I still think that there is some
		#      race condition and missing locking somewhere, but for now
		#      giving it a small delay reliably helps to proceed with tests
		time.sleep(Utils.DEFAULT_SLEEP_TIME)
		self.assertTrue( Utils.wait_for(
			lambda: self.server.isAlive(2) and not isinstance(self.transm.proceed(["status", self.jailName]), RuntimeError),
			3) )
		self.assertEqual(self.transm.proceed(["stop", "--all"]), (0, None))
		self.assertTrue( Utils.wait_for( lambda: not len(self.server._Server__jails), 3) )
		self.assertNotIn(self.jailName, self.server._Server__jails)
		self.assertNotIn("TestJail2", self.server._Server__jails)

	def testJailIdle(self):
		self.assertEqual(
			self.transm.proceed(["set", self.jailName, "idle", "on"]),
			(0, True))
		self.assertEqual(
			self.transm.proceed(["set", self.jailName, "idle", "off"]),
			(0, False))
		self.assertEqual(
			self.transm.proceed(["set", self.jailName, "idle", "CAT"])[0],
			1)

	def testJailFindTime(self):
		self.setGetTest("findtime", "120", 120, jail=self.jailName)
		self.setGetTest("findtime", "60", 60, jail=self.jailName)
		self.setGetTest("findtime", "30m", 30*60, jail=self.jailName)
		self.setGetTest("findtime", "-60", -60, jail=self.jailName)
		self.setGetTestNOK("findtime", "Dog", jail=self.jailName)

	def testJailBanTime(self):
		self.setGetTest("bantime", "600", 600, jail=self.jailName)
		self.setGetTest("bantime", "50", 50, jail=self.jailName)
		self.setGetTest("bantime", "-50", -50, jail=self.jailName)
		self.setGetTest("bantime", "15d 5h 30m", 1315800, jail=self.jailName)
		self.setGetTestNOK("bantime", "Cat", jail=self.jailName)

	def testDatePattern(self):
		self.setGetTest("datepattern", "%%%Y%m%d%H%M%S",
			("%%%Y%m%d%H%M%S", "%YearMonthDay24hourMinuteSecond"),
			jail=self.jailName)
		self.setGetTest(
			"datepattern", "Epoch", (None, "Epoch"), jail=self.jailName)
		self.setGetTest(
			"datepattern", "^Epoch", (None, "{^LN-BEG}Epoch"), jail=self.jailName)
		self.setGetTest(
			"datepattern", "TAI64N", (None, "TAI64N"), jail=self.jailName)
		self.setGetTestNOK("datepattern", "%Cat%a%%%g", jail=self.jailName)

	def testLogTimeZone(self):
		self.setGetTest("logtimezone", "UTC+0400", "UTC+0400", jail=self.jailName)
		self.setGetTestNOK("logtimezone", "not-a-time-zone", jail=self.jailName)

	def testJailUseDNS(self):
		self.setGetTest("usedns", "yes", jail=self.jailName)
		self.setGetTest("usedns", "warn", jail=self.jailName)
		self.setGetTest("usedns", "no", jail=self.jailName)

		# Safe default should be "no"
		value = "Fish"
		self.assertEqual(
			self.transm.proceed(["set", self.jailName, "usedns", value]),
			(0, "no"))

	def testJailBanIP(self):
		self.server.startJail(self.jailName) # Jail must be started

		self.assertEqual(
			self.transm.proceed(["set", self.jailName, "banip", "192.0.2.1", "192.0.2.1", "192.0.2.2"]),
			(0, 2))
		self.assertLogged("Ban 192.0.2.1", "Ban 192.0.2.2", all=True, wait=True) # Give chance to ban
		self.assertEqual(
			self.transm.proceed(["set", self.jailName, "banip", "Badger"]),
			(0, 1)) #NOTE: Is IP address validated? Is DNS Lookup done?
		self.assertLogged("Ban Badger", wait=True) # Give chance to ban
		# Unban IP (first/last are not banned, so checking unban of both other succeeds):
		self.assertEqual(
			self.transm.proceed(
				["set", self.jailName, "unbanip", "192.0.2.255", "192.0.2.1", "192.0.2.2", "192.0.2.254"]),
			(0, 2))
		self.assertLogged("Unban 192.0.2.1", "Unban 192.0.2.2", all=True, wait=True)
		self.assertLogged("192.0.2.255 is not banned", "192.0.2.254 is not banned", all=True, wait=True)
		self.pruneLog()
		# Unban IP which isn't banned (error):
		self.assertEqual(
			self.transm.proceed(
				["set", self.jailName, "unbanip", "--report-absent", "192.0.2.255"])[0],1)
		# ... (no error, IPs logged only):
		self.assertEqual(
			self.transm.proceed(
				["set", self.jailName, "unbanip", "192.0.2.255", "192.0.2.254"]),(0, 0))
		self.assertLogged("192.0.2.255 is not banned", "192.0.2.254 is not banned", all=True, wait=True)

	def testJailAttemptIP(self):
		self.server.startJail(self.jailName) # Jail must be started

		def attempt(ip, matches):
			return self.transm.proceed(["set", self.jailName, "attempt", ip] + matches)

		self.setGetTest("maxretry", "5", 5, jail=self.jailName)
		# produce 2 single attempts per IP:
		for i in (1, 2):
			for ip in ("192.0.2.1", "192.0.2.2"):
				self.assertEqual(attempt(ip, ["test failure %d" % i]), (0, 1))
		self.assertLogged("192.0.2.1:2", "192.0.2.2:2", all=True, wait=True)
		# this 3 attempts at once should cause a ban:
		self.assertEqual(attempt(ip, ["test failure %d" % i for i in (3,4,5)]), (0, 1))
		self.assertLogged("192.0.2.2:5", wait=True)
		# resulted to ban for "192.0.2.2" but not for "192.0.2.1":
		self.assertLogged("Ban 192.0.2.2", wait=True)
		self.assertNotLogged("Ban 192.0.2.1")

	@with_alt_time
	def testJailBanList(self):
		jail = "TestJailBanList"
		self.server.addJail(jail, FAST_BACKEND)
		self.server.startJail(jail)

		# Helper to process set banip/set unbanip commands and compare the list of
		# banned IP addresses with outList.
		def _getBanListTest(jail, banip=None, unbanip=None, args=(), outList=[]):
			# Ban IP address
			if banip is not None:
				self.assertEqual(
					self.transm.proceed(["set", jail, "banip", banip]),
					(0, 1))
				self.assertLogged("Ban %s" % banip, wait=True) # Give chance to ban
			# Unban IP address
			if unbanip is not None:
				self.assertEqual(
					self.transm.proceed(["set", jail, "unbanip", unbanip]),
					(0, 1))
				self.assertLogged("Unban %s" % unbanip, wait=True) # Give chance to unban
			# Compare the list of banned IP addresses with outList
			self.assertSortedEqual(
				self.transm.proceed(["get", jail, "banip"]+list(args)),
				(0, outList), nestedOnly=False)
			MyTime.setTime(MyTime.time() + 1)

		_getBanListTest(jail,
			outList=[])
		_getBanListTest(jail, banip="127.0.0.1", args=('--with-time',), 
			outList=["127.0.0.1 \t2005-08-14 12:00:01 + 600 = 2005-08-14 12:10:01"])
		_getBanListTest(jail, banip="192.168.0.1", args=('--with-time',), 
			outList=[
				"127.0.0.1 \t2005-08-14 12:00:01 + 600 = 2005-08-14 12:10:01",
				"192.168.0.1 \t2005-08-14 12:00:02 + 600 = 2005-08-14 12:10:02"])
		_getBanListTest(jail, banip="192.168.1.10",
			outList=["127.0.0.1", "192.168.0.1", "192.168.1.10"])
		_getBanListTest(jail, unbanip="127.0.0.1",
			outList=["192.168.0.1", "192.168.1.10"])
		_getBanListTest(jail, unbanip="192.168.1.10",
			outList=["192.168.0.1"])
		_getBanListTest(jail, unbanip="192.168.0.1",
			outList=[])

	def testJailMaxMatches(self):
		self.setGetTest("maxmatches", "5", 5, jail=self.jailName)
		self.setGetTest("maxmatches", "2", 2, jail=self.jailName)
		self.setGetTest("maxmatches", "-2", -2, jail=self.jailName)
		self.setGetTestNOK("maxmatches", "Duck", jail=self.jailName)

	def testJailMaxRetry(self):
		self.setGetTest("maxretry", "5", 5, jail=self.jailName)
		self.setGetTest("maxretry", "2", 2, jail=self.jailName)
		self.setGetTest("maxretry", "-2", -2, jail=self.jailName)
		self.setGetTestNOK("maxretry", "Duck", jail=self.jailName)

	def testJailMaxLines(self):
		self.setGetTest("maxlines", "5", 5, jail=self.jailName)
		self.setGetTest("maxlines", "2", 2, jail=self.jailName)
		self.setGetTestNOK("maxlines", "-2", jail=self.jailName)
		self.setGetTestNOK("maxlines", "Duck", jail=self.jailName)

	def testJailLogEncoding(self):
		self.setGetTest("logencoding", "UTF-8", jail=self.jailName)
		self.setGetTest("logencoding", "ascii", jail=self.jailName)
		self.setGetTest("logencoding", "auto", PREFER_ENC,
			jail=self.jailName)
		self.setGetTestNOK("logencoding", "Monkey", jail=self.jailName)

	def testJailLogPath(self):
		self.jailAddDelTest(
			"logpath",
			[
				os.path.join(TEST_FILES_DIR, "testcase01.log"),
				os.path.join(TEST_FILES_DIR, "testcase02.log"),
				os.path.join(TEST_FILES_DIR, "testcase03.log"),
			],
			self.jailName
		)
		# Try duplicates
		value = os.path.join(TEST_FILES_DIR, "testcase04.log")
		self.assertEqual(
			self.transm.proceed(["set", self.jailName, "addlogpath", value]),
			(0, [value]))
		# Will silently ignore duplicate
		self.assertEqual(
			self.transm.proceed(["set", self.jailName, "addlogpath", value]),
			(0, [value]))
		self.assertEqual(
			self.transm.proceed(["get", self.jailName, "logpath"]),
			(0, [value]))
		self.assertEqual(
			self.transm.proceed(["set", self.jailName, "dellogpath", value]),
			(0, []))
		self.assertEqual(
			self.transm.proceed(
				["set", self.jailName, "addlogpath", value, "tail"]),
			(0, [value]))
		self.assertEqual(
			self.transm.proceed(
				["set", self.jailName, "addlogpath", value, "head"]),
			(0, [value]))
		self.assertEqual(
			self.transm.proceed(
				["set", self.jailName, "addlogpath", value, "badger"])[0],
			1)
		self.assertEqual(
			self.transm.proceed(
				["set", self.jailName, "addlogpath", value, value, value])[0],
			1)

	def testJailLogPathInvalidFile(self):
		# Invalid file
		value = "this_file_shouldn't_exist"
		result = self.transm.proceed(
			["set", self.jailName, "addlogpath", value])
		self.assertTrue(isinstance(result[1], IOError))

	def testJailLogPathBrokenSymlink(self):
		# Broken symlink
		name = tempfile.mktemp(prefix='tmp_fail2ban_broken_symlink')
		sname = name + '.slink'
		os.symlink(name, sname)
		result = self.transm.proceed(
			["set", self.jailName, "addlogpath", sname])
		self.assertTrue(isinstance(result[1], IOError))
		os.unlink(sname)

	def testJailIgnoreIP(self):
		self.jailAddDelTest(
			"ignoreip",
			[
				"127.0.0.1",
				"192.168.1.1",
				"8.8.8.8",
			],
			self.jailName
		)

		# Try duplicates
		value = "127.0.0.1"
		self.assertEqual(
			self.transm.proceed(["set", self.jailName, "addignoreip", value]),
			(0, [value]))
		# Duplicates ignored
		self.assertEqual(
			self.transm.proceed(["set", self.jailName, "addignoreip", value]),
			(0, [value]))
		self.assertEqual(
			self.transm.proceed(["get", self.jailName, "ignoreip"]),
			(0, [value]))
		self.assertEqual(
			self.transm.proceed(["set", self.jailName, "delignoreip", value]),
			(0, []))

		self.assertEqual(
			self.transm.proceed(["get", self.jailName, "ignoreself"]),
			(0, True))
		self.assertEqual(
			self.transm.proceed(["set", self.jailName, "ignoreself", False]),
			(0, False))
		self.assertEqual(
			self.transm.proceed(["get", self.jailName, "ignoreself"]),
			(0, False))

	def testJailIgnoreCommand(self):
		self.setGetTest("ignorecommand", "bin/ignore-command <ip>", jail=self.jailName)

	def testJailIgnoreCache(self):
		self.setGetTest("ignorecache", 
			'key="<ip>",max-time=1d,max-count=9999', 
			["<ip>", 9999, 24*60*60],
			jail=self.jailName)
		self.setGetTest("ignorecache", '', None, jail=self.jailName)

	def testJailRegex(self):
		self.jailAddDelRegexTest("failregex",
			[
				"user john at <HOST>",
				"Admin user login from <HOST>",
				"failed attempt from <HOST> again",
			],
			[
				"user john at %s" % (Regex._resolveHostTag('<HOST>')),
				"Admin user login from %s" % (Regex._resolveHostTag('<HOST>')),
				"failed attempt from %s again" % (Regex._resolveHostTag('<HOST>')),
			],
			self.jailName
		)

		self.assertEqual(
			self.transm.proceed(
				["set", self.jailName, "addfailregex", "No host regex"])[0],
			1)
		self.assertEqual(
			self.transm.proceed(
				["set", self.jailName, "addfailregex", 654])[0],
			1)

	def testJailIgnoreRegex(self):
		self.jailAddDelRegexTest("ignoreregex",
			[
				"user john",
				"Admin user login from <HOST>",
				"Dont match me!",
			],
			[
				"user john",
				"Admin user login from %s" % (Regex._resolveHostTag('<HOST>')),
				"Dont match me!",
			],
			self.jailName
		)

		self.assertEqual(
			self.transm.proceed(
				["set", self.jailName, "addignoreregex", "Invalid [regex"])[0],
			1)
		self.assertEqual(
			self.transm.proceed(
				["set", self.jailName, "addignoreregex", 50])[0],
			1)

	def testStatus(self):
		jails = [self.jailName]
		self.assertEqual(self.transm.proceed(["status"]),
			(0, [('Number of jail', len(jails)), ('Jail list', ", ".join(jails))]))
		self.server.addJail("TestJail2", FAST_BACKEND)
		jails.append("TestJail2")
		self.assertEqual(self.transm.proceed(["status"]),
			(0, [('Number of jail', len(jails)), ('Jail list', ", ".join(jails))]))

	def testJailStatus(self):
		self.assertEqual(self.transm.proceed(["status", self.jailName]),
			(0,
				[
					('Filter', [
						('Currently failed', 0),
						('Total failed', 0),
						('File list', [])]
					),
					('Actions', [
						('Currently banned', 0),
						('Total banned', 0),
						('Banned IP list', [])]
					)
				]
			)
		)

	def testJailStatusBasic(self):
		self.assertEqual(self.transm.proceed(["status", self.jailName, "basic"]),
			(0,
				[
					('Filter', [
						('Currently failed', 0),
						('Total failed', 0),
						('File list', [])]
					),
					('Actions', [
						('Currently banned', 0),
						('Total banned', 0),
						('Banned IP list', [])]
					)
				]
			)
		)

	def testJailStatusBasicKwarg(self):
		self.assertEqual(self.transm.proceed(["status", self.jailName, "INVALID"]),
			(0,
				[
					('Filter', [
						('Currently failed', 0),
						('Total failed', 0),
						('File list', [])]
					),
					('Actions', [
						('Currently banned', 0),
						('Total banned', 0),
						('Banned IP list', [])]
					)
				]
			)
		)

	def testJailStatusCymru(self):
		unittest.F2B.SkipIfNoNetwork()
		try:
			import dns.exception
			import dns.resolver
		except ImportError:
			value = ['error']
		else:
			value = []

		self.assertEqual(self.transm.proceed(["status", self.jailName, "cymru"]),
			(0,
				[
					('Filter', [
						('Currently failed', 0),
						('Total failed', 0),
						('File list', [])]
					),
					('Actions', [
						('Currently banned', 0),
						('Total banned', 0),
						('Banned IP list', []),
						('Banned ASN list', value),
						('Banned Country list', value),
						('Banned RIR list', value)]
					)
				]
			)
		)

	def testAction(self):
		action = "TestCaseAction"
		cmdList = [
			"actionstart",
			"actionstop",
			"actioncheck",
			"actionban",
			"actionunban",
		]
		cmdValueList = [
			"Action Start",
			"Action Stop",
			"Action Check",
			"Action Ban",
			"Action Unban",
		]

		self.assertEqual(
			self.transm.proceed(["set", self.jailName, "addaction", action]),
			(0, action))
		self.assertEqual(
			self.transm.proceed(
				["get", self.jailName, "actions"])[1][0],
			action)
		for cmd, value in zip(cmdList, cmdValueList):
			self.assertEqual(
				self.transm.proceed(
					["set", self.jailName, "action", action, cmd, value]),
				(0, value))
		for cmd, value in zip(cmdList, cmdValueList):
			self.assertEqual(
				self.transm.proceed(["get", self.jailName, "action", action, cmd]),
				(0, value))
		self.assertEqual(
			self.transm.proceed(
				["set", self.jailName, "action", action, "KEY", "VALUE"]),
			(0, "VALUE"))
		self.assertEqual(
			self.transm.proceed(
				["get", self.jailName, "action", action, "KEY"]),
			(0, "VALUE"))
		self.assertEqual(
			self.transm.proceed(
				["get", self.jailName, "action", action, "InvalidKey"])[0],
			1)
		self.assertEqual(
			self.transm.proceed(
				["set", self.jailName, "action", action, "timeout", "10"]),
			(0, 10))
		self.assertEqual(
			self.transm.proceed(
				["get", self.jailName, "action", action, "timeout"]),
			(0, 10))
		self.assertEqual(
			self.transm.proceed(["set", self.jailName, "delaction", action]),
			(0, None))
		self.assertEqual(
			self.transm.proceed(
				["set", self.jailName, "delaction", "Doesn't exist"])[0],1)

	def testPythonActionMethodsAndProperties(self):
		action = "TestCaseAction"
		try:
			out = self.transm.proceed(
				["set", self.jailName, "addaction", action,
				 os.path.join(TEST_FILES_DIR, "action.d", "action.py"),
				'{"opt1": "value"}'])
			self.assertEqual(out, (0, action))
		except AssertionError:
			if ((2, 6) <= sys.version_info < (2, 6, 5)) \
				and '__init__() keywords must be strings' in out[1]:
				# known issue http://bugs.python.org/issue2646 in 2.6 series
				# since general Fail2Ban warnings are suppressed in normal
				# operation -- let's issue Python's native warning here
				import warnings
				warnings.warn(
					"Your version of Python %s seems to experience a known "
					"issue forbidding correct operation of Fail2Ban: "
					"http://bugs.python.org/issue2646  Upgrade your Python and "
					"meanwhile other intestPythonActionMethodsAndProperties will "
					"be skipped" % (sys.version))
				return
			raise
		self.assertSortedEqual(
			self.transm.proceed(["get", self.jailName,
				"actionproperties", action])[1],
			['opt1', 'opt2'])
		self.assertEqual(
			self.transm.proceed(["get", self.jailName, "action", action,
				"opt1"]),
			(0, 'value'))
		self.assertEqual(
			self.transm.proceed(["get", self.jailName, "action", action,
				"opt2"]),
			(0, None))
		self.assertSortedEqual(
			self.transm.proceed(["get", self.jailName, "actionmethods",
				action])[1],
			['ban', 'start', 'stop', 'testmethod', 'unban'])
		self.assertEqual(
			self.transm.proceed(["set", self.jailName, "action", action,
				"testmethod", '{"text": "world!"}']),
			(0, 'Hello world! value'))
		self.assertEqual(
			self.transm.proceed(["set", self.jailName, "action", action,
				"opt1", "another value"]),
			(0, 'another value'))
		self.assertEqual(
			self.transm.proceed(["set", self.jailName, "action", action,
				"testmethod", '{"text": "world!"}']),
			(0, 'Hello world! another value'))

	def testNOK(self):
		self.assertEqual(self.transm.proceed(["INVALID", "COMMAND"])[0],1)

	def testSetNOK(self):
		self.assertEqual(
			self.transm.proceed(["set", "INVALID", "COMMAND"])[0],1)

	def testGetNOK(self):
		self.assertEqual(
			self.transm.proceed(["get", "INVALID", "COMMAND"])[0],1)

	def testStatusNOK(self):
		self.assertEqual(
			self.transm.proceed(["status", "INVALID", "COMMAND"])[0],1)

	def testJournalMatch(self): # pragma: systemd no cover
		if not filtersystemd: # pragma: no cover
			raise unittest.SkipTest("systemd python interface not available")
		jailName = "TestJail2"
		self.server.addJail(jailName, "systemd")
		values = [
			"_SYSTEMD_UNIT=sshd.service",
			"TEST_FIELD1=ABC",
			"_HOSTNAME=example.com",
		]
		for n, value in enumerate(values):
			self.assertEqual(
				self.transm.proceed(
					["set", jailName, "addjournalmatch", value]),
				(0, [[val] for val in values[:n+1]]))
		for n, value in enumerate(values):
			self.assertEqual(
				self.transm.proceed(
					["set", jailName, "deljournalmatch", value]),
				(0, [[val] for val in values[n+1:]]))

		# Try duplicates
		value = "_COMM=sshd"
		self.assertEqual(
			self.transm.proceed(
				["set", jailName, "addjournalmatch", value]),
			(0, [[value]]))
		# Duplicates are accepted, as automatically OR'd, and journalctl
		# also accepts them without issue.
		self.assertEqual(
			self.transm.proceed(
				["set", jailName, "addjournalmatch", value]),
			(0, [[value], [value]]))
		# Remove first instance
		self.assertEqual(
			self.transm.proceed(
				["set", jailName, "deljournalmatch", value]),
			(0, [[value]]))
		# Remove second instance
		self.assertEqual(
			self.transm.proceed(
				["set", jailName, "deljournalmatch", value]),
			(0, []))

		value = [
			"_COMM=sshd", "+", "_SYSTEMD_UNIT=sshd.service", "_UID=0"]
		self.assertEqual(
			self.transm.proceed(
				["set", jailName, "addjournalmatch"] + value),
			(0, [["_COMM=sshd"], ["_SYSTEMD_UNIT=sshd.service", "_UID=0"]]))
		self.assertEqual(
			self.transm.proceed(
				["set", jailName, "deljournalmatch"] + value[:1]),
			(0, [["_SYSTEMD_UNIT=sshd.service", "_UID=0"]]))
		self.assertEqual(
			self.transm.proceed(
				["set", jailName, "deljournalmatch"] + value[2:]),
			(0, []))

		# Invalid match
		value = "This isn't valid!"
		result = self.transm.proceed(
			["set", jailName, "addjournalmatch", value])
		self.assertTrue(isinstance(result[1], ValueError))

		# Delete invalid match
		value = "FIELD=NotPresent"
		result = self.transm.proceed(
			["set", jailName, "deljournalmatch", value])
		self.assertTrue(isinstance(result[1], ValueError))
	
	def testJournalFlagsMatch(self): # pragma: systemd no cover
		if not filtersystemd: # pragma: no cover
			raise unittest.SkipTest("systemd python interface not available")
		self.assertTrue(True)
		jailName = "TestJail3"
		self.server.addJail(jailName, "systemd[journalflags=2]")
		values = [
			"_SYSTEMD_UNIT=sshd.service",
			"TEST_FIELD1=ABC",
			"_HOSTNAME=example.com",
		]
		for n, value in enumerate(values):
			self.assertEqual(
				self.transm.proceed(
					["set", jailName, "addjournalmatch", value]),
				(0, [[val] for val in values[:n+1]]))
		for n, value in enumerate(values):
			self.assertEqual(
				self.transm.proceed(
					["set", jailName, "deljournalmatch", value]),
				(0, [[val] for val in values[n+1:]]))


class TransmitterLogging(TransmitterBase):

	def setUp(self):
		self.server = Server()
		super(TransmitterLogging, self).setUp()
		self.server.setLogTarget("/dev/null")
		self.server.setLogLevel("CRITICAL")
		self.server.setSyslogSocket("auto")

	def testLogTarget(self):
		logTargets = []
		for _ in xrange(3):
			tmpFile = tempfile.mkstemp("fail2ban", "transmitter")
			logTargets.append(tmpFile[1])
			os.close(tmpFile[0])
		for logTarget in logTargets:
			self.setGetTest("logtarget", logTarget)

		# If path is invalid, do not change logtarget
		value = "/this/path/should/not/exist"
		self.setGetTestNOK("logtarget", value)

		self.transm.proceed(["set", "logtarget", "/dev/null"])
		for logTarget in logTargets:
			os.remove(logTarget)

		self.setGetTest("logtarget", 'STDOUT[format="%(message)s"]', 'STDOUT')
		self.setGetTest("logtarget", 'STDERR[datetime=off, padding=off]', 'STDERR')

	def testLogTargetSYSLOG(self):
		if not os.path.exists("/dev/log"):
			raise unittest.SkipTest("'/dev/log' not present")
		self.assertTrue(self.server.getSyslogSocket(), "auto")
		self.setGetTest("logtarget", "SYSLOG")
		self.assertTrue(self.server.getSyslogSocket(), "/dev/log")

	def testSyslogSocket(self):
		self.setGetTest("syslogsocket", "/dev/log/NEW/PATH")

	def testSyslogSocketNOK(self):
		self.setGetTest("syslogsocket", "/this/path/should/not/exist")
		self.setGetTestNOK("logtarget", "SYSLOG")
		# set back for other tests
		self.setGetTest("syslogsocket", "/dev/log")
		self.setGetTest("logtarget", "SYSLOG",
			**{True: {},    # should work on Linux
			   False: dict( # expect to fail otherwise
				   outCode=1,
				   outValue=Exception('Failed to change log target'),
				   repr_=True # Exceptions are not comparable apparently
                                )
			  }[platform.system() in ('Linux',) and os.path.exists('/dev/log')]
		)

	def testLogLevel(self):
		self.setGetTest("loglevel", "HEAVYDEBUG")
		self.setGetTest("loglevel", "TRACEDEBUG")
		self.setGetTest("loglevel", "9")
		self.setGetTest("loglevel", "DEBUG")
		self.setGetTest("loglevel", "INFO")
		self.setGetTest("loglevel", "NOTICE")
		self.setGetTest("loglevel", "WARNING")
		self.setGetTest("loglevel", "ERROR")
		self.setGetTest("loglevel", "CRITICAL")
		self.setGetTest("loglevel", "cRiTiCaL", "CRITICAL")
		self.setGetTestNOK("loglevel", "Bird")

	def testFlushLogs(self):
		self.assertEqual(self.transm.proceed(["flushlogs"]), (0, "rolled over"))
		try:
			f, fn = tempfile.mkstemp("fail2ban.log")
			os.close(f)
			self.server.setLogLevel("WARNING")
			self.assertEqual(self.transm.proceed(["set", "logtarget", fn]), (0, fn))
			l = getLogger('fail2ban')
			l.warning("Before file moved")
			try:
				f2, fn2 = tempfile.mkstemp("fail2ban.log")
				os.close(f2)
				os.rename(fn, fn2)
				l.warning("After file moved")
				self.assertEqual(self.transm.proceed(["flushlogs"]), (0, "rolled over"))
				l.warning("After flushlogs")
				with open(fn2,'r') as f:
					line1 = f.next()
					if line1.find('Changed logging target to') >= 0:
						line1 = f.next()
					self.assertTrue(line1.endswith("Before file moved\n"))
					line2 = f.next()
					self.assertTrue(line2.endswith("After file moved\n"))
					try:
						n = f.next()
						if n.find("Command: ['flushlogs']") >=0:
							self.assertRaises(StopIteration, f.next)
						else:
							self.fail("Exception StopIteration or Command: ['flushlogs'] expected. Got: %s" % n)
					except StopIteration:
						pass # on higher debugging levels this is expected
				with open(fn,'r') as f:
					line1 = f.next()
					if line1.find('rollover performed on') >= 0:
						line1 = f.next()
					self.assertTrue(line1.endswith("After flushlogs\n"))
					self.assertRaises(StopIteration, f.next)
					f.close()
			finally:
				os.remove(fn2)
		finally:
			try:
				os.remove(fn)
			except OSError:
				pass
		self.assertEqual(self.transm.proceed(["set", "logtarget", "STDERR"]), (0, "STDERR"))
		self.assertEqual(self.transm.proceed(["flushlogs"]), (0, "flushed"))

	def testBanTimeIncr(self):
		self.setGetTest("bantime.increment", "true", True, jail=self.jailName)
		self.setGetTest("bantime.rndtime", "30min", 30*60, jail=self.jailName)
		self.setGetTest("bantime.maxtime", "1000 days", 1000*24*60*60, jail=self.jailName)
		self.setGetTest("bantime.factor", "2", "2", jail=self.jailName)
		self.setGetTest("bantime.formula", "ban.Time * math.exp(float(ban.Count+1)*banFactor)/math.exp(1*banFactor)", jail=self.jailName)
		self.setGetTest("bantime.multipliers", "1 5 30 60 300 720 1440 2880", "1 5 30 60 300 720 1440 2880", jail=self.jailName)
		self.setGetTest("bantime.overalljails", "true", "true", jail=self.jailName)


class JailTests(unittest.TestCase):

	def testLongName(self):
		# Just a smoke test for now
		longname = "veryveryverylongname"
		jail = Jail(longname)
		self.assertEqual(jail.name, longname)


class RegexTests(unittest.TestCase):

	def testInit(self):
		# Should raise an Exception upon empty regex
		self.assertRaises(RegexException, Regex, '')
		self.assertRaises(RegexException, Regex, ' ')
		self.assertRaises(RegexException, Regex, '\t')

	def testStr(self):
		# .replace just to guarantee uniform use of ' or " in the %r
		self.assertEqual(str(Regex('a')).replace('"', "'"), "Regex('a')")
		# Class name should be proper
		self.assertTrue(str(FailRegex('<HOST>')).startswith("FailRegex("))

	def testHost(self):
		self.assertRaises(RegexException, FailRegex, '')
		self.assertRaises(RegexException, FailRegex, '^test no group$')
		self.assertTrue(FailRegex(r'^test <HOST> group$'))
		self.assertTrue(FailRegex(r'^test <IP4> group$'))
		self.assertTrue(FailRegex(r'^test <IP6> group$'))
		self.assertTrue(FailRegex(r'^test <DNS> group$'))
		self.assertTrue(FailRegex(r'^test id group: ip:port = <F-ID><IP4>(?::<F-PORT/>)?</F-ID>$'))
		self.assertTrue(FailRegex(r'^test id group: user:\(<F-ID>[^\)]+</F-ID>\)$'))
		self.assertTrue(FailRegex(r'^test id group: anything = <F-ID/>$'))
		# Testing obscure case when host group might be missing in the matched pattern,
		# e.g. if we made it optional.
		fr = FailRegex(r'%%<HOST>?')
		self.assertFalse(fr.hasMatched())
		fr.search([('%%',"","")])
		self.assertTrue(fr.hasMatched())
		self.assertRaises(RegexException, fr.getHost)
		# The same as above but using separated IPv4/IPv6 expressions
		fr = FailRegex(r'%%inet(?:=<F-IP4/>|inet6=<F-IP6/>)?')
		self.assertFalse(fr.hasMatched())
		fr.search([('%%inet=test',"","")])
		self.assertTrue(fr.hasMatched())
		self.assertRaises(RegexException, fr.getHost)
		# Success case: using separated IPv4/IPv6 expressions (no HOST)
		fr = FailRegex(r'%%(?:inet(?:=<IP4>|6=<IP6>)?|dns=<DNS>?)')
		self.assertFalse(fr.hasMatched())
		fr.search([('%%inet=192.0.2.1',"","")])
		self.assertTrue(fr.hasMatched())
		self.assertEqual(fr.getHost(), '192.0.2.1')
		fr.search([('%%inet6=2001:DB8::',"","")])
		self.assertTrue(fr.hasMatched())
		self.assertEqual(fr.getHost(), '2001:DB8::')
		fr.search([('%%dns=example.com',"","")])
		self.assertTrue(fr.hasMatched())
		self.assertEqual(fr.getHost(), 'example.com')
		# Success case: using user as failure-id
		fr = FailRegex(r'^test id group: user:\(<F-ID>[^\)]+</F-ID>\)$')
		self.assertFalse(fr.hasMatched())
		fr.search([('test id group: user:(test login name)',"","")])
		self.assertTrue(fr.hasMatched())
		self.assertEqual(fr.getFailID(), 'test login name')


class _BadThread(JailThread):
	def run(self):
		raise RuntimeError('run bad thread exception')


class LoggingTests(LogCaptureTestCase):

	def testGetF2BLogger(self):
		testLogSys = getLogger("fail2ban.some.string.with.name")
		self.assertEqual(testLogSys.parent.name, "fail2ban")
		self.assertEqual(testLogSys.name, "fail2ban.name")

	def testFail2BanExceptHook(self):
		prev_exchook = sys.__excepthook__
		x = []
		sys.__excepthook__ = lambda *args: x.append(args)
		try:
			badThread = _BadThread()
			badThread.start()
			badThread.join()
			self.assertTrue( Utils.wait_for( lambda: len(x) and self._is_logged("Unhandled exception"), 3) )
		finally:
			sys.__excepthook__ = prev_exchook
		self.assertLogged("Unhandled exception")
		self.assertEqual(len(x), 1)
		self.assertEqual(x[0][0], RuntimeError)

	def testStartFailedSockExists(self):
		tmp_files = []
		sock_fd, sock_name = tempfile.mkstemp('fail2ban.sock', 'f2b-test')
		os.close(sock_fd)
		tmp_files.append(sock_name)
		pidfile_fd, pidfile_name = tempfile.mkstemp('fail2ban.pid', 'f2b-test')
		os.close(pidfile_fd)
		tmp_files.append(pidfile_name)
		server = TestServer()
		try:
			server.start(sock_name, pidfile_name, force=False)
			self.assertFalse(server.isStarted())
			self.assertLogged("Server already running")
		finally:
			server.quit()
			for f in tmp_files:
				if os.path.exists(f):
					os.remove(f)


from clientreadertestcase import ActionReader, JailsReader, CONFIG_DIR

class ServerConfigReaderTests(LogCaptureTestCase):

	def __init__(self, *args, **kwargs):
		super(ServerConfigReaderTests, self).__init__(*args, **kwargs)
		self.__share_cfg = {}

	def setUp(self):
		"""Call before every test case."""
		super(ServerConfigReaderTests, self).setUp()
		self._execCmdLst = []
	
	def tearDown(self):
		"""Call after every test case."""
		super(ServerConfigReaderTests, self).tearDown()

	def _executeCmd(self, realCmd, timeout=60):
		for l in realCmd.split('\n'):
			if not l.startswith('#'):
				logSys.debug('exec-cmd: `%s`', l)
			else:
				logSys.debug(l)
		return True

	def _testActionInfos(self):
		if not hasattr(self, '__aInfos'):
			dmyjail = DummyJail()
			self.__aInfos = {}
			for t, ip in (('ipv4', '192.0.2.1'), ('ipv6', '2001:DB8::')):
				ticket = BanTicket(ip)
				ticket.setBanTime(600)
				self.__aInfos[t] = _actions.Actions.ActionInfo(ticket, dmyjail)
		return self.__aInfos

	def _testExecActions(self, server):
		jails = server._Server__jails

		aInfos = self._testActionInfos()
		for jail in jails:
			# print(jail, jails[jail])
			for a in jails[jail].actions:
				action = jails[jail].actions[a]
				logSys.debug('# ' + ('=' * 50))
				logSys.debug('# == %-44s ==', jail + ' - ' + action._name)
				logSys.debug('# ' + ('=' * 50))
				# we can currently test only command actions:
				if not isinstance(action, _actions.CommandAction): continue
				# wrap default command processor, just log if (heavy)debug:
				action.executeCmd = self._executeCmd
				# test start :
				logSys.debug('# === start ==='); self.pruneLog()
				action.start()
				# test ban ip4 :
				logSys.debug('# === ban-ipv4 ==='); self.pruneLog()
				action.ban(aInfos['ipv4'])
				# test unban ip4 :
				logSys.debug('# === unban ipv4 ==='); self.pruneLog()
				action.unban(aInfos['ipv4'])
				# test ban ip6 :
				logSys.debug('# === ban ipv6 ==='); self.pruneLog()
				action.ban(aInfos['ipv6'])
				# test unban ip6 :
				logSys.debug('# === unban ipv6 ==='); self.pruneLog()
				action.unban(aInfos['ipv6'])
				# test stop :
				logSys.debug('# === stop ==='); self.pruneLog()
				action.stop()

	def testCheckStockJailActions(self):
		unittest.F2B.SkipIfCfgMissing(stock=True)
		# we are running tests from root project dir atm
		jails = JailsReader(basedir=CONFIG_DIR, force_enable=True, share_config=self.__share_cfg)
		self.assertTrue(jails.read())		  # opens fine
		self.assertTrue(jails.getOptions())	  # reads fine
		stream = jails.convert(allow_no_files=True)

		server = TestServer()
		transm = server._Server__transm
		cmdHandler = transm._Transmitter__commandHandler

		# for cmd in stream:
		# 	print(cmd)

		# filter all start commands (we want not start all jails):
		for cmd in stream:
			if cmd[0] != 'start':
				# change to the fast init backend:
				if cmd[0] == 'add':
					cmd[2] = 'polling'
				# change log path to test log of the jail
				# (to prevent "Permission denied" on /var/logs/ for test-user):
				elif len(cmd) > 3 and cmd[0] == 'set' and cmd[2] == 'addlogpath':
					fn = os.path.join(TEST_FILES_DIR, 'logs', cmd[1])
					# fallback to testcase01 if jail has no its own test log-file
					# (should not matter really):
					if not os.path.exists(fn):  # pragma: no cover
						fn = os.path.join(TEST_FILES_DIR, 'testcase01.log')
					cmd[3] = fn
				# if fast add dummy regex to prevent too long compile of all regexp
				# (we don't use it in this test at all):
				elif unittest.F2B.fast and (
					len(cmd) > 3 and cmd[0] in ('set', 'multi-set') and cmd[2] == 'addfailregex'
				): # pragma: no cover
					cmd[0] = "set"
					cmd[3] = "DUMMY-REGEX <HOST>"
				# command to server, use cmdHandler direct instead of `transm.proceed(cmd)`:
				try:
					cmdHandler(cmd)
				except Exception as e:  # pragma: no cover
					self.fail("Command %r has failed. Received %r" % (cmd, e))

		# jails = server._Server__jails
		# for j in jails:
		# 	print(j, jails[j])

		# test default stock actions sepecified in all stock jails:
		if not unittest.F2B.fast:
			self._testExecActions(server)

	def getDefaultJailStream(self, jail, act):
		act = act.replace('%(__name__)s', jail)
		actName, actOpt = extractOptions(act)
		stream = [
			['add', jail, 'polling'],
			# ['set', jail, 'addfailregex', 'DUMMY-REGEX <HOST>'],
		]
		action = ActionReader(
			actName, jail, actOpt,
			share_config=self.__share_cfg, basedir=CONFIG_DIR)
		self.assertTrue(action.read())
		action.getOptions({})
		stream.extend(action.convert())
		return stream

	def testCheckStockAllActions(self):
		unittest.F2B.SkipIfCfgMissing(stock=True)
		unittest.F2B.SkipIfFast()
		import glob

		server = TestServer()
		transm = server._Server__transm

		for actCfg in glob.glob(os.path.join(CONFIG_DIR, 'action.d', '*.conf')):
			act = os.path.basename(actCfg).replace('.conf', '')
			# transmit artifical jail with each action to the server:
			stream = self.getDefaultJailStream('j-'+act, act)
			for cmd in stream:
				# command to server:
				ret, res = transm.proceed(cmd)
				self.assertEqual(ret, 0)
			# test executing action commands:
			self._testExecActions(server)


	def testCheckStockCommandActions(self):
		unittest.F2B.SkipIfCfgMissing(stock=True)
		# test cases to check valid ipv4/ipv6 action definition, tuple with (('jail', 'action[params]', 'tests', ...)
		# where tests is a dictionary contains:
		#   'ip4' - should not be found (logged) on ban/unban of IPv6 (negative test),
		#   'ip6' - should not be found (logged) on ban/unban of IPv4 (negative test),
		#   'start', 'stop' - should be found (logged) on action start/stop,
		#   etc.
		testJailsActions = (
			# nftables-multiport --
			('j-w-nft-mp', 'nftables-multiport[name=%(__name__)s, port="http,https", protocol="tcp,udp,sctp"]', {
				'ip4': ('ip ', 'ipv4_addr', 'addr-'), 'ip6': ('ip6 ', 'ipv6_addr', 'addr6-'),
				'*-start': (
					r"`nft add table inet f2b-table`",
					r"`nft -- add chain inet f2b-table f2b-chain \{ type filter hook input priority -1 \; \}`",
					# iterator over protocol is same for both families:
					r"`for proto in $(echo 'tcp,udp,sctp' | sed 's/,/ /g'); do`",
					r"`done`",
				),
				'ip4-start': (
					r"`nft add set inet f2b-table addr-set-j-w-nft-mp \{ type ipv4_addr\; \}`",
					r"`nft add rule inet f2b-table f2b-chain $proto dport \{ http,https \} ip saddr @addr-set-j-w-nft-mp reject`",
				), 
				'ip6-start': (
					r"`nft add set inet f2b-table addr6-set-j-w-nft-mp \{ type ipv6_addr\; \}`",
					r"`nft add rule inet f2b-table f2b-chain $proto dport \{ http,https \} ip6 saddr @addr6-set-j-w-nft-mp reject`",
				),
				'flush': (
					"`(nft flush set inet f2b-table addr-set-j-w-nft-mp 2> /dev/null) || ",
					"`(nft flush set inet f2b-table addr6-set-j-w-nft-mp 2> /dev/null) || ",
				),
				'stop': (
					"`(nft -a list chain inet f2b-table f2b-chain | grep -oP '@addr-set-j-w-nft-mp\s+.*\s+\Khandle\s+(\d+)$') | while read -r hdl; do`",
					"`nft delete rule inet f2b-table f2b-chain $hdl; done`",
					"`nft delete set inet f2b-table addr-set-j-w-nft-mp`",
					"`(nft -a list chain inet f2b-table f2b-chain | grep -oP '@addr6-set-j-w-nft-mp\s+.*\s+\Khandle\s+(\d+)$') | while read -r hdl; do`",
					"`nft delete rule inet f2b-table f2b-chain $hdl; done`",
					"`nft delete set inet f2b-table addr6-set-j-w-nft-mp`",
				),
				'ip4-check': (
					r"`nft list chain inet f2b-table f2b-chain | grep -q '@addr-set-j-w-nft-mp[ \t]'`",
				),
				'ip6-check': (
					r"`nft list chain inet f2b-table f2b-chain | grep -q '@addr6-set-j-w-nft-mp[ \t]'`",
				),
				'ip4-ban': (
					r"`nft add element inet f2b-table addr-set-j-w-nft-mp { 192.0.2.1 }`",
				),
				'ip4-unban': (
					r"`nft delete element inet f2b-table addr-set-j-w-nft-mp { 192.0.2.1 }`",
				),
				'ip6-ban': (
					r"`nft add element inet f2b-table addr6-set-j-w-nft-mp { 2001:db8:: }`",
				),
				'ip6-unban': (
					r"`nft delete element inet f2b-table addr6-set-j-w-nft-mp { 2001:db8:: }`",
				),					
			}),
			# nft-allports --
			('j-w-nft-ap', 'nftables-allports[name=%(__name__)s, protocol="tcp,udp"]', {
				'ip4': ('ip ', 'ipv4_addr', 'addr-'), 'ip6': ('ip6 ', 'ipv6_addr', 'addr6-'),
				'*-start': (
					r"`nft add table inet f2b-table`",
					r"`nft -- add chain inet f2b-table f2b-chain \{ type filter hook input priority -1 \; \}`",
				),
				'ip4-start': (
					r"`nft add set inet f2b-table addr-set-j-w-nft-ap \{ type ipv4_addr\; \}`",
					r"`nft add rule inet f2b-table f2b-chain meta l4proto \{ tcp,udp \} ip saddr @addr-set-j-w-nft-ap reject`",
				), 
				'ip6-start': (
					r"`nft add set inet f2b-table addr6-set-j-w-nft-ap \{ type ipv6_addr\; \}`",
					r"`nft add rule inet f2b-table f2b-chain meta l4proto \{ tcp,udp \} ip6 saddr @addr6-set-j-w-nft-ap reject`",
				),
				'flush': (
					"`(nft flush set inet f2b-table addr-set-j-w-nft-ap 2> /dev/null) || ",
					"`(nft flush set inet f2b-table addr6-set-j-w-nft-ap 2> /dev/null) || ",
				),
				'stop': (
					"`(nft -a list chain inet f2b-table f2b-chain | grep -oP '@addr-set-j-w-nft-ap\s+.*\s+\Khandle\s+(\d+)$') | while read -r hdl; do`",
					"`nft delete rule inet f2b-table f2b-chain $hdl; done`",
					"`nft delete set inet f2b-table addr-set-j-w-nft-ap`",
					"`(nft -a list chain inet f2b-table f2b-chain | grep -oP '@addr6-set-j-w-nft-ap\s+.*\s+\Khandle\s+(\d+)$') | while read -r hdl; do`",
					"`nft delete rule inet f2b-table f2b-chain $hdl; done`",
					"`nft delete set inet f2b-table addr6-set-j-w-nft-ap`",
				),
				'ip4-check': (
					r"""`nft list chain inet f2b-table f2b-chain | grep -q '@addr-set-j-w-nft-ap[ \t]'`""",
				),
				'ip6-check': (
					r"""`nft list chain inet f2b-table f2b-chain | grep -q '@addr6-set-j-w-nft-ap[ \t]'`""",
				),
				'ip4-ban': (
					r"`nft add element inet f2b-table addr-set-j-w-nft-ap { 192.0.2.1 }`",
				),
				'ip4-unban': (
					r"`nft delete element inet f2b-table addr-set-j-w-nft-ap { 192.0.2.1 }`",
				),
				'ip6-ban': (
					r"`nft add element inet f2b-table addr6-set-j-w-nft-ap { 2001:db8:: }`",
				),
				'ip6-unban': (
					r"`nft delete element inet f2b-table addr6-set-j-w-nft-ap { 2001:db8:: }`",
				),					
			}),
			# dummy --
			('j-dummy', 'dummy[name=%(__name__)s, init="==", target="/tmp/fail2ban.dummy"]', {
				'ip4': ('family: inet4',), 'ip6': ('family: inet6',),
				'start': (
					'`echo "[j-dummy] dummy /tmp/fail2ban.dummy -- started"`',
				), 
				'flush': (
					'`echo "[j-dummy] dummy /tmp/fail2ban.dummy -- clear all"`',
				),
				'stop': (
					'`echo "[j-dummy] dummy /tmp/fail2ban.dummy -- stopped"`',
				),
				'ip4-ban': (
					'`echo "[j-dummy] dummy /tmp/fail2ban.dummy -- banned 192.0.2.1 (family: inet4)"`',
				),
				'ip4-unban': (
					'`echo "[j-dummy] dummy /tmp/fail2ban.dummy -- unbanned 192.0.2.1 (family: inet4)"`',
				),
				'ip6-ban': (
					'`echo "[j-dummy] dummy /tmp/fail2ban.dummy -- banned 2001:db8:: (family: inet6)"`',
				),
				'ip6-unban': (
					'`echo "[j-dummy] dummy /tmp/fail2ban.dummy -- unbanned 2001:db8:: (family: inet6)"`',
				),					
			}),
			# hostsdeny --
			('j-hostsdeny', 'hostsdeny[name=%(__name__)s, actionstop="rm <file>", file="/tmp/fail2ban.dummy"]', {
				'ip4': ('family: inet4',), 'ip6': ('family: inet6',),
				'ip4-ban': (
					r'''`printf %b "ALL: 192.0.2.1\n" >> /tmp/fail2ban.dummy`''',
				),
				'ip4-unban': (
					r'''`IP=$(echo "192.0.2.1" | sed 's/[][\.]/\\\0/g') && sed -i "/^ALL: $IP$/d" /tmp/fail2ban.dummy`''',
				),
				'ip6-ban': (
					r'''`printf %b "ALL: [2001:db8::]\n" >> /tmp/fail2ban.dummy`''',
				),
				'ip6-unban': (
					r'''`IP=$(echo "[2001:db8::]" | sed 's/[][\.]/\\\0/g') && sed -i "/^ALL: $IP$/d" /tmp/fail2ban.dummy`''',
				),					
			}),
			# iptables-multiport --
			('j-w-iptables-mp', 'iptables-multiport[name=%(__name__)s, bantime="10m", port="http,https", protocol="tcp", chain="<known/chain>"]', {
				'ip4': ('`iptables ', 'icmp-port-unreachable'), 'ip6': ('`ip6tables ', 'icmp6-port-unreachable'),
				'ip4-start': (
					"`iptables -w -N f2b-j-w-iptables-mp`",
					"`iptables -w -A f2b-j-w-iptables-mp -j RETURN`",
					"`iptables -w -I INPUT -p tcp -m multiport --dports http,https -j f2b-j-w-iptables-mp`",
				), 
				'ip6-start': (
					"`ip6tables -w -N f2b-j-w-iptables-mp`",
					"`ip6tables -w -A f2b-j-w-iptables-mp -j RETURN`",
					"`ip6tables -w -I INPUT -p tcp -m multiport --dports http,https -j f2b-j-w-iptables-mp`",
				),
				'flush': (
					"`iptables -w -F f2b-j-w-iptables-mp`",
					"`ip6tables -w -F f2b-j-w-iptables-mp`",
				),
				'stop': (
					"`iptables -w -D INPUT -p tcp -m multiport --dports http,https -j f2b-j-w-iptables-mp`",
					"`iptables -w -F f2b-j-w-iptables-mp`",
					"`iptables -w -X f2b-j-w-iptables-mp`",
					"`ip6tables -w -D INPUT -p tcp -m multiport --dports http,https -j f2b-j-w-iptables-mp`",
					"`ip6tables -w -F f2b-j-w-iptables-mp`",
					"`ip6tables -w -X f2b-j-w-iptables-mp`",
				),
				'ip4-check': (
					r"""`iptables -w -n -L INPUT | grep -q 'f2b-j-w-iptables-mp[ \t]'`""",
				),
				'ip6-check': (
					r"""`ip6tables -w -n -L INPUT | grep -q 'f2b-j-w-iptables-mp[ \t]'`""",
				),
				'ip4-ban': (
					r"`iptables -w -I f2b-j-w-iptables-mp 1 -s 192.0.2.1 -j REJECT --reject-with icmp-port-unreachable`",
				),
				'ip4-unban': (
					r"`iptables -w -D f2b-j-w-iptables-mp -s 192.0.2.1 -j REJECT --reject-with icmp-port-unreachable`",
				),
				'ip6-ban': (
					r"`ip6tables -w -I f2b-j-w-iptables-mp 1 -s 2001:db8:: -j REJECT --reject-with icmp6-port-unreachable`",
				),
				'ip6-unban': (
					r"`ip6tables -w -D f2b-j-w-iptables-mp -s 2001:db8:: -j REJECT --reject-with icmp6-port-unreachable`",
				),					
			}),
			# iptables-allports --
			('j-w-iptables-ap', 'iptables-allports[name=%(__name__)s, bantime="10m", protocol="tcp", chain="<known/chain>"]', {
				'ip4': ('`iptables ', 'icmp-port-unreachable'), 'ip6': ('`ip6tables ', 'icmp6-port-unreachable'),
				'ip4-start': (
					"`iptables -w -N f2b-j-w-iptables-ap`",
					"`iptables -w -A f2b-j-w-iptables-ap -j RETURN`",
					"`iptables -w -I INPUT -p tcp -j f2b-j-w-iptables-ap`",
				), 
				'ip6-start': (
					"`ip6tables -w -N f2b-j-w-iptables-ap`",
					"`ip6tables -w -A f2b-j-w-iptables-ap -j RETURN`",
					"`ip6tables -w -I INPUT -p tcp -j f2b-j-w-iptables-ap`",
				),
				'flush': (
					"`iptables -w -F f2b-j-w-iptables-ap`",
					"`ip6tables -w -F f2b-j-w-iptables-ap`",
				),
				'stop': (
					"`iptables -w -D INPUT -p tcp -j f2b-j-w-iptables-ap`",
					"`iptables -w -F f2b-j-w-iptables-ap`",
					"`iptables -w -X f2b-j-w-iptables-ap`",
					"`ip6tables -w -D INPUT -p tcp -j f2b-j-w-iptables-ap`",
					"`ip6tables -w -F f2b-j-w-iptables-ap`",
					"`ip6tables -w -X f2b-j-w-iptables-ap`",
				),
				'ip4-check': (
					r"""`iptables -w -n -L INPUT | grep -q 'f2b-j-w-iptables-ap[ \t]'`""",
				),
				'ip6-check': (
					r"""`ip6tables -w -n -L INPUT | grep -q 'f2b-j-w-iptables-ap[ \t]'`""",
				),
				'ip4-ban': (
					r"`iptables -w -I f2b-j-w-iptables-ap 1 -s 192.0.2.1 -j REJECT --reject-with icmp-port-unreachable`",
				),
				'ip4-unban': (
					r"`iptables -w -D f2b-j-w-iptables-ap -s 192.0.2.1 -j REJECT --reject-with icmp-port-unreachable`",
				),
				'ip6-ban': (
					r"`ip6tables -w -I f2b-j-w-iptables-ap 1 -s 2001:db8:: -j REJECT --reject-with icmp6-port-unreachable`",
				),
				'ip6-unban': (
					r"`ip6tables -w -D f2b-j-w-iptables-ap -s 2001:db8:: -j REJECT --reject-with icmp6-port-unreachable`",
				),					
			}),
			# iptables-ipset-proto6 --
			('j-w-iptables-ipset', 'iptables-ipset-proto6[name=%(__name__)s, bantime="10m", default-timeout=0, port="http", protocol="tcp", chain="<known/chain>"]', {
				'ip4': (' f2b-j-w-iptables-ipset ',), 'ip6': (' f2b-j-w-iptables-ipset6 ',),
				'ip4-start': (
					"`ipset create f2b-j-w-iptables-ipset hash:ip timeout 0`",
					"`iptables -w -I INPUT -p tcp -m multiport --dports http -m set --match-set f2b-j-w-iptables-ipset src -j REJECT --reject-with icmp-port-unreachable`",
				), 
				'ip6-start': (
					"`ipset create f2b-j-w-iptables-ipset6 hash:ip timeout 0 family inet6`",
					"`ip6tables -w -I INPUT -p tcp -m multiport --dports http -m set --match-set f2b-j-w-iptables-ipset6 src -j REJECT --reject-with icmp6-port-unreachable`",
				),
				'flush': (
					"`ipset flush f2b-j-w-iptables-ipset`",
					"`ipset flush f2b-j-w-iptables-ipset6`",
				),
				'stop': (
					"`iptables -w -D INPUT -p tcp -m multiport --dports http -m set --match-set f2b-j-w-iptables-ipset src -j REJECT --reject-with icmp-port-unreachable`",
					"`ipset flush f2b-j-w-iptables-ipset`",
					"`ipset destroy f2b-j-w-iptables-ipset`",
					"`ip6tables -w -D INPUT -p tcp -m multiport --dports http -m set --match-set f2b-j-w-iptables-ipset6 src -j REJECT --reject-with icmp6-port-unreachable`",
					"`ipset flush f2b-j-w-iptables-ipset6`",
					"`ipset destroy f2b-j-w-iptables-ipset6`",
				),
				'ip4-ban': (
					r"`ipset add f2b-j-w-iptables-ipset 192.0.2.1 timeout 600 -exist`",
				),
				'ip4-unban': (
					r"`ipset del f2b-j-w-iptables-ipset 192.0.2.1 -exist`",
				),
				'ip6-ban': (
					r"`ipset add f2b-j-w-iptables-ipset6 2001:db8:: timeout 600 -exist`",
				),
				'ip6-unban': (
					r"`ipset del f2b-j-w-iptables-ipset6 2001:db8:: -exist`",
				),					
			}),
			# iptables-ipset-proto6-allports --
			('j-w-iptables-ipset-ap', 'iptables-ipset-proto6-allports[name=%(__name__)s, bantime="10m", default-timeout=0, chain="<known/chain>"]', {
				'ip4': (' f2b-j-w-iptables-ipset-ap ',), 'ip6': (' f2b-j-w-iptables-ipset-ap6 ',),
				'ip4-start': (
					"`ipset create f2b-j-w-iptables-ipset-ap hash:ip timeout 0`",
					"`iptables -w -I INPUT -m set --match-set f2b-j-w-iptables-ipset-ap src -j REJECT --reject-with icmp-port-unreachable`",
				), 
				'ip6-start': (
					"`ipset create f2b-j-w-iptables-ipset-ap6 hash:ip timeout 0 family inet6`",
					"`ip6tables -w -I INPUT -m set --match-set f2b-j-w-iptables-ipset-ap6 src -j REJECT --reject-with icmp6-port-unreachable`",
				),
				'flush': (
					"`ipset flush f2b-j-w-iptables-ipset-ap`",
					"`ipset flush f2b-j-w-iptables-ipset-ap6`",
				),
				'stop': (
					"`iptables -w -D INPUT -m set --match-set f2b-j-w-iptables-ipset-ap src -j REJECT --reject-with icmp-port-unreachable`",
					"`ipset flush f2b-j-w-iptables-ipset-ap`",
					"`ipset destroy f2b-j-w-iptables-ipset-ap`",
					"`ip6tables -w -D INPUT -m set --match-set f2b-j-w-iptables-ipset-ap6 src -j REJECT --reject-with icmp6-port-unreachable`",
					"`ipset flush f2b-j-w-iptables-ipset-ap6`",
					"`ipset destroy f2b-j-w-iptables-ipset-ap6`",
				),
				'ip4-ban': (
					r"`ipset add f2b-j-w-iptables-ipset-ap 192.0.2.1 timeout 600 -exist`",
				),
				'ip4-unban': (
					r"`ipset del f2b-j-w-iptables-ipset-ap 192.0.2.1 -exist`",
				),
				'ip6-ban': (
					r"`ipset add f2b-j-w-iptables-ipset-ap6 2001:db8:: timeout 600 -exist`",
				),
				'ip6-unban': (
					r"`ipset del f2b-j-w-iptables-ipset-ap6 2001:db8:: -exist`",
				),					
			}),
			# iptables --
			('j-w-iptables', 'iptables[name=%(__name__)s, bantime="10m", port="http", protocol="tcp", chain="<known/chain>"]', {
				'ip4': ('`iptables ', 'icmp-port-unreachable'), 'ip6': ('`ip6tables ', 'icmp6-port-unreachable'),
				'ip4-start': (
					"`iptables -w -N f2b-j-w-iptables`",
					"`iptables -w -A f2b-j-w-iptables -j RETURN`",
					"`iptables -w -I INPUT -p tcp --dport http -j f2b-j-w-iptables`",
				), 
				'ip6-start': (
					"`ip6tables -w -N f2b-j-w-iptables`",
					"`ip6tables -w -A f2b-j-w-iptables -j RETURN`",
					"`ip6tables -w -I INPUT -p tcp --dport http -j f2b-j-w-iptables`",
				),
				'flush': (
					"`iptables -w -F f2b-j-w-iptables`",
					"`ip6tables -w -F f2b-j-w-iptables`",
				),
				'stop': (
					"`iptables -w -D INPUT -p tcp --dport http -j f2b-j-w-iptables`",
					"`iptables -w -F f2b-j-w-iptables`",
					"`iptables -w -X f2b-j-w-iptables`",
					"`ip6tables -w -D INPUT -p tcp --dport http -j f2b-j-w-iptables`",
					"`ip6tables -w -F f2b-j-w-iptables`",
					"`ip6tables -w -X f2b-j-w-iptables`",
				),
				'ip4-check': (
					r"""`iptables -w -n -L INPUT | grep -q 'f2b-j-w-iptables[ \t]'`""",
				),
				'ip6-check': (
					r"""`ip6tables -w -n -L INPUT | grep -q 'f2b-j-w-iptables[ \t]'`""",
				),
				'ip4-ban': (
					r"`iptables -w -I f2b-j-w-iptables 1 -s 192.0.2.1 -j REJECT --reject-with icmp-port-unreachable`",
				),
				'ip4-unban': (
					r"`iptables -w -D f2b-j-w-iptables -s 192.0.2.1 -j REJECT --reject-with icmp-port-unreachable`",
				),
				'ip6-ban': (
					r"`ip6tables -w -I f2b-j-w-iptables 1 -s 2001:db8:: -j REJECT --reject-with icmp6-port-unreachable`",
				),
				'ip6-unban': (
					r"`ip6tables -w -D f2b-j-w-iptables -s 2001:db8:: -j REJECT --reject-with icmp6-port-unreachable`",
				),					
			}),
			# iptables-new --
			('j-w-iptables-new', 'iptables-new[name=%(__name__)s, bantime="10m", port="http", protocol="tcp", chain="<known/chain>"]', {
				'ip4': ('`iptables ', 'icmp-port-unreachable'), 'ip6': ('`ip6tables ', 'icmp6-port-unreachable'),
				'ip4-start': (
					"`iptables -w -N f2b-j-w-iptables-new`",
					"`iptables -w -A f2b-j-w-iptables-new -j RETURN`",
					"`iptables -w -I INPUT -m state --state NEW -p tcp --dport http -j f2b-j-w-iptables-new`",
				), 
				'ip6-start': (
					"`ip6tables -w -N f2b-j-w-iptables-new`",
					"`ip6tables -w -A f2b-j-w-iptables-new -j RETURN`",
					"`ip6tables -w -I INPUT -m state --state NEW -p tcp --dport http -j f2b-j-w-iptables-new`",
				),
				'flush': (
					"`iptables -w -F f2b-j-w-iptables-new`",
					"`ip6tables -w -F f2b-j-w-iptables-new`",
				),
				'stop': (
					"`iptables -w -D INPUT -m state --state NEW -p tcp --dport http -j f2b-j-w-iptables-new`",
					"`iptables -w -F f2b-j-w-iptables-new`",
					"`iptables -w -X f2b-j-w-iptables-new`",
					"`ip6tables -w -D INPUT -m state --state NEW -p tcp --dport http -j f2b-j-w-iptables-new`",
					"`ip6tables -w -F f2b-j-w-iptables-new`",
					"`ip6tables -w -X f2b-j-w-iptables-new`",
				),
				'ip4-check': (
					r"""`iptables -w -n -L INPUT | grep -q 'f2b-j-w-iptables-new[ \t]'`""",
				),
				'ip6-check': (
					r"""`ip6tables -w -n -L INPUT | grep -q 'f2b-j-w-iptables-new[ \t]'`""",
				),
				'ip4-ban': (
					r"`iptables -w -I f2b-j-w-iptables-new 1 -s 192.0.2.1 -j REJECT --reject-with icmp-port-unreachable`",
				),
				'ip4-unban': (
					r"`iptables -w -D f2b-j-w-iptables-new -s 192.0.2.1 -j REJECT --reject-with icmp-port-unreachable`",
				),
				'ip6-ban': (
					r"`ip6tables -w -I f2b-j-w-iptables-new 1 -s 2001:db8:: -j REJECT --reject-with icmp6-port-unreachable`",
				),
				'ip6-unban': (
					r"`ip6tables -w -D f2b-j-w-iptables-new -s 2001:db8:: -j REJECT --reject-with icmp6-port-unreachable`",
				),					
			}),
			# iptables-xt_recent-echo --
			('j-w-iptables-xtre', 'iptables-xt_recent-echo[name=%(__name__)s, bantime="10m", chain="<known/chain>"]', {
				'ip4': ('`iptables ', '/f2b-j-w-iptables-xtre`'), 'ip6': ('`ip6tables ', '/f2b-j-w-iptables-xtre6`'),
				'ip4-start': (
					"`if [ `id -u` -eq 0 ];then iptables -w -I INPUT -m recent --update --seconds 3600 --name f2b-j-w-iptables-xtre -j REJECT --reject-with icmp-port-unreachable;fi`",
				), 
				'ip6-start': (
					"`if [ `id -u` -eq 0 ];then ip6tables -w -I INPUT -m recent --update --seconds 3600 --name f2b-j-w-iptables-xtre6 -j REJECT --reject-with icmp6-port-unreachable;fi`",
				),
				'stop': (
					"`echo / > /proc/net/xt_recent/f2b-j-w-iptables-xtre`",
					"`if [ `id -u` -eq 0 ];then iptables -w -D INPUT -m recent --update --seconds 3600 --name f2b-j-w-iptables-xtre -j REJECT --reject-with icmp-port-unreachable;fi`",
					"`echo / > /proc/net/xt_recent/f2b-j-w-iptables-xtre6`",
					"`if [ `id -u` -eq 0 ];then ip6tables -w -D INPUT -m recent --update --seconds 3600 --name f2b-j-w-iptables-xtre6 -j REJECT --reject-with icmp6-port-unreachable;fi`",
				),
				'ip4-check': (
					r"`test -e /proc/net/xt_recent/f2b-j-w-iptables-xtre`",
				),
				'ip6-check': (
					r"`test -e /proc/net/xt_recent/f2b-j-w-iptables-xtre6`",
				),
				'ip4-ban': (
					r"`echo +192.0.2.1 > /proc/net/xt_recent/f2b-j-w-iptables-xtre`",
				),
				'ip4-unban': (
					r"`echo -192.0.2.1 > /proc/net/xt_recent/f2b-j-w-iptables-xtre`",
				),
				'ip6-ban': (
					r"`echo +2001:db8:: > /proc/net/xt_recent/f2b-j-w-iptables-xtre6`",
				),
				'ip6-unban': (
					r"`echo -2001:db8:: > /proc/net/xt_recent/f2b-j-w-iptables-xtre6`",
				),
			}),
			# pf default -- multiport on default port (tag <port> set in jail.conf, but not in this test case)
			('j-w-pf', 'pf[name=%(__name__)s, actionstart_on_demand=false]', {
				'ip4': (), 'ip6': (),
				'start': (
					'`echo "table <f2b-j-w-pf> persist counters" | pfctl -a f2b/j-w-pf -f-`',
					'port="<port>"',
					'`echo "block quick proto tcp from <f2b-j-w-pf> to any port $port" | pfctl -a f2b/j-w-pf -f-`',
				),
				'flush': (
					'`pfctl -a f2b/j-w-pf -t f2b-j-w-pf -T flush`',
				),
				'stop': (
					'`pfctl -a f2b/j-w-pf -sr 2>/dev/null | grep -v f2b-j-w-pf | pfctl -a f2b/j-w-pf -f-`',
					'`pfctl -a f2b/j-w-pf -t f2b-j-w-pf -T flush`',
					'`pfctl -a f2b/j-w-pf -t f2b-j-w-pf -T kill`',
				),
				'ip4-check': ("`pfctl -a f2b/j-w-pf -sr | grep -q f2b-j-w-pf`",),
				'ip6-check': ("`pfctl -a f2b/j-w-pf -sr | grep -q f2b-j-w-pf`",),
				'ip4-ban':   ("`pfctl -a f2b/j-w-pf -t f2b-j-w-pf -T add 192.0.2.1`",),
				'ip4-unban': ("`pfctl -a f2b/j-w-pf -t f2b-j-w-pf -T delete 192.0.2.1`",),
				'ip6-ban':   ("`pfctl -a f2b/j-w-pf -t f2b-j-w-pf -T add 2001:db8::`",),
				'ip6-unban': ("`pfctl -a f2b/j-w-pf -t f2b-j-w-pf -T delete 2001:db8::`",),
			}),
			# pf multiport with custom ports --
			('j-w-pf-mp', 'pf[actiontype=<multiport>][name=%(__name__)s, port="http,https"]', {
				'ip4': (), 'ip6': (),
				'start': (
					'`echo "table <f2b-j-w-pf-mp> persist counters" | pfctl -a f2b/j-w-pf-mp -f-`',
					'port="http,https"',
					'`echo "block quick proto tcp from <f2b-j-w-pf-mp> to any port $port" | pfctl -a f2b/j-w-pf-mp -f-`',
				),
				'flush': (
					'`pfctl -a f2b/j-w-pf-mp -t f2b-j-w-pf-mp -T flush`',
				),
				'stop': (
					'`pfctl -a f2b/j-w-pf-mp -sr 2>/dev/null | grep -v f2b-j-w-pf-mp | pfctl -a f2b/j-w-pf-mp -f-`',
					'`pfctl -a f2b/j-w-pf-mp -t f2b-j-w-pf-mp -T flush`',
					'`pfctl -a f2b/j-w-pf-mp -t f2b-j-w-pf-mp -T kill`',
				),
				'ip4-check': ("`pfctl -a f2b/j-w-pf-mp -sr | grep -q f2b-j-w-pf-mp`",),
				'ip6-check': ("`pfctl -a f2b/j-w-pf-mp -sr | grep -q f2b-j-w-pf-mp`",),
				'ip4-ban':   ("`pfctl -a f2b/j-w-pf-mp -t f2b-j-w-pf-mp -T add 192.0.2.1`",),
				'ip4-unban': ("`pfctl -a f2b/j-w-pf-mp -t f2b-j-w-pf-mp -T delete 192.0.2.1`",),
				'ip6-ban':   ("`pfctl -a f2b/j-w-pf-mp -t f2b-j-w-pf-mp -T add 2001:db8::`",),
				'ip6-unban': ("`pfctl -a f2b/j-w-pf-mp -t f2b-j-w-pf-mp -T delete 2001:db8::`",),
			}),
			# pf allports -- test additionally "actionstart_on_demand" was set to true
			('j-w-pf-ap', 'pf[actiontype=<allports>, actionstart_on_demand=true][name=%(__name__)s]', {
				'ip4': (), 'ip6': (),
				'ip4-start': (
					'`echo "table <f2b-j-w-pf-ap> persist counters" | pfctl -a f2b/j-w-pf-ap -f-`',
					'`echo "block quick proto tcp from <f2b-j-w-pf-ap> to any" | pfctl -a f2b/j-w-pf-ap -f-`',
				),
				'ip6-start': (), # the same as ipv4
				'flush': (
					'`pfctl -a f2b/j-w-pf-ap -t f2b-j-w-pf-ap -T flush`',
				),
				'stop': (
					'`pfctl -a f2b/j-w-pf-ap -sr 2>/dev/null | grep -v f2b-j-w-pf-ap | pfctl -a f2b/j-w-pf-ap -f-`',
					'`pfctl -a f2b/j-w-pf-ap -t f2b-j-w-pf-ap -T flush`',
					'`pfctl -a f2b/j-w-pf-ap -t f2b-j-w-pf-ap -T kill`',
				),
				'ip4-check': ("`pfctl -a f2b/j-w-pf-ap -sr | grep -q f2b-j-w-pf-ap`",),
				'ip6-check': ("`pfctl -a f2b/j-w-pf-ap -sr | grep -q f2b-j-w-pf-ap`",),
				'ip4-ban':   ("`pfctl -a f2b/j-w-pf-ap -t f2b-j-w-pf-ap -T add 192.0.2.1`",),
				'ip4-unban': ("`pfctl -a f2b/j-w-pf-ap -t f2b-j-w-pf-ap -T delete 192.0.2.1`",),
				'ip6-ban':   ("`pfctl -a f2b/j-w-pf-ap -t f2b-j-w-pf-ap -T add 2001:db8::`",),
				'ip6-unban': ("`pfctl -a f2b/j-w-pf-ap -t f2b-j-w-pf-ap -T delete 2001:db8::`",),
			}),
			# firewallcmd-multiport --
			('j-w-fwcmd-mp', 'firewallcmd-multiport[name=%(__name__)s, bantime="10m", port="http,https", protocol="tcp", chain="<known/chain>"]', {
				'ip4': (' ipv4 ', 'icmp-port-unreachable'), 'ip6': (' ipv6 ', 'icmp6-port-unreachable'),
				'ip4-start': (
					"`firewall-cmd --direct --add-chain ipv4 filter f2b-j-w-fwcmd-mp`",
					"`firewall-cmd --direct --add-rule ipv4 filter f2b-j-w-fwcmd-mp 1000 -j RETURN`",
					"`firewall-cmd --direct --add-rule ipv4 filter INPUT_direct 0 -m conntrack --ctstate NEW -p tcp -m multiport --dports http,https -j f2b-j-w-fwcmd-mp`",
				), 
				'ip6-start': (
					"`firewall-cmd --direct --add-chain ipv6 filter f2b-j-w-fwcmd-mp`",
					"`firewall-cmd --direct --add-rule ipv6 filter f2b-j-w-fwcmd-mp 1000 -j RETURN`",
					"`firewall-cmd --direct --add-rule ipv6 filter INPUT_direct 0 -m conntrack --ctstate NEW -p tcp -m multiport --dports http,https -j f2b-j-w-fwcmd-mp`",
				),
				'stop': (
					"`firewall-cmd --direct --remove-rule ipv4 filter INPUT_direct 0 -m conntrack --ctstate NEW -p tcp -m multiport --dports http,https -j f2b-j-w-fwcmd-mp`",
					"`firewall-cmd --direct --remove-rules ipv4 filter f2b-j-w-fwcmd-mp`",
					"`firewall-cmd --direct --remove-chain ipv4 filter f2b-j-w-fwcmd-mp`",
					"`firewall-cmd --direct --remove-rule ipv6 filter INPUT_direct 0 -m conntrack --ctstate NEW -p tcp -m multiport --dports http,https -j f2b-j-w-fwcmd-mp`",
					"`firewall-cmd --direct --remove-rules ipv6 filter f2b-j-w-fwcmd-mp`",
					"`firewall-cmd --direct --remove-chain ipv6 filter f2b-j-w-fwcmd-mp`",
				),
				'ip4-check': (
					r"`firewall-cmd --direct --get-chains ipv4 filter | sed -e 's, ,\n,g' | grep -q '^f2b-j-w-fwcmd-mp$'`",
				),
				'ip6-check': (
					r"`firewall-cmd --direct --get-chains ipv6 filter | sed -e 's, ,\n,g' | grep -q '^f2b-j-w-fwcmd-mp$'`",
				),
				'ip4-ban': (
					r"`firewall-cmd --direct --add-rule ipv4 filter f2b-j-w-fwcmd-mp 0 -s 192.0.2.1 -j REJECT --reject-with icmp-port-unreachable`",
				),
				'ip4-unban': (
					r"`firewall-cmd --direct --remove-rule ipv4 filter f2b-j-w-fwcmd-mp 0 -s 192.0.2.1 -j REJECT --reject-with icmp-port-unreachable`",
				),
				'ip6-ban': (
					r"`firewall-cmd --direct --add-rule ipv6 filter f2b-j-w-fwcmd-mp 0 -s 2001:db8:: -j REJECT --reject-with icmp6-port-unreachable`",
				),
				'ip6-unban': (
					r"`firewall-cmd --direct --remove-rule ipv6 filter f2b-j-w-fwcmd-mp 0 -s 2001:db8:: -j REJECT --reject-with icmp6-port-unreachable`",
				),					
			}),
			# firewallcmd-allports --
			('j-w-fwcmd-ap', 'firewallcmd-allports[name=%(__name__)s, bantime="10m", protocol="tcp", chain="<known/chain>"]', {
				'ip4': (' ipv4 ', 'icmp-port-unreachable'), 'ip6': (' ipv6 ', 'icmp6-port-unreachable'),
				'ip4-start': (
					"`firewall-cmd --direct --add-chain ipv4 filter f2b-j-w-fwcmd-ap`",
					"`firewall-cmd --direct --add-rule ipv4 filter f2b-j-w-fwcmd-ap 1000 -j RETURN`",
					"`firewall-cmd --direct --add-rule ipv4 filter INPUT_direct 0 -j f2b-j-w-fwcmd-ap`",
				), 
				'ip6-start': (
					"`firewall-cmd --direct --add-chain ipv6 filter f2b-j-w-fwcmd-ap`",
					"`firewall-cmd --direct --add-rule ipv6 filter f2b-j-w-fwcmd-ap 1000 -j RETURN`",
					"`firewall-cmd --direct --add-rule ipv6 filter INPUT_direct 0 -j f2b-j-w-fwcmd-ap`",
				),
				'stop': (
					"`firewall-cmd --direct --remove-rule ipv4 filter INPUT_direct 0 -j f2b-j-w-fwcmd-ap`",
					"`firewall-cmd --direct --remove-rules ipv4 filter f2b-j-w-fwcmd-ap`",
					"`firewall-cmd --direct --remove-chain ipv4 filter f2b-j-w-fwcmd-ap`",
					"`firewall-cmd --direct --remove-rule ipv6 filter INPUT_direct 0 -j f2b-j-w-fwcmd-ap`",
					"`firewall-cmd --direct --remove-rules ipv6 filter f2b-j-w-fwcmd-ap`",
					"`firewall-cmd --direct --remove-chain ipv6 filter f2b-j-w-fwcmd-ap`",
				),
				'ip4-check': (
					r"`firewall-cmd --direct --get-chains ipv4 filter | sed -e 's, ,\n,g' | grep -q '^f2b-j-w-fwcmd-ap$'`",
				),
				'ip6-check': (
					r"`firewall-cmd --direct --get-chains ipv6 filter | sed -e 's, ,\n,g' | grep -q '^f2b-j-w-fwcmd-ap$'`",
				),
				'ip4-ban': (
					r"`firewall-cmd --direct --add-rule ipv4 filter f2b-j-w-fwcmd-ap 0 -s 192.0.2.1 -j REJECT --reject-with icmp-port-unreachable`",
				),
				'ip4-unban': (
					r"`firewall-cmd --direct --remove-rule ipv4 filter f2b-j-w-fwcmd-ap 0 -s 192.0.2.1 -j REJECT --reject-with icmp-port-unreachable`",
				),
				'ip6-ban': (
					r"`firewall-cmd --direct --add-rule ipv6 filter f2b-j-w-fwcmd-ap 0 -s 2001:db8:: -j REJECT --reject-with icmp6-port-unreachable`",
				),
				'ip6-unban': (
					r"`firewall-cmd --direct --remove-rule ipv6 filter f2b-j-w-fwcmd-ap 0 -s 2001:db8:: -j REJECT --reject-with icmp6-port-unreachable`",
				),					
			}),
			# firewallcmd-ipset (multiport) --
			('j-w-fwcmd-ipset', 'firewallcmd-ipset[name=%(__name__)s, bantime="10m", default-timeout=0, port="http", protocol="tcp", chain="<known/chain>"]', {
				'ip4': (' f2b-j-w-fwcmd-ipset ',), 'ip6': (' f2b-j-w-fwcmd-ipset6 ',),
				'ip4-start': (
					"`ipset create f2b-j-w-fwcmd-ipset hash:ip timeout 0`",
					"`firewall-cmd --direct --add-rule ipv4 filter INPUT_direct 0 -p tcp -m multiport --dports http -m set --match-set f2b-j-w-fwcmd-ipset src -j REJECT --reject-with icmp-port-unreachable`",
				), 
				'ip6-start': (
					"`ipset create f2b-j-w-fwcmd-ipset6 hash:ip timeout 0 family inet6`",
					"`firewall-cmd --direct --add-rule ipv6 filter INPUT_direct 0 -p tcp -m multiport --dports http -m set --match-set f2b-j-w-fwcmd-ipset6 src -j REJECT --reject-with icmp6-port-unreachable`",
				),
				'flush': (
					"`ipset flush f2b-j-w-fwcmd-ipset`",
					"`ipset flush f2b-j-w-fwcmd-ipset6`",
				),
				'stop': (
					"`firewall-cmd --direct --remove-rule ipv4 filter INPUT_direct 0 -p tcp -m multiport --dports http -m set --match-set f2b-j-w-fwcmd-ipset src -j REJECT --reject-with icmp-port-unreachable`",
					"`ipset flush f2b-j-w-fwcmd-ipset`",
					"`ipset destroy f2b-j-w-fwcmd-ipset`",
					"`firewall-cmd --direct --remove-rule ipv6 filter INPUT_direct 0 -p tcp -m multiport --dports http -m set --match-set f2b-j-w-fwcmd-ipset6 src -j REJECT --reject-with icmp6-port-unreachable`",
					"`ipset flush f2b-j-w-fwcmd-ipset6`",
					"`ipset destroy f2b-j-w-fwcmd-ipset6`",
				),
				'ip4-ban': (
					r"`ipset add f2b-j-w-fwcmd-ipset 192.0.2.1 timeout 600 -exist`",
				),
				'ip4-unban': (
					r"`ipset del f2b-j-w-fwcmd-ipset 192.0.2.1 -exist`",
				),
				'ip6-ban': (
					r"`ipset add f2b-j-w-fwcmd-ipset6 2001:db8:: timeout 600 -exist`",
				),
				'ip6-unban': (
					r"`ipset del f2b-j-w-fwcmd-ipset6 2001:db8:: -exist`",
				),					
			}),
			# firewallcmd-ipset (allports) --
			('j-w-fwcmd-ipset-ap', 'firewallcmd-ipset[name=%(__name__)s, bantime="10m", actiontype=<allports>, protocol="tcp", chain="<known/chain>"]', {
				'ip4': (' f2b-j-w-fwcmd-ipset-ap ',), 'ip6': (' f2b-j-w-fwcmd-ipset-ap6 ',),
				'ip4-start': (
					"`ipset create f2b-j-w-fwcmd-ipset-ap hash:ip timeout 600`",
					"`firewall-cmd --direct --add-rule ipv4 filter INPUT_direct 0 -p tcp -m set --match-set f2b-j-w-fwcmd-ipset-ap src -j REJECT --reject-with icmp-port-unreachable`",
				), 
				'ip6-start': (
					"`ipset create f2b-j-w-fwcmd-ipset-ap6 hash:ip timeout 600 family inet6`",
					"`firewall-cmd --direct --add-rule ipv6 filter INPUT_direct 0 -p tcp -m set --match-set f2b-j-w-fwcmd-ipset-ap6 src -j REJECT --reject-with icmp6-port-unreachable`",
				),
				'flush': (
					"`ipset flush f2b-j-w-fwcmd-ipset-ap`",
					"`ipset flush f2b-j-w-fwcmd-ipset-ap6`",
				),
				'stop': (
					"`firewall-cmd --direct --remove-rule ipv4 filter INPUT_direct 0 -p tcp -m set --match-set f2b-j-w-fwcmd-ipset-ap src -j REJECT --reject-with icmp-port-unreachable`",
					"`ipset flush f2b-j-w-fwcmd-ipset-ap`",
					"`ipset destroy f2b-j-w-fwcmd-ipset-ap`",
					"`firewall-cmd --direct --remove-rule ipv6 filter INPUT_direct 0 -p tcp -m set --match-set f2b-j-w-fwcmd-ipset-ap6 src -j REJECT --reject-with icmp6-port-unreachable`",
					"`ipset flush f2b-j-w-fwcmd-ipset-ap6`",
					"`ipset destroy f2b-j-w-fwcmd-ipset-ap6`",
				),
				'ip4-ban': (
					r"`ipset add f2b-j-w-fwcmd-ipset-ap 192.0.2.1 timeout 600 -exist`",
				),
				'ip4-unban': (
					r"`ipset del f2b-j-w-fwcmd-ipset-ap 192.0.2.1 -exist`",
				),
				'ip6-ban': (
					r"`ipset add f2b-j-w-fwcmd-ipset-ap6 2001:db8:: timeout 600 -exist`",
				),
				'ip6-unban': (
					r"`ipset del f2b-j-w-fwcmd-ipset-ap6 2001:db8:: -exist`",
				),					
			}),
		)
		server = TestServer()
		transm = server._Server__transm
		cmdHandler = transm._Transmitter__commandHandler

		for jail, act, tests in testJailsActions:
			stream = self.getDefaultJailStream(jail, act)

			# for cmd in stream:
			# 	print(cmd)

			# transmit jail to the server:
			for cmd in stream:
				# command to server:
				ret, res = transm.proceed(cmd)
				self.assertEqual(ret, 0)

		jails = server._Server__jails

		aInfos = self._testActionInfos()
		for jail, act, tests in testJailsActions:
			# print(jail, jails[jail])
			for a in jails[jail].actions:
				action = jails[jail].actions[a]
				logSys.debug('# ' + ('=' * 50))
				logSys.debug('# == %-44s ==', jail + ' - ' + action._name)
				logSys.debug('# ' + ('=' * 50))
				self.assertTrue(isinstance(action, _actions.CommandAction))
				# wrap default command processor:
				action.executeCmd = self._executeCmd
				# test start :
				self.pruneLog('# === start ===')
				action.start()
				if tests.get('start'):
					self.assertLogged(*tests['start'], all=True)
				elif tests.get('ip4-start') and tests.get('ip6-start'):
					self.assertNotLogged(*tests['ip4-start']+tests['ip6-start'], all=True)
				# test ban ip4 :
				self.pruneLog('# === ban-ipv4 ===')
<<<<<<< HEAD
				action.ban(aInfos['ipv4'])
				if tests.get('ip4-start'): self.assertLogged(*tests['ip4-start'], all=True)
=======
				action.ban(ainfo['ip4'])
				if tests.get('ip4-start'): self.assertLogged(*tests.get('*-start', ())+tests['ip4-start'], all=True)
>>>>>>> 8b850864
				if tests.get('ip6-start'): self.assertNotLogged(*tests['ip6-start'], all=True)
				self.assertLogged(*tests.get('ip4-check',())+tests['ip4-ban'], all=True)
				self.assertNotLogged(*tests['ip6'], all=True)
				# test unban ip4 :
				self.pruneLog('# === unban ipv4 ===')
				action.unban(aInfos['ipv4'])
				self.assertLogged(*tests.get('ip4-check',())+tests['ip4-unban'], all=True)
				self.assertNotLogged(*tests['ip6'], all=True)
				# test ban ip6 :
				self.pruneLog('# === ban ipv6 ===')
<<<<<<< HEAD
				action.ban(aInfos['ipv6'])
				if tests.get('ip6-start'): self.assertLogged(*tests['ip6-start'], all=True)
=======
				action.ban(ainfo['ip6'])
				if tests.get('ip6-start'): self.assertLogged(*tests.get('*-start', ())+tests['ip6-start'], all=True)
>>>>>>> 8b850864
				if tests.get('ip4-start'): self.assertNotLogged(*tests['ip4-start'], all=True)
				self.assertLogged(*tests.get('ip6-check',())+tests['ip6-ban'], all=True)
				self.assertNotLogged(*tests['ip4'], all=True)
				# test unban ip6 :
				self.pruneLog('# === unban ipv6 ===')
				action.unban(aInfos['ipv6'])
				self.assertLogged(*tests.get('ip6-check',())+tests['ip6-unban'], all=True)
				self.assertNotLogged(*tests['ip4'], all=True)
				# test flush for actions should supported this:
				if tests.get('flush'):
					self.pruneLog('# === flush ===')
					action.flush()
					self.assertLogged(*tests['flush'], all=True)
				# test stop :
				self.pruneLog('# === stop ===')
				action.stop()
				if tests.get('stop'): self.assertLogged(*tests['stop'], all=True)

	def _executeMailCmd(self, realCmd, timeout=60):
		# replace pipe to mail with pipe to cat:
		cmd = realCmd
		if isinstance(realCmd, list):
			cmd = realCmd[0]
		cmd = re.sub(r'\)\s*\|\s*(\S*mail\b[^\n]*)',
			r') | cat; printf "\\n... | "; echo \1', cmd)
		# replace abuse retrieving (possible no-network), just replace first occurrence of 'dig...':
		cmd = re.sub(r'\bADDRESSES=\$\(dig\s[^\n]+',
			lambda m: 'ADDRESSES="abuse-1@abuse-test-server, abuse-2@abuse-test-server"',
				cmd, 1)
		if isinstance(realCmd, list):
			realCmd[0] = cmd
		else:
			realCmd = cmd
		# execute action:
		return _actions.CommandAction.executeCmd(realCmd, timeout=timeout)

	def testComplexMailActionMultiLog(self):
		unittest.F2B.SkipIfCfgMissing(stock=True)
		testJailsActions = (
			# mail-whois-lines --
			('j-mail-whois-lines', 
				'mail-whois-lines['
				  'name=%(__name__)s, grepopts="-m 1", grepmax=2, mailcmd="mail -s", ' +
					# 2 logs to test grep from multiple logs:
				  'logpath="' + os.path.join(TEST_FILES_DIR, "testcase01.log") + '\n' +
			    '         ' + os.path.join(TEST_FILES_DIR, "testcase01a.log") + '", '
				  '_whois_command="echo \'-- information about <ip> --\'"'
				  ']',
			{
				'ip4-ban': (
					'The IP 87.142.124.10 has just been banned by Fail2Ban after',
					'100 attempts against j-mail-whois-lines.',
					'Here is more information about 87.142.124.10 :',
					'-- information about 87.142.124.10 --',
					'Lines containing failures of 87.142.124.10 (max 2)',
					'testcase01.log:Dec 31 11:59:59 [sshd] error: PAM: Authentication failure for kevin from 87.142.124.10',
					'testcase01a.log:Dec 31 11:55:01 [sshd] error: PAM: Authentication failure for test from 87.142.124.10',
				),
			}),
			# sendmail-whois-lines --
			('j-sendmail-whois-lines', 
				'sendmail-whois-lines['
				  '''name=%(__name__)s, grepopts="-m 1", grepmax=2, mailcmd='testmail -f "<sender>" "<dest>"', ''' +
					# 2 logs to test grep from multiple logs:
				  'logpath="' + os.path.join(TEST_FILES_DIR, "testcase01.log") + '\n' +
			    '         ' + os.path.join(TEST_FILES_DIR, "testcase01a.log") + '", '
				  '_whois_command="echo \'-- information about <ip> --\'"'
				  ']',
			{
				'ip4-ban': (
					'The IP 87.142.124.10 has just been banned by Fail2Ban after',
					'100 attempts against j-sendmail-whois-lines.',
					'Here is more information about 87.142.124.10 :',
					'-- information about 87.142.124.10 --',
					'Lines containing failures of 87.142.124.10 (max 2)',
					'testcase01.log:Dec 31 11:59:59 [sshd] error: PAM: Authentication failure for kevin from 87.142.124.10',
					'testcase01a.log:Dec 31 11:55:01 [sshd] error: PAM: Authentication failure for test from 87.142.124.10',
				),
			}),
			# complain --
			('j-complain-abuse', 
				'complain['
				  'name=%(__name__)s, grepopts="-m 1", grepmax=2, mailcmd="mail -s \'Hostname: <ip-host>, family: <family>\' - ",' +
				  # test reverse ip:
				  'debug=1,' +
					# 2 logs to test grep from multiple logs:
				  'logpath="' + os.path.join(TEST_FILES_DIR, "testcase01.log") + '\n' +
			    '         ' + os.path.join(TEST_FILES_DIR, "testcase01a.log") + '", '
				  ']',
			{
				'ip4-ban': (
					# test reverse ip:
					'try to resolve 10.124.142.87.abuse-contacts.abusix.org',
					'Lines containing failures of 87.142.124.10 (max 2)',
					'testcase01.log:Dec 31 11:59:59 [sshd] error: PAM: Authentication failure for kevin from 87.142.124.10',
					'testcase01a.log:Dec 31 11:55:01 [sshd] error: PAM: Authentication failure for test from 87.142.124.10',
					# both abuse mails should be separated with space:
					'mail -s Hostname: test-host, family: inet4 - Abuse from 87.142.124.10 abuse-1@abuse-test-server abuse-2@abuse-test-server',
				),
				'ip6-ban': (
					# test reverse ip:
					'try to resolve 1.0.0.0.0.0.0.0.0.0.0.0.0.0.0.0.0.0.0.0.0.0.0.0.8.b.d.0.1.0.0.2.abuse-contacts.abusix.org',
					'Lines containing failures of 2001:db8::1 (max 2)',
					# both abuse mails should be separated with space:
					'mail -s Hostname: test-host, family: inet6 - Abuse from 2001:db8::1 abuse-1@abuse-test-server abuse-2@abuse-test-server',
				),
			}),
			# xarf-login-attack --
			('j-xarf-abuse', 
				'xarf-login-attack['
				  'name=%(__name__)s, mailcmd="mail", mailargs="",' +
				  # test reverse ip:
				  'debug=1' +
				  ']',
			{
				'ip4-ban': (
					# test reverse ip:
					'try to resolve 10.124.142.87.abuse-contacts.abusix.org',
					'We have detected abuse from the IP address 87.142.124.10',
					'Dec 31 11:59:59 [sshd] error: PAM: Authentication failure for kevin from 87.142.124.10',
					'Dec 31 11:55:01 [sshd] error: PAM: Authentication failure for test from 87.142.124.10',
					# both abuse mails should be separated with space:
					'mail abuse-1@abuse-test-server abuse-2@abuse-test-server',
				),
				'ip6-ban': (
					# test reverse ip:
					'try to resolve 1.0.0.0.0.0.0.0.0.0.0.0.0.0.0.0.0.0.0.0.0.0.0.0.8.b.d.0.1.0.0.2.abuse-contacts.abusix.org',
					'We have detected abuse from the IP address 2001:db8::1',
					# both abuse mails should be separated with space:
					'mail abuse-1@abuse-test-server abuse-2@abuse-test-server',
				),
			}),
		)
		server = TestServer()
		transm = server._Server__transm
		cmdHandler = transm._Transmitter__commandHandler

		for jail, act, tests in testJailsActions:
			stream = self.getDefaultJailStream(jail, act)

			# for cmd in stream:
			# 	print(cmd)

			# transmit jail to the server:
			for cmd in stream:
				# command to server:
				ret, res = transm.proceed(cmd)
				self.assertEqual(ret, 0)

		jails = server._Server__jails

		ipv4 = IPAddr('87.142.124.10')
		ipv6 = IPAddr('2001:db8::1');
		dmyjail = DummyJail()
		for jail, act, tests in testJailsActions:
			# print(jail, jails[jail])
			for a in jails[jail].actions:
				action = jails[jail].actions[a]
				logSys.debug('# ' + ('=' * 50))
				logSys.debug('# == %-44s ==', jail + ' - ' + action._name)
				logSys.debug('# ' + ('=' * 50))
				# wrap default command processor:
				action.executeCmd = self._executeMailCmd
				# test ban :
				for (test, ip) in (('ip4-ban', ipv4), ('ip6-ban', ipv6)):
					if not tests.get(test): continue
					self.pruneLog('# === %s ===' % test)
					ticket = BanTicket(ip)
					ticket.setAttempt(100)
					ticket.setMatches([
						'Dec 31 11:59:59 [sshd] error: PAM: Authentication failure for kevin from 87.142.124.10',
						'Dec 31 11:55:01 [sshd] error: PAM: Authentication failure for test from 87.142.124.10'
					])
					ticket = _actions.Actions.ActionInfo(ticket, dmyjail)
					action.ban(ticket)
					self.assertLogged(*tests[test], all=True)<|MERGE_RESOLUTION|>--- conflicted
+++ resolved
@@ -1999,13 +1999,8 @@
 					self.assertNotLogged(*tests['ip4-start']+tests['ip6-start'], all=True)
 				# test ban ip4 :
 				self.pruneLog('# === ban-ipv4 ===')
-<<<<<<< HEAD
 				action.ban(aInfos['ipv4'])
-				if tests.get('ip4-start'): self.assertLogged(*tests['ip4-start'], all=True)
-=======
-				action.ban(ainfo['ip4'])
 				if tests.get('ip4-start'): self.assertLogged(*tests.get('*-start', ())+tests['ip4-start'], all=True)
->>>>>>> 8b850864
 				if tests.get('ip6-start'): self.assertNotLogged(*tests['ip6-start'], all=True)
 				self.assertLogged(*tests.get('ip4-check',())+tests['ip4-ban'], all=True)
 				self.assertNotLogged(*tests['ip6'], all=True)
@@ -2016,13 +2011,8 @@
 				self.assertNotLogged(*tests['ip6'], all=True)
 				# test ban ip6 :
 				self.pruneLog('# === ban ipv6 ===')
-<<<<<<< HEAD
 				action.ban(aInfos['ipv6'])
-				if tests.get('ip6-start'): self.assertLogged(*tests['ip6-start'], all=True)
-=======
-				action.ban(ainfo['ip6'])
 				if tests.get('ip6-start'): self.assertLogged(*tests.get('*-start', ())+tests['ip6-start'], all=True)
->>>>>>> 8b850864
 				if tests.get('ip4-start'): self.assertNotLogged(*tests['ip4-start'], all=True)
 				self.assertLogged(*tests.get('ip6-check',())+tests['ip6-ban'], all=True)
 				self.assertNotLogged(*tests['ip4'], all=True)
