# emacs: -*- mode: python; py-indent-offset: 4; indent-tabs-mode: t -*-
# vi: set ft=python sts=4 ts=4 sw=4 noet :

# This file is part of Fail2Ban.
#
# Fail2Ban is free software; you can redistribute it and/or modify
# it under the terms of the GNU General Public License as published by
# the Free Software Foundation; either version 2 of the License, or
# (at your option) any later version.
#
# Fail2Ban is distributed in the hope that it will be useful,
# but WITHOUT ANY WARRANTY; without even the implied warranty of
# MERCHANTABILITY or FITNESS FOR A PARTICULAR PURPOSE.  See the
# GNU General Public License for more details.
#
# You should have received a copy of the GNU General Public License
# along with Fail2Ban; if not, write to the Free Software
# Foundation, Inc., 51 Franklin Street, Fifth Floor, Boston, MA  02110-1301, USA.

# Author: Cyril Jaquier
# 

__author__ = "Cyril Jaquier"
__copyright__ = "Copyright (c) 2004 Cyril Jaquier"
__license__ = "GPL"

import unittest
import time
import tempfile
import os
import re
import sys
import platform

from ..server.failregex import Regex, FailRegex, RegexException
from ..server import actions as _actions
from ..server.server import Server
from ..server.ipdns import IPAddr
from ..server.jail import Jail
from ..server.jailthread import JailThread
from ..server.ticket import BanTicket
from ..server.utils import Utils
from .dummyjail import DummyJail
from .utils import LogCaptureTestCase
from ..helpers import getLogger, extractOptions, PREFER_ENC
from .. import version

try:
	from ..server import filtersystemd
except ImportError: # pragma: no cover
	filtersystemd = None

TEST_FILES_DIR = os.path.join(os.path.dirname(__file__), "files")
FAST_BACKEND = "polling"

logSys = getLogger("fail2ban")


class TestServer(Server):
	def setLogLevel(self, *args, **kwargs):
		pass

	def setLogTarget(self, *args, **kwargs):
		pass


class TransmitterBase(unittest.TestCase):
	
	def setUp(self):
		"""Call before every test case."""
		super(TransmitterBase, self).setUp()
		self.transm = self.server._Server__transm
		# To test thransmitter we don't need to start server...
		#self.server.start('/dev/null', '/dev/null', force=False)
		self.jailName = "TestJail1"
		self.server.addJail(self.jailName, FAST_BACKEND)

	def tearDown(self):
		"""Call after every test case."""
		# stop jails, etc.
		self.server.quit()
		super(TransmitterBase, self).tearDown()

	def setGetTest(self, cmd, inValue, outValue=(None,), outCode=0, jail=None, repr_=False):
		"""Process set/get commands and compare both return values 
		with outValue if it was given otherwise with inValue"""
		setCmd = ["set", cmd, inValue]
		getCmd = ["get", cmd]
		if jail is not None:
			setCmd.insert(1, jail)
			getCmd.insert(1, jail)

		# if outValue was not given (now None is allowed return/compare value also)
		if outValue == (None,):
			outValue = inValue

		def v(x):
			"""Prepare value for comparison"""
			return (repr(x) if repr_ else x)

		self.assertEqual(v(self.transm.proceed(setCmd)), v((outCode, outValue)))
		if not outCode:
			# if we expected to get it set without problem, check new value
			self.assertEqual(v(self.transm.proceed(getCmd)), v((0, outValue)))

	def setGetTestNOK(self, cmd, inValue, jail=None):
		setCmd = ["set", cmd, inValue]
		getCmd = ["get", cmd]
		if jail is not None:
			setCmd.insert(1, jail)
			getCmd.insert(1, jail)

		# Get initial value before trying invalid value
		initValue = self.transm.proceed(getCmd)[1]
		self.assertEqual(self.transm.proceed(setCmd)[0], 1)
		# Check after failed set that value is same as previous
		self.assertEqual(self.transm.proceed(getCmd), (0, initValue))

	def jailAddDelTest(self, cmd, values, jail):
		cmdAdd = "add" + cmd
		cmdDel = "del" + cmd

		self.assertEqual(
			self.transm.proceed(["get", jail, cmd]), (0, []))
		for n, value in enumerate(values):
			ret = self.transm.proceed(["set", jail, cmdAdd, value])
			self.assertSortedEqual((ret[0], map(str, ret[1])), (0, map(str, values[:n+1])), level=2)
			ret = self.transm.proceed(["get", jail, cmd])
			self.assertSortedEqual((ret[0], map(str, ret[1])), (0, map(str, values[:n+1])), level=2)
		for n, value in enumerate(values):
			ret = self.transm.proceed(["set", jail, cmdDel, value])
			self.assertSortedEqual((ret[0], map(str, ret[1])), (0, map(str, values[n+1:])), level=2)
			ret = self.transm.proceed(["get", jail, cmd])
			self.assertSortedEqual((ret[0], map(str, ret[1])), (0, map(str, values[n+1:])), level=2)

	def jailAddDelRegexTest(self, cmd, inValues, outValues, jail):
		cmdAdd = "add" + cmd
		cmdDel = "del" + cmd

		self.assertEqual(
			self.transm.proceed(["get", jail, cmd]), (0, []))
		for n, value in enumerate(inValues):
			self.assertEqual(
				self.transm.proceed(["set", jail, cmdAdd, value]),
				(0, outValues[:n+1]))
			self.assertEqual(
				self.transm.proceed(["get", jail, cmd]),
				(0, outValues[:n+1]))
		for n, value in enumerate(inValues):
			self.assertEqual(
				self.transm.proceed(["set", jail, cmdDel, 0]), # First item
				(0, outValues[n+1:]))
			self.assertEqual(
				self.transm.proceed(["get", jail, cmd]),
				(0, outValues[n+1:]))


class Transmitter(TransmitterBase):

	def setUp(self):
		self.server = TestServer()
		super(Transmitter, self).setUp()

	def testServerIsNotStarted(self):
		# so far isStarted only tested but not used otherwise
		# and here we don't really .start server
		self.assertFalse(self.server.isStarted())

	def testStopServer(self):
		self.assertEqual(self.transm.proceed(["stop"]), (0, None))

	def testPing(self):
		self.assertEqual(self.transm.proceed(["ping"]), (0, "pong"))

	def testVersion(self):
		self.assertEqual(self.transm.proceed(["version"]), (0, version.version))

	def testSleep(self):
		if not unittest.F2B.fast:
			t0 = time.time()
			self.assertEqual(self.transm.proceed(["sleep", "0.1"]), (0, None))
			t1 = time.time()
			# Approx 0.1 second delay but not faster
			dt = t1 - t0
			self.assertTrue(0.09 < dt < 0.2, msg="Sleep was %g sec" % dt)
		else: # pragma: no cover
			self.assertEqual(self.transm.proceed(["sleep", "0.0001"]), (0, None))

	def testDatabase(self):
		if not unittest.F2B.memory_db:
			tmp, tmpFilename = tempfile.mkstemp(".db", "fail2ban_")
		else: # pragma: no cover
			tmpFilename = ':memory:'
		# Jails present, can't change database
		self.setGetTestNOK("dbfile", tmpFilename)
		self.server.delJail(self.jailName)
		self.setGetTest("dbfile", tmpFilename)
		# the same file name (again no jails / not changed):
		self.setGetTest("dbfile", tmpFilename)
		self.setGetTest("dbpurgeage", "600", 600)
		self.setGetTestNOK("dbpurgeage", "LIZARD")
		# the same file name (again with jails / not changed):
		self.server.addJail(self.jailName, FAST_BACKEND)
		self.setGetTest("dbfile", tmpFilename)
		self.server.delJail(self.jailName)

		# Disable database
		self.assertEqual(self.transm.proceed(
			["set", "dbfile", "None"]),
			(0, None))
		self.assertEqual(self.transm.proceed(
			["get", "dbfile"]),
			(0, None))
		self.assertEqual(self.transm.proceed(
			["set", "dbpurgeage", "500"]),
			(0, None))
		self.assertEqual(self.transm.proceed(
			["get", "dbpurgeage"]),
			(0, None))
		# the same (again with jails / not changed):
		self.server.addJail(self.jailName, FAST_BACKEND)
		self.assertEqual(self.transm.proceed(
			["set", "dbfile", "None"]),
			(0, None))
		if not unittest.F2B.memory_db:
			os.close(tmp)
			os.unlink(tmpFilename)

	def testAddJail(self):
		jail2 = "TestJail2"
		jail3 = "TestJail3"
		jail4 = "TestJail4"
		self.assertEqual(
			self.transm.proceed(["add", jail2, "polling"]), (0, jail2))
		self.assertEqual(self.transm.proceed(["add", jail3]), (0, jail3))
		self.assertEqual(
			self.transm.proceed(["add", jail4, "invalid backend"])[0], 1)
		self.assertEqual(
			self.transm.proceed(["add", jail4, "auto"]), (0, jail4))
		# Duplicate Jail
		self.assertEqual(
			self.transm.proceed(["add", self.jailName, "polling"])[0], 1)
		# All name is reserved
		self.assertEqual(
			self.transm.proceed(["add", "--all", "polling"])[0], 1)

	def testStartStopJail(self):
		self.assertEqual(
			self.transm.proceed(["start", self.jailName]), (0, None))
		time.sleep(Utils.DEFAULT_SLEEP_TIME)
		# wait until not started (3 seconds as long as any RuntimeError, ex.: RuntimeError('cannot join thread before it is started',)):
		self.assertTrue( Utils.wait_for(
			lambda: self.server.isAlive(1) and not isinstance(self.transm.proceed(["status", self.jailName]), RuntimeError),
			3) )
		self.assertEqual(
			self.transm.proceed(["stop", self.jailName]), (0, None))
		self.assertNotIn(self.jailName, self.server._Server__jails)

	def testStartStopAllJail(self):
		self.server.addJail("TestJail2", FAST_BACKEND)
		self.assertEqual(
			self.transm.proceed(["start", self.jailName]), (0, None))
		self.assertEqual(
			self.transm.proceed(["start", "TestJail2"]), (0, None))
		# yoh: workaround for gh-146.  I still think that there is some
		#      race condition and missing locking somewhere, but for now
		#      giving it a small delay reliably helps to proceed with tests
		time.sleep(Utils.DEFAULT_SLEEP_TIME)
		self.assertTrue( Utils.wait_for(
			lambda: self.server.isAlive(2) and not isinstance(self.transm.proceed(["status", self.jailName]), RuntimeError),
			3) )
		self.assertEqual(self.transm.proceed(["stop", "--all"]), (0, None))
		self.assertTrue( Utils.wait_for( lambda: not len(self.server._Server__jails), 3) )
		self.assertNotIn(self.jailName, self.server._Server__jails)
		self.assertNotIn("TestJail2", self.server._Server__jails)

	def testJailIdle(self):
		self.assertEqual(
			self.transm.proceed(["set", self.jailName, "idle", "on"]),
			(0, True))
		self.assertEqual(
			self.transm.proceed(["set", self.jailName, "idle", "off"]),
			(0, False))
		self.assertEqual(
			self.transm.proceed(["set", self.jailName, "idle", "CAT"])[0],
			1)

	def testJailFindTime(self):
		self.setGetTest("findtime", "120", 120, jail=self.jailName)
		self.setGetTest("findtime", "60", 60, jail=self.jailName)
		self.setGetTest("findtime", "30m", 30*60, jail=self.jailName)
		self.setGetTest("findtime", "-60", -60, jail=self.jailName)
		self.setGetTestNOK("findtime", "Dog", jail=self.jailName)

	def testJailBanTime(self):
		self.setGetTest("bantime", "600", 600, jail=self.jailName)
		self.setGetTest("bantime", "50", 50, jail=self.jailName)
		self.setGetTest("bantime", "-50", -50, jail=self.jailName)
		self.setGetTest("bantime", "15d 5h 30m", 1315800, jail=self.jailName)
		self.setGetTestNOK("bantime", "Cat", jail=self.jailName)

	def testDatePattern(self):
		self.setGetTest("datepattern", "%%%Y%m%d%H%M%S",
			("%%%Y%m%d%H%M%S", "%YearMonthDay24hourMinuteSecond"),
			jail=self.jailName)
		self.setGetTest(
			"datepattern", "Epoch", (None, "Epoch"), jail=self.jailName)
		self.setGetTest(
			"datepattern", "^Epoch", (None, "{^LN-BEG}Epoch"), jail=self.jailName)
		self.setGetTest(
			"datepattern", "TAI64N", (None, "TAI64N"), jail=self.jailName)
		self.setGetTestNOK("datepattern", "%Cat%a%%%g", jail=self.jailName)

	def testLogTimeZone(self):
		self.setGetTest("logtimezone", "UTC+0400", "UTC+0400", jail=self.jailName)
		self.setGetTestNOK("logtimezone", "not-a-time-zone", jail=self.jailName)

	def testJailUseDNS(self):
		self.setGetTest("usedns", "yes", jail=self.jailName)
		self.setGetTest("usedns", "warn", jail=self.jailName)
		self.setGetTest("usedns", "no", jail=self.jailName)

		# Safe default should be "no"
		value = "Fish"
		self.assertEqual(
			self.transm.proceed(["set", self.jailName, "usedns", value]),
			(0, "no"))

	def testJailBanIP(self):
		self.server.startJail(self.jailName) # Jail must be started

		self.assertEqual(
			self.transm.proceed(["set", self.jailName, "banip", "127.0.0.1"]),
			(0, "127.0.0.1"))
		time.sleep(Utils.DEFAULT_SLEEP_TIME) # Give chance to ban
		self.assertEqual(
			self.transm.proceed(["set", self.jailName, "banip", "Badger"]),
			(0, "Badger")) #NOTE: Is IP address validated? Is DNS Lookup done?
		time.sleep(Utils.DEFAULT_SLEEP_TIME) # Give chance to ban
		# Unban IP
		self.assertEqual(
			self.transm.proceed(
				["set", self.jailName, "unbanip", "127.0.0.1"]),
			(0, "127.0.0.1"))
		# Unban IP which isn't banned
		self.assertEqual(
			self.transm.proceed(
				["set", self.jailName, "unbanip", "192.168.1.1"])[0],1)

	def testJailMaxRetry(self):
		self.setGetTest("maxretry", "5", 5, jail=self.jailName)
		self.setGetTest("maxretry", "2", 2, jail=self.jailName)
		self.setGetTest("maxretry", "-2", -2, jail=self.jailName)
		self.setGetTestNOK("maxretry", "Duck", jail=self.jailName)

	def testJailMaxLines(self):
		self.setGetTest("maxlines", "5", 5, jail=self.jailName)
		self.setGetTest("maxlines", "2", 2, jail=self.jailName)
		self.setGetTestNOK("maxlines", "-2", jail=self.jailName)
		self.setGetTestNOK("maxlines", "Duck", jail=self.jailName)

	def testJailLogEncoding(self):
		self.setGetTest("logencoding", "UTF-8", jail=self.jailName)
		self.setGetTest("logencoding", "ascii", jail=self.jailName)
		self.setGetTest("logencoding", "auto", PREFER_ENC,
			jail=self.jailName)
		self.setGetTestNOK("logencoding", "Monkey", jail=self.jailName)

	def testJailLogPath(self):
		self.jailAddDelTest(
			"logpath",
			[
				os.path.join(TEST_FILES_DIR, "testcase01.log"),
				os.path.join(TEST_FILES_DIR, "testcase02.log"),
				os.path.join(TEST_FILES_DIR, "testcase03.log"),
			],
			self.jailName
		)
		# Try duplicates
		value = os.path.join(TEST_FILES_DIR, "testcase04.log")
		self.assertEqual(
			self.transm.proceed(["set", self.jailName, "addlogpath", value]),
			(0, [value]))
		# Will silently ignore duplicate
		self.assertEqual(
			self.transm.proceed(["set", self.jailName, "addlogpath", value]),
			(0, [value]))
		self.assertEqual(
			self.transm.proceed(["get", self.jailName, "logpath"]),
			(0, [value]))
		self.assertEqual(
			self.transm.proceed(["set", self.jailName, "dellogpath", value]),
			(0, []))
		self.assertEqual(
			self.transm.proceed(
				["set", self.jailName, "addlogpath", value, "tail"]),
			(0, [value]))
		self.assertEqual(
			self.transm.proceed(
				["set", self.jailName, "addlogpath", value, "head"]),
			(0, [value]))
		self.assertEqual(
			self.transm.proceed(
				["set", self.jailName, "addlogpath", value, "badger"])[0],
			1)
		self.assertEqual(
			self.transm.proceed(
				["set", self.jailName, "addlogpath", value, value, value])[0],
			1)

	def testJailLogPathInvalidFile(self):
		# Invalid file
		value = "this_file_shouldn't_exist"
		result = self.transm.proceed(
			["set", self.jailName, "addlogpath", value])
		self.assertTrue(isinstance(result[1], IOError))

	def testJailLogPathBrokenSymlink(self):
		# Broken symlink
		name = tempfile.mktemp(prefix='tmp_fail2ban_broken_symlink')
		sname = name + '.slink'
		os.symlink(name, sname)
		result = self.transm.proceed(
			["set", self.jailName, "addlogpath", sname])
		self.assertTrue(isinstance(result[1], IOError))
		os.unlink(sname)

	def testJailIgnoreIP(self):
		self.jailAddDelTest(
			"ignoreip",
			[
				"127.0.0.1",
				"192.168.1.1",
				"8.8.8.8",
			],
			self.jailName
		)

		# Try duplicates
		value = "127.0.0.1"
		self.assertEqual(
			self.transm.proceed(["set", self.jailName, "addignoreip", value]),
			(0, [value]))
		# Duplicates ignored
		self.assertEqual(
			self.transm.proceed(["set", self.jailName, "addignoreip", value]),
			(0, [value]))
		self.assertEqual(
			self.transm.proceed(["get", self.jailName, "ignoreip"]),
			(0, [value]))
		self.assertEqual(
			self.transm.proceed(["set", self.jailName, "delignoreip", value]),
			(0, []))

		self.assertEqual(
			self.transm.proceed(["get", self.jailName, "ignoreself"]),
			(0, True))
		self.assertEqual(
			self.transm.proceed(["set", self.jailName, "ignoreself", False]),
			(0, False))
		self.assertEqual(
			self.transm.proceed(["get", self.jailName, "ignoreself"]),
			(0, False))

	def testJailIgnoreCommand(self):
		self.setGetTest("ignorecommand", "bin ", jail=self.jailName)

	def testJailRegex(self):
		self.jailAddDelRegexTest("failregex",
			[
				"user john at <HOST>",
				"Admin user login from <HOST>",
				"failed attempt from <HOST> again",
			],
			[
				"user john at %s" % (Regex._resolveHostTag('<HOST>')),
				"Admin user login from %s" % (Regex._resolveHostTag('<HOST>')),
				"failed attempt from %s again" % (Regex._resolveHostTag('<HOST>')),
			],
			self.jailName
		)

		self.assertEqual(
			self.transm.proceed(
				["set", self.jailName, "addfailregex", "No host regex"])[0],
			1)
		self.assertEqual(
			self.transm.proceed(
				["set", self.jailName, "addfailregex", 654])[0],
			1)

	def testJailIgnoreRegex(self):
		self.jailAddDelRegexTest("ignoreregex",
			[
				"user john",
				"Admin user login from <HOST>",
				"Dont match me!",
			],
			[
				"user john",
				"Admin user login from %s" % (Regex._resolveHostTag('<HOST>')),
				"Dont match me!",
			],
			self.jailName
		)

		self.assertEqual(
			self.transm.proceed(
				["set", self.jailName, "addignoreregex", "Invalid [regex"])[0],
			1)
		self.assertEqual(
			self.transm.proceed(
				["set", self.jailName, "addignoreregex", 50])[0],
			1)

	def testStatus(self):
		jails = [self.jailName]
		self.assertEqual(self.transm.proceed(["status"]),
			(0, [('Number of jail', len(jails)), ('Jail list', ", ".join(jails))]))
		self.server.addJail("TestJail2", FAST_BACKEND)
		jails.append("TestJail2")
		self.assertEqual(self.transm.proceed(["status"]),
			(0, [('Number of jail', len(jails)), ('Jail list', ", ".join(jails))]))

	def testJailStatus(self):
		self.assertEqual(self.transm.proceed(["status", self.jailName]),
			(0,
				[
					('Filter', [
						('Currently failed', 0),
						('Total failed', 0),
						('File list', [])]
					),
					('Actions', [
						('Currently banned', 0),
						('Total banned', 0),
						('Banned IP list', [])]
					)
				]
			)
		)

	def testJailStatusBasic(self):
		self.assertEqual(self.transm.proceed(["status", self.jailName, "basic"]),
			(0,
				[
					('Filter', [
						('Currently failed', 0),
						('Total failed', 0),
						('File list', [])]
					),
					('Actions', [
						('Currently banned', 0),
						('Total banned', 0),
						('Banned IP list', [])]
					)
				]
			)
		)

	def testJailStatusBasicKwarg(self):
		self.assertEqual(self.transm.proceed(["status", self.jailName, "INVALID"]),
			(0,
				[
					('Filter', [
						('Currently failed', 0),
						('Total failed', 0),
						('File list', [])]
					),
					('Actions', [
						('Currently banned', 0),
						('Total banned', 0),
						('Banned IP list', [])]
					)
				]
			)
		)

	def testJailStatusCymru(self):
		unittest.F2B.SkipIfNoNetwork()
		try:
			import dns.exception
			import dns.resolver
		except ImportError:
			value = ['error']
		else:
			value = []

		self.assertEqual(self.transm.proceed(["status", self.jailName, "cymru"]),
			(0,
				[
					('Filter', [
						('Currently failed', 0),
						('Total failed', 0),
						('File list', [])]
					),
					('Actions', [
						('Currently banned', 0),
						('Total banned', 0),
						('Banned IP list', []),
						('Banned ASN list', value),
						('Banned Country list', value),
						('Banned RIR list', value)]
					)
				]
			)
		)

	def testAction(self):
		action = "TestCaseAction"
		cmdList = [
			"actionstart",
			"actionstop",
			"actioncheck",
			"actionban",
			"actionunban",
		]
		cmdValueList = [
			"Action Start",
			"Action Stop",
			"Action Check",
			"Action Ban",
			"Action Unban",
		]

		self.assertEqual(
			self.transm.proceed(["set", self.jailName, "addaction", action]),
			(0, action))
		self.assertEqual(
			self.transm.proceed(
				["get", self.jailName, "actions"])[1][0],
			action)
		for cmd, value in zip(cmdList, cmdValueList):
			self.assertEqual(
				self.transm.proceed(
					["set", self.jailName, "action", action, cmd, value]),
				(0, value))
		for cmd, value in zip(cmdList, cmdValueList):
			self.assertEqual(
				self.transm.proceed(["get", self.jailName, "action", action, cmd]),
				(0, value))
		self.assertEqual(
			self.transm.proceed(
				["set", self.jailName, "action", action, "KEY", "VALUE"]),
			(0, "VALUE"))
		self.assertEqual(
			self.transm.proceed(
				["get", self.jailName, "action", action, "KEY"]),
			(0, "VALUE"))
		self.assertEqual(
			self.transm.proceed(
				["get", self.jailName, "action", action, "InvalidKey"])[0],
			1)
		self.assertEqual(
			self.transm.proceed(
				["set", self.jailName, "action", action, "timeout", "10"]),
			(0, "10"))
		self.assertEqual(
			self.transm.proceed(
				["get", self.jailName, "action", action, "timeout"]),
			(0, "10"))
		self.assertEqual(
			self.transm.proceed(["set", self.jailName, "delaction", action]),
			(0, None))
		self.assertEqual(
			self.transm.proceed(
				["set", self.jailName, "delaction", "Doesn't exist"])[0],1)

	def testPythonActionMethodsAndProperties(self):
		action = "TestCaseAction"
		try:
			out = self.transm.proceed(
				["set", self.jailName, "addaction", action,
				 os.path.join(TEST_FILES_DIR, "action.d", "action.py"),
				'{"opt1": "value"}'])
			self.assertEqual(out, (0, action))
		except AssertionError:
			if ((2, 6) <= sys.version_info < (2, 6, 5)) \
				and '__init__() keywords must be strings' in out[1]:
				# known issue http://bugs.python.org/issue2646 in 2.6 series
				# since general Fail2Ban warnings are suppressed in normal
				# operation -- let's issue Python's native warning here
				import warnings
				warnings.warn(
					"Your version of Python %s seems to experience a known "
					"issue forbidding correct operation of Fail2Ban: "
					"http://bugs.python.org/issue2646  Upgrade your Python and "
					"meanwhile other intestPythonActionMethodsAndProperties will "
					"be skipped" % (sys.version))
				return
			raise
		self.assertSortedEqual(
			self.transm.proceed(["get", self.jailName,
				"actionproperties", action])[1],
			['opt1', 'opt2'])
		self.assertEqual(
			self.transm.proceed(["get", self.jailName, "action", action,
				"opt1"]),
			(0, 'value'))
		self.assertEqual(
			self.transm.proceed(["get", self.jailName, "action", action,
				"opt2"]),
			(0, None))
		self.assertSortedEqual(
			self.transm.proceed(["get", self.jailName, "actionmethods",
				action])[1],
			['ban', 'start', 'stop', 'testmethod', 'unban'])
		self.assertEqual(
			self.transm.proceed(["set", self.jailName, "action", action,
				"testmethod", '{"text": "world!"}']),
			(0, 'Hello world! value'))
		self.assertEqual(
			self.transm.proceed(["set", self.jailName, "action", action,
				"opt1", "another value"]),
			(0, 'another value'))
		self.assertEqual(
			self.transm.proceed(["set", self.jailName, "action", action,
				"testmethod", '{"text": "world!"}']),
			(0, 'Hello world! another value'))

	def testNOK(self):
		self.assertEqual(self.transm.proceed(["INVALID", "COMMAND"])[0],1)

	def testSetNOK(self):
		self.assertEqual(
			self.transm.proceed(["set", "INVALID", "COMMAND"])[0],1)

	def testGetNOK(self):
		self.assertEqual(
			self.transm.proceed(["get", "INVALID", "COMMAND"])[0],1)

	def testStatusNOK(self):
		self.assertEqual(
			self.transm.proceed(["status", "INVALID", "COMMAND"])[0],1)

	def testJournalMatch(self):
		if not filtersystemd: # pragma: no cover
			raise unittest.SkipTest("systemd python interface not available")
		jailName = "TestJail2"
		self.server.addJail(jailName, "systemd")
		values = [
			"_SYSTEMD_UNIT=sshd.service",
			"TEST_FIELD1=ABC",
			"_HOSTNAME=example.com",
		]
		for n, value in enumerate(values):
			self.assertEqual(
				self.transm.proceed(
					["set", jailName, "addjournalmatch", value]),
				(0, [[val] for val in values[:n+1]]))
		for n, value in enumerate(values):
			self.assertEqual(
				self.transm.proceed(
					["set", jailName, "deljournalmatch", value]),
				(0, [[val] for val in values[n+1:]]))

		# Try duplicates
		value = "_COMM=sshd"
		self.assertEqual(
			self.transm.proceed(
				["set", jailName, "addjournalmatch", value]),
			(0, [[value]]))
		# Duplicates are accepted, as automatically OR'd, and journalctl
		# also accepts them without issue.
		self.assertEqual(
			self.transm.proceed(
				["set", jailName, "addjournalmatch", value]),
			(0, [[value], [value]]))
		# Remove first instance
		self.assertEqual(
			self.transm.proceed(
				["set", jailName, "deljournalmatch", value]),
			(0, [[value]]))
		# Remove second instance
		self.assertEqual(
			self.transm.proceed(
				["set", jailName, "deljournalmatch", value]),
			(0, []))

		value = [
			"_COMM=sshd", "+", "_SYSTEMD_UNIT=sshd.service", "_UID=0"]
		self.assertEqual(
			self.transm.proceed(
				["set", jailName, "addjournalmatch"] + value),
			(0, [["_COMM=sshd"], ["_SYSTEMD_UNIT=sshd.service", "_UID=0"]]))
		self.assertEqual(
			self.transm.proceed(
				["set", jailName, "deljournalmatch"] + value[:1]),
			(0, [["_SYSTEMD_UNIT=sshd.service", "_UID=0"]]))
		self.assertEqual(
			self.transm.proceed(
				["set", jailName, "deljournalmatch"] + value[2:]),
			(0, []))

		# Invalid match
		value = "This isn't valid!"
		result = self.transm.proceed(
			["set", jailName, "addjournalmatch", value])
		self.assertTrue(isinstance(result[1], ValueError))

		# Delete invalid match
		value = "FIELD=NotPresent"
		result = self.transm.proceed(
			["set", jailName, "deljournalmatch", value])
		self.assertTrue(isinstance(result[1], ValueError))


class TransmitterLogging(TransmitterBase):

	def setUp(self):
		self.server = Server()
		super(TransmitterLogging, self).setUp()
		self.server.setLogTarget("/dev/null")
		self.server.setLogLevel("CRITICAL")
		self.server.setSyslogSocket("auto")

	def testLogTarget(self):
		logTargets = []
		for _ in xrange(3):
			tmpFile = tempfile.mkstemp("fail2ban", "transmitter")
			logTargets.append(tmpFile[1])
			os.close(tmpFile[0])
		for logTarget in logTargets:
			self.setGetTest("logtarget", logTarget)

		# If path is invalid, do not change logtarget
		value = "/this/path/should/not/exist"
		self.setGetTestNOK("logtarget", value)

		self.transm.proceed(["set", "logtarget", "/dev/null"])
		for logTarget in logTargets:
			os.remove(logTarget)

		self.setGetTest("logtarget", 'STDOUT[format="%(message)s"]', 'STDOUT')
		self.setGetTest("logtarget", 'STDERR[datetime=off]', 'STDERR')

	def testLogTargetSYSLOG(self):
		if not os.path.exists("/dev/log"):
			raise unittest.SkipTest("'/dev/log' not present")
		self.assertTrue(self.server.getSyslogSocket(), "auto")
		self.setGetTest("logtarget", "SYSLOG")
		self.assertTrue(self.server.getSyslogSocket(), "/dev/log")

	def testSyslogSocket(self):
		self.setGetTest("syslogsocket", "/dev/log/NEW/PATH")

	def testSyslogSocketNOK(self):
		self.setGetTest("syslogsocket", "/this/path/should/not/exist")
		self.setGetTestNOK("logtarget", "SYSLOG")
		# set back for other tests
		self.setGetTest("syslogsocket", "/dev/log")
		self.setGetTest("logtarget", "SYSLOG",
			**{True: {},    # should work on Linux
			   False: dict( # expect to fail otherwise
				   outCode=1,
				   outValue=Exception('Failed to change log target'),
				   repr_=True # Exceptions are not comparable apparently
                                )
			  }[platform.system() in ('Linux',) and os.path.exists('/dev/log')]
		)

	def testLogLevel(self):
		self.setGetTest("loglevel", "HEAVYDEBUG")
		self.setGetTest("loglevel", "TRACEDEBUG")
		self.setGetTest("loglevel", "9")
		self.setGetTest("loglevel", "DEBUG")
		self.setGetTest("loglevel", "INFO")
		self.setGetTest("loglevel", "NOTICE")
		self.setGetTest("loglevel", "WARNING")
		self.setGetTest("loglevel", "ERROR")
		self.setGetTest("loglevel", "CRITICAL")
		self.setGetTest("loglevel", "cRiTiCaL", "CRITICAL")
		self.setGetTestNOK("loglevel", "Bird")

	def testFlushLogs(self):
		self.assertEqual(self.transm.proceed(["flushlogs"]), (0, "rolled over"))
		try:
			f, fn = tempfile.mkstemp("fail2ban.log")
			os.close(f)
			self.server.setLogLevel("WARNING")
			self.assertEqual(self.transm.proceed(["set", "logtarget", fn]), (0, fn))
			l = getLogger('fail2ban')
			l.warning("Before file moved")
			try:
				f2, fn2 = tempfile.mkstemp("fail2ban.log")
				os.close(f2)
				os.rename(fn, fn2)
				l.warning("After file moved")
				self.assertEqual(self.transm.proceed(["flushlogs"]), (0, "rolled over"))
				l.warning("After flushlogs")
				with open(fn2,'r') as f:
					line1 = f.next()
					if line1.find('Changed logging target to') >= 0:
						line1 = f.next()
					self.assertTrue(line1.endswith("Before file moved\n"))
					line2 = f.next()
					self.assertTrue(line2.endswith("After file moved\n"))
					try:
						n = f.next()
						if n.find("Command: ['flushlogs']") >=0:
							self.assertRaises(StopIteration, f.next)
						else:
							self.fail("Exception StopIteration or Command: ['flushlogs'] expected. Got: %s" % n)
					except StopIteration:
						pass # on higher debugging levels this is expected
				with open(fn,'r') as f:
					line1 = f.next()
					if line1.find('rollover performed on') >= 0:
						line1 = f.next()
					self.assertTrue(line1.endswith("After flushlogs\n"))
					self.assertRaises(StopIteration, f.next)
					f.close()
			finally:
				os.remove(fn2)
		finally:
			try:
				os.remove(fn)
			except OSError:
				pass
		self.assertEqual(self.transm.proceed(["set", "logtarget", "STDERR"]), (0, "STDERR"))
		self.assertEqual(self.transm.proceed(["flushlogs"]), (0, "flushed"))

	def testBanTimeIncr(self):
		self.setGetTest("bantime.increment", "true", True, jail=self.jailName)
		self.setGetTest("bantime.rndtime", "30min", 30*60, jail=self.jailName)
		self.setGetTest("bantime.maxtime", "1000 days", 1000*24*60*60, jail=self.jailName)
		self.setGetTest("bantime.factor", "2", "2", jail=self.jailName)
		self.setGetTest("bantime.formula", "ban.Time * math.exp(float(ban.Count+1)*banFactor)/math.exp(1*banFactor)", jail=self.jailName)
		self.setGetTest("bantime.multipliers", "1 5 30 60 300 720 1440 2880", "1 5 30 60 300 720 1440 2880", jail=self.jailName)
		self.setGetTest("bantime.overalljails", "true", "true", jail=self.jailName)


class JailTests(unittest.TestCase):

	def testLongName(self):
		# Just a smoke test for now
		longname = "veryveryverylongname"
		jail = Jail(longname)
		self.assertEqual(jail.name, longname)


class RegexTests(unittest.TestCase):

	def testInit(self):
		# Should raise an Exception upon empty regex
		self.assertRaises(RegexException, Regex, '')
		self.assertRaises(RegexException, Regex, ' ')
		self.assertRaises(RegexException, Regex, '\t')

	def testStr(self):
		# .replace just to guarantee uniform use of ' or " in the %r
		self.assertEqual(str(Regex('a')).replace('"', "'"), "Regex('a')")
		# Class name should be proper
		self.assertTrue(str(FailRegex('<HOST>')).startswith("FailRegex("))

	def testHost(self):
		self.assertRaises(RegexException, FailRegex, '')
		self.assertRaises(RegexException, FailRegex, '^test no group$')
		self.assertTrue(FailRegex('^test <HOST> group$'))
		self.assertTrue(FailRegex('^test <IP4> group$'))
		self.assertTrue(FailRegex('^test <IP6> group$'))
		self.assertTrue(FailRegex('^test <DNS> group$'))
		self.assertTrue(FailRegex('^test id group: ip:port = <F-ID><IP4>(?::<F-PORT/>)?</F-ID>$'))
		self.assertTrue(FailRegex('^test id group: user:\(<F-ID>[^\)]+</F-ID>\)$'))
		self.assertTrue(FailRegex('^test id group: anything = <F-ID/>$'))
		# Testing obscure case when host group might be missing in the matched pattern,
		# e.g. if we made it optional.
		fr = FailRegex('%%<HOST>?')
		self.assertFalse(fr.hasMatched())
		fr.search([('%%',"","")])
		self.assertTrue(fr.hasMatched())
		self.assertRaises(RegexException, fr.getHost)
		# The same as above but using separated IPv4/IPv6 expressions
		fr = FailRegex('%%inet(?:=<F-IP4/>|inet6=<F-IP6/>)?')
		self.assertFalse(fr.hasMatched())
		fr.search([('%%inet=test',"","")])
		self.assertTrue(fr.hasMatched())
		self.assertRaises(RegexException, fr.getHost)
		# Success case: using separated IPv4/IPv6 expressions (no HOST)
		fr = FailRegex('%%(?:inet(?:=<IP4>|6=<IP6>)?|dns=<DNS>?)')
		self.assertFalse(fr.hasMatched())
		fr.search([('%%inet=192.0.2.1',"","")])
		self.assertTrue(fr.hasMatched())
		self.assertEqual(fr.getHost(), '192.0.2.1')
		fr.search([('%%inet6=2001:DB8::',"","")])
		self.assertTrue(fr.hasMatched())
		self.assertEqual(fr.getHost(), '2001:DB8::')
		fr.search([('%%dns=example.com',"","")])
		self.assertTrue(fr.hasMatched())
		self.assertEqual(fr.getHost(), 'example.com')
		# Success case: using user as failure-id
		fr = FailRegex('^test id group: user:\(<F-ID>[^\)]+</F-ID>\)$')
		self.assertFalse(fr.hasMatched())
		fr.search([('test id group: user:(test login name)',"","")])
		self.assertTrue(fr.hasMatched())
		self.assertEqual(fr.getFailID(), 'test login name')


class _BadThread(JailThread):
	def run(self):
		raise RuntimeError('run bad thread exception')


class LoggingTests(LogCaptureTestCase):

	def testGetF2BLogger(self):
		testLogSys = getLogger("fail2ban.some.string.with.name")
		self.assertEqual(testLogSys.parent.name, "fail2ban")
		self.assertEqual(testLogSys.name, "fail2ban.name")

	def testFail2BanExceptHook(self):
		prev_exchook = sys.__excepthook__
		x = []
		sys.__excepthook__ = lambda *args: x.append(args)
		try:
			badThread = _BadThread()
			badThread.start()
			badThread.join()
			self.assertTrue( Utils.wait_for( lambda: len(x) and self._is_logged("Unhandled exception"), 3) )
		finally:
			sys.__excepthook__ = prev_exchook
		self.assertLogged("Unhandled exception")
		self.assertEqual(len(x), 1)
		self.assertEqual(x[0][0], RuntimeError)

	def testStartFailedSockExists(self):
		tmp_files = []
		sock_fd, sock_name = tempfile.mkstemp('fail2ban.sock', 'f2b-test')
		os.close(sock_fd)
		tmp_files.append(sock_name)
		pidfile_fd, pidfile_name = tempfile.mkstemp('fail2ban.pid', 'f2b-test')
		os.close(pidfile_fd)
		tmp_files.append(pidfile_name)
		server = TestServer()
		try:
			server.start(sock_name, pidfile_name, force=False)
			self.assertFalse(server.isStarted())
			self.assertLogged("Server already running")
		finally:
			server.quit()
			for f in tmp_files:
				if os.path.exists(f):
					os.remove(f)


from clientreadertestcase import ActionReader, JailsReader, CONFIG_DIR, STOCK

class ServerConfigReaderTests(LogCaptureTestCase):

	def __init__(self, *args, **kwargs):
		super(ServerConfigReaderTests, self).__init__(*args, **kwargs)
		self.__share_cfg = {}

	def setUp(self):
		"""Call before every test case."""
		super(ServerConfigReaderTests, self).setUp()
		self._execCmdLst = []
	
	def tearDown(self):
		"""Call after every test case."""
		super(ServerConfigReaderTests, self).tearDown()

	def _executeCmd(self, realCmd, timeout=60):
		for l in realCmd.split('\n'):
			if not l.startswith('#'):
				logSys.debug('exec-cmd: `%s`', l)
			else:
				logSys.debug(l)
		return True

	def _testActionInfos(self):
		if not hasattr(self, '__aInfos'):
			dmyjail = DummyJail()
			self.__aInfos = {}
			for t, ip in (('ipv4', '192.0.2.1'), ('ipv6', '2001:DB8::')):
				ticket = BanTicket(ip)
				ticket.setBanTime(600)
				self.__aInfos[t] = _actions.Actions.ActionInfo(ticket, dmyjail)
		return self.__aInfos

	def _testExecActions(self, server):
		jails = server._Server__jails

		aInfos = self._testActionInfos()
		for jail in jails:
			# print(jail, jails[jail])
			for a in jails[jail].actions:
				action = jails[jail].actions[a]
				logSys.debug('# ' + ('=' * 50))
				logSys.debug('# == %-44s ==', jail + ' - ' + action._name)
				logSys.debug('# ' + ('=' * 50))
				# we can currently test only command actions:
				if not isinstance(action, _actions.CommandAction): continue
				# wrap default command processor, just log if (heavy)debug:
				action.executeCmd = self._executeCmd
				# test start :
				logSys.debug('# === start ==='); self.pruneLog()
				action.start()
				# test ban ip4 :
				logSys.debug('# === ban-ipv4 ==='); self.pruneLog()
				action.ban(aInfos['ipv4'])
				# test unban ip4 :
				logSys.debug('# === unban ipv4 ==='); self.pruneLog()
				action.unban(aInfos['ipv4'])
				# test ban ip6 :
				logSys.debug('# === ban ipv6 ==='); self.pruneLog()
				action.ban(aInfos['ipv6'])
				# test unban ip6 :
				logSys.debug('# === unban ipv6 ==='); self.pruneLog()
				action.unban(aInfos['ipv6'])
				# test stop :
				logSys.debug('# === stop ==='); self.pruneLog()
				action.stop()

	if STOCK:

		def testCheckStockJailActions(self):
			# we are running tests from root project dir atm
			jails = JailsReader(basedir=CONFIG_DIR, force_enable=True, share_config=self.__share_cfg)
			self.assertTrue(jails.read())		  # opens fine
			self.assertTrue(jails.getOptions())	  # reads fine
			stream = jails.convert(allow_no_files=True)

			server = TestServer()
			transm = server._Server__transm
			cmdHandler = transm._Transmitter__commandHandler

			# for cmd in stream:
			# 	print(cmd)

			# filter all start commands (we want not start all jails):
			for cmd in stream:
				if cmd[0] != 'start':
					# change to the fast init backend:
					if cmd[0] == 'add':
						cmd[2] = 'polling'
					# change log path to test log of the jail
					# (to prevent "Permission denied" on /var/logs/ for test-user):
					elif len(cmd) > 3 and cmd[0] == 'set' and cmd[2] == 'addlogpath':
						fn = os.path.join(TEST_FILES_DIR, 'logs', cmd[1])
						# fallback to testcase01 if jail has no its own test log-file
						# (should not matter really):
						if not os.path.exists(fn):  # pragma: no cover
							fn = os.path.join(TEST_FILES_DIR, 'testcase01.log')
						cmd[3] = fn
					# if fast add dummy regex to prevent too long compile of all regexp
					# (we don't use it in this test at all):
					elif unittest.F2B.fast and (
						len(cmd) > 3 and cmd[0] in ('set', 'multi-set') and cmd[2] == 'addfailregex'
					): # pragma: no cover
						cmd[0] = "set"
						cmd[3] = "DUMMY-REGEX <HOST>"
					# command to server, use cmdHandler direct instead of `transm.proceed(cmd)`:
					try:
						cmdHandler(cmd)
					except Exception as e:  # pragma: no cover
						self.fail("Command %r has failed. Received %r" % (cmd, e))

			# jails = server._Server__jails
			# for j in jails:
			# 	print(j, jails[j])

			# test default stock actions sepecified in all stock jails:
			if not unittest.F2B.fast:
				self._testExecActions(server)

		def getDefaultJailStream(self, jail, act):
			act = act.replace('%(__name__)s', jail)
			actName, actOpt = extractOptions(act)
			stream = [
				['add', jail, 'polling'],
				# ['set', jail, 'addfailregex', 'DUMMY-REGEX <HOST>'],
			]
			action = ActionReader(
				actName, jail, actOpt,
				share_config=self.__share_cfg, basedir=CONFIG_DIR)
			self.assertTrue(action.read())
			action.getOptions({})
			stream.extend(action.convert())
			return stream

		def testCheckStockAllActions(self):
			unittest.F2B.SkipIfFast()
			import glob

			server = TestServer()
			transm = server._Server__transm

			for actCfg in glob.glob(os.path.join(CONFIG_DIR, 'action.d', '*.conf')):
				act = os.path.basename(actCfg).replace('.conf', '')
				# transmit artifical jail with each action to the server:
				stream = self.getDefaultJailStream('j-'+act, act)
				for cmd in stream:
					# command to server:
					ret, res = transm.proceed(cmd)
					self.assertEqual(ret, 0)
				# test executing action commands:
				self._testExecActions(server)


		def testCheckStockCommandActions(self):
			# test cases to check valid ipv4/ipv6 action definition, tuple with (('jail', 'action[params]', 'tests', ...)
			# where tests is a dictionary contains:
			#   'ip4' - should not be found (logged) on ban/unban of IPv6 (negative test),
			#   'ip6' - should not be found (logged) on ban/unban of IPv4 (negative test),
			#   'start', 'stop' - should be found (logged) on action start/stop,
			#   etc.
			testJailsActions = (
				# dummy --
				('j-dummy', 'dummy[name=%(__name__)s, init="==", target="/tmp/fail2ban.dummy"]', {
					'ip4': ('family: inet4',), 'ip6': ('family: inet6',),
					'start': (
						'`echo "[j-dummy] dummy /tmp/fail2ban.dummy -- started"`',
					), 
					'flush': (
						'`echo "[j-dummy] dummy /tmp/fail2ban.dummy -- clear all"`',
					),
					'stop': (
						'`echo "[j-dummy] dummy /tmp/fail2ban.dummy -- stopped"`',
					),
					'ip4-check': (),
					'ip6-check': (),
					'ip4-ban': (
						'`echo "[j-dummy] dummy /tmp/fail2ban.dummy -- banned 192.0.2.1 (family: inet4)"`',
					),
					'ip4-unban': (
						'`echo "[j-dummy] dummy /tmp/fail2ban.dummy -- unbanned 192.0.2.1 (family: inet4)"`',
					),
					'ip6-ban': (
						'`echo "[j-dummy] dummy /tmp/fail2ban.dummy -- banned 2001:db8:: (family: inet6)"`',
					),
					'ip6-unban': (
						'`echo "[j-dummy] dummy /tmp/fail2ban.dummy -- unbanned 2001:db8:: (family: inet6)"`',
					),					
				}),
				# iptables-multiport --
				('j-w-iptables-mp', 'iptables-multiport[name=%(__name__)s, bantime="10m", port="http,https", protocol="tcp", chain="<known/chain>"]', {
					'ip4': ('`iptables ', 'icmp-port-unreachable'), 'ip6': ('`ip6tables ', 'icmp6-port-unreachable'),
					'ip4-start': (
						"`iptables -w -N f2b-j-w-iptables-mp`",
						"`iptables -w -A f2b-j-w-iptables-mp -j RETURN`",
						"`iptables -w -I INPUT -p tcp -m multiport --dports http,https -j f2b-j-w-iptables-mp`",
					), 
					'ip6-start': (
						"`ip6tables -w -N f2b-j-w-iptables-mp`",
						"`ip6tables -w -A f2b-j-w-iptables-mp -j RETURN`",
						"`ip6tables -w -I INPUT -p tcp -m multiport --dports http,https -j f2b-j-w-iptables-mp`",
					),
					'flush': (
						"`iptables -w -F f2b-j-w-iptables-mp`",
						"`ip6tables -w -F f2b-j-w-iptables-mp`",
					),
					'stop': (
						"`iptables -w -D INPUT -p tcp -m multiport --dports http,https -j f2b-j-w-iptables-mp`",
						"`iptables -w -F f2b-j-w-iptables-mp`",
						"`iptables -w -X f2b-j-w-iptables-mp`",
						"`ip6tables -w -D INPUT -p tcp -m multiport --dports http,https -j f2b-j-w-iptables-mp`",
						"`ip6tables -w -F f2b-j-w-iptables-mp`",
						"`ip6tables -w -X f2b-j-w-iptables-mp`",
					),
					'ip4-check': (
						r"""`iptables -w -n -L INPUT | grep -q 'f2b-j-w-iptables-mp[ \t]'`""",
					),
					'ip6-check': (
						r"""`ip6tables -w -n -L INPUT | grep -q 'f2b-j-w-iptables-mp[ \t]'`""",
					),
					'ip4-ban': (
						r"`iptables -w -I f2b-j-w-iptables-mp 1 -s 192.0.2.1 -j REJECT --reject-with icmp-port-unreachable`",
					),
					'ip4-unban': (
						r"`iptables -w -D f2b-j-w-iptables-mp -s 192.0.2.1 -j REJECT --reject-with icmp-port-unreachable`",
					),
					'ip6-ban': (
						r"`ip6tables -w -I f2b-j-w-iptables-mp 1 -s 2001:db8:: -j REJECT --reject-with icmp6-port-unreachable`",
					),
					'ip6-unban': (
						r"`ip6tables -w -D f2b-j-w-iptables-mp -s 2001:db8:: -j REJECT --reject-with icmp6-port-unreachable`",
					),					
				}),
				# iptables-allports --
				('j-w-iptables-ap', 'iptables-allports[name=%(__name__)s, bantime="10m", protocol="tcp", chain="<known/chain>"]', {
					'ip4': ('`iptables ', 'icmp-port-unreachable'), 'ip6': ('`ip6tables ', 'icmp6-port-unreachable'),
					'ip4-start': (
						"`iptables -w -N f2b-j-w-iptables-ap`",
						"`iptables -w -A f2b-j-w-iptables-ap -j RETURN`",
						"`iptables -w -I INPUT -p tcp -j f2b-j-w-iptables-ap`",
					), 
					'ip6-start': (
						"`ip6tables -w -N f2b-j-w-iptables-ap`",
						"`ip6tables -w -A f2b-j-w-iptables-ap -j RETURN`",
						"`ip6tables -w -I INPUT -p tcp -j f2b-j-w-iptables-ap`",
					),
					'flush': (
						"`iptables -w -F f2b-j-w-iptables-ap`",
						"`ip6tables -w -F f2b-j-w-iptables-ap`",
					),
					'stop': (
						"`iptables -w -D INPUT -p tcp -j f2b-j-w-iptables-ap`",
						"`iptables -w -F f2b-j-w-iptables-ap`",
						"`iptables -w -X f2b-j-w-iptables-ap`",
						"`ip6tables -w -D INPUT -p tcp -j f2b-j-w-iptables-ap`",
						"`ip6tables -w -F f2b-j-w-iptables-ap`",
						"`ip6tables -w -X f2b-j-w-iptables-ap`",
					),
					'ip4-check': (
						r"""`iptables -w -n -L INPUT | grep -q 'f2b-j-w-iptables-ap[ \t]'`""",
					),
					'ip6-check': (
						r"""`ip6tables -w -n -L INPUT | grep -q 'f2b-j-w-iptables-ap[ \t]'`""",
					),
					'ip4-ban': (
						r"`iptables -w -I f2b-j-w-iptables-ap 1 -s 192.0.2.1 -j REJECT --reject-with icmp-port-unreachable`",
					),
					'ip4-unban': (
						r"`iptables -w -D f2b-j-w-iptables-ap -s 192.0.2.1 -j REJECT --reject-with icmp-port-unreachable`",
					),
					'ip6-ban': (
						r"`ip6tables -w -I f2b-j-w-iptables-ap 1 -s 2001:db8:: -j REJECT --reject-with icmp6-port-unreachable`",
					),
					'ip6-unban': (
						r"`ip6tables -w -D f2b-j-w-iptables-ap -s 2001:db8:: -j REJECT --reject-with icmp6-port-unreachable`",
					),					
				}),
				# iptables-ipset-proto6 --
				('j-w-iptables-ipset', 'iptables-ipset-proto6[name=%(__name__)s, bantime="10m", port="http", protocol="tcp", chain="<known/chain>"]', {
					'ip4': (' f2b-j-w-iptables-ipset ',), 'ip6': (' f2b-j-w-iptables-ipset6 ',),
					'ip4-start': (
						"`ipset create f2b-j-w-iptables-ipset hash:ip`",
						"`iptables -w -I INPUT -p tcp -m multiport --dports http -m set --match-set f2b-j-w-iptables-ipset src -j REJECT --reject-with icmp-port-unreachable`",
					), 
					'ip6-start': (
						"`ipset create f2b-j-w-iptables-ipset6 hash:ip family inet6`",
						"`ip6tables -w -I INPUT -p tcp -m multiport --dports http -m set --match-set f2b-j-w-iptables-ipset6 src -j REJECT --reject-with icmp6-port-unreachable`",
					),
					'flush': (
						"`ipset flush f2b-j-w-iptables-ipset`",
						"`ipset flush f2b-j-w-iptables-ipset6`",
					),
					'stop': (
						"`iptables -w -D INPUT -p tcp -m multiport --dports http -m set --match-set f2b-j-w-iptables-ipset src -j REJECT --reject-with icmp-port-unreachable`",
						"`ipset flush f2b-j-w-iptables-ipset`",
						"`ipset destroy f2b-j-w-iptables-ipset`",
						"`ip6tables -w -D INPUT -p tcp -m multiport --dports http -m set --match-set f2b-j-w-iptables-ipset6 src -j REJECT --reject-with icmp6-port-unreachable`",
						"`ipset flush f2b-j-w-iptables-ipset6`",
						"`ipset destroy f2b-j-w-iptables-ipset6`",
					),
					'ip4-check': (),
					'ip6-check': (),
					'ip4-ban': (
						r"`ipset add f2b-j-w-iptables-ipset 192.0.2.1 timeout 600 -exist`",
					),
					'ip4-unban': (
						r"`ipset del f2b-j-w-iptables-ipset 192.0.2.1 -exist`",
					),
					'ip6-ban': (
						r"`ipset add f2b-j-w-iptables-ipset6 2001:db8:: timeout 600 -exist`",
					),
					'ip6-unban': (
						r"`ipset del f2b-j-w-iptables-ipset6 2001:db8:: -exist`",
					),					
				}),
				# iptables-ipset-proto6-allports --
				('j-w-iptables-ipset-ap', 'iptables-ipset-proto6-allports[name=%(__name__)s, bantime="10m", chain="<known/chain>"]', {
					'ip4': (' f2b-j-w-iptables-ipset-ap ',), 'ip6': (' f2b-j-w-iptables-ipset-ap6 ',),
					'ip4-start': (
						"`ipset create f2b-j-w-iptables-ipset-ap hash:ip`",
						"`iptables -w -I INPUT -m set --match-set f2b-j-w-iptables-ipset-ap src -j REJECT --reject-with icmp-port-unreachable`",
					), 
					'ip6-start': (
						"`ipset create f2b-j-w-iptables-ipset-ap6 hash:ip family inet6`",
						"`ip6tables -w -I INPUT -m set --match-set f2b-j-w-iptables-ipset-ap6 src -j REJECT --reject-with icmp6-port-unreachable`",
					),
					'flush': (
						"`ipset flush f2b-j-w-iptables-ipset-ap`",
						"`ipset flush f2b-j-w-iptables-ipset-ap6`",
					),
					'stop': (
						"`iptables -w -D INPUT -m set --match-set f2b-j-w-iptables-ipset-ap src -j REJECT --reject-with icmp-port-unreachable`",
						"`ipset flush f2b-j-w-iptables-ipset-ap`",
						"`ipset destroy f2b-j-w-iptables-ipset-ap`",
						"`ip6tables -w -D INPUT -m set --match-set f2b-j-w-iptables-ipset-ap6 src -j REJECT --reject-with icmp6-port-unreachable`",
						"`ipset flush f2b-j-w-iptables-ipset-ap6`",
						"`ipset destroy f2b-j-w-iptables-ipset-ap6`",
					),
					'ip4-check': (),
					'ip6-check': (),
					'ip4-ban': (
						r"`ipset add f2b-j-w-iptables-ipset-ap 192.0.2.1 timeout 600 -exist`",
					),
					'ip4-unban': (
						r"`ipset del f2b-j-w-iptables-ipset-ap 192.0.2.1 -exist`",
					),
					'ip6-ban': (
						r"`ipset add f2b-j-w-iptables-ipset-ap6 2001:db8:: timeout 600 -exist`",
					),
					'ip6-unban': (
						r"`ipset del f2b-j-w-iptables-ipset-ap6 2001:db8:: -exist`",
					),					
				}),
				# iptables --
				('j-w-iptables', 'iptables[name=%(__name__)s, bantime="10m", port="http", protocol="tcp", chain="<known/chain>"]', {
					'ip4': ('`iptables ', 'icmp-port-unreachable'), 'ip6': ('`ip6tables ', 'icmp6-port-unreachable'),
					'ip4-start': (
						"`iptables -w -N f2b-j-w-iptables`",
						"`iptables -w -A f2b-j-w-iptables -j RETURN`",
						"`iptables -w -I INPUT -p tcp --dport http -j f2b-j-w-iptables`",
					), 
					'ip6-start': (
						"`ip6tables -w -N f2b-j-w-iptables`",
						"`ip6tables -w -A f2b-j-w-iptables -j RETURN`",
						"`ip6tables -w -I INPUT -p tcp --dport http -j f2b-j-w-iptables`",
					),
					'flush': (
						"`iptables -w -F f2b-j-w-iptables`",
						"`ip6tables -w -F f2b-j-w-iptables`",
					),
					'stop': (
						"`iptables -w -D INPUT -p tcp --dport http -j f2b-j-w-iptables`",
						"`iptables -w -F f2b-j-w-iptables`",
						"`iptables -w -X f2b-j-w-iptables`",
						"`ip6tables -w -D INPUT -p tcp --dport http -j f2b-j-w-iptables`",
						"`ip6tables -w -F f2b-j-w-iptables`",
						"`ip6tables -w -X f2b-j-w-iptables`",
					),
					'ip4-check': (
						r"""`iptables -w -n -L INPUT | grep -q 'f2b-j-w-iptables[ \t]'`""",
					),
					'ip6-check': (
						r"""`ip6tables -w -n -L INPUT | grep -q 'f2b-j-w-iptables[ \t]'`""",
					),
					'ip4-ban': (
						r"`iptables -w -I f2b-j-w-iptables 1 -s 192.0.2.1 -j REJECT --reject-with icmp-port-unreachable`",
					),
					'ip4-unban': (
						r"`iptables -w -D f2b-j-w-iptables -s 192.0.2.1 -j REJECT --reject-with icmp-port-unreachable`",
					),
					'ip6-ban': (
						r"`ip6tables -w -I f2b-j-w-iptables 1 -s 2001:db8:: -j REJECT --reject-with icmp6-port-unreachable`",
					),
					'ip6-unban': (
						r"`ip6tables -w -D f2b-j-w-iptables -s 2001:db8:: -j REJECT --reject-with icmp6-port-unreachable`",
					),					
				}),
				# iptables-new --
				('j-w-iptables-new', 'iptables-new[name=%(__name__)s, bantime="10m", port="http", protocol="tcp", chain="<known/chain>"]', {
					'ip4': ('`iptables ', 'icmp-port-unreachable'), 'ip6': ('`ip6tables ', 'icmp6-port-unreachable'),
					'ip4-start': (
						"`iptables -w -N f2b-j-w-iptables-new`",
						"`iptables -w -A f2b-j-w-iptables-new -j RETURN`",
						"`iptables -w -I INPUT -m state --state NEW -p tcp --dport http -j f2b-j-w-iptables-new`",
					), 
					'ip6-start': (
						"`ip6tables -w -N f2b-j-w-iptables-new`",
						"`ip6tables -w -A f2b-j-w-iptables-new -j RETURN`",
						"`ip6tables -w -I INPUT -m state --state NEW -p tcp --dport http -j f2b-j-w-iptables-new`",
					),
					'flush': (
						"`iptables -w -F f2b-j-w-iptables-new`",
						"`ip6tables -w -F f2b-j-w-iptables-new`",
					),
					'stop': (
						"`iptables -w -D INPUT -m state --state NEW -p tcp --dport http -j f2b-j-w-iptables-new`",
						"`iptables -w -F f2b-j-w-iptables-new`",
						"`iptables -w -X f2b-j-w-iptables-new`",
						"`ip6tables -w -D INPUT -m state --state NEW -p tcp --dport http -j f2b-j-w-iptables-new`",
						"`ip6tables -w -F f2b-j-w-iptables-new`",
						"`ip6tables -w -X f2b-j-w-iptables-new`",
					),
					'ip4-check': (
						r"""`iptables -w -n -L INPUT | grep -q 'f2b-j-w-iptables-new[ \t]'`""",
					),
					'ip6-check': (
						r"""`ip6tables -w -n -L INPUT | grep -q 'f2b-j-w-iptables-new[ \t]'`""",
					),
					'ip4-ban': (
						r"`iptables -w -I f2b-j-w-iptables-new 1 -s 192.0.2.1 -j REJECT --reject-with icmp-port-unreachable`",
					),
					'ip4-unban': (
						r"`iptables -w -D f2b-j-w-iptables-new -s 192.0.2.1 -j REJECT --reject-with icmp-port-unreachable`",
					),
					'ip6-ban': (
						r"`ip6tables -w -I f2b-j-w-iptables-new 1 -s 2001:db8:: -j REJECT --reject-with icmp6-port-unreachable`",
					),
					'ip6-unban': (
						r"`ip6tables -w -D f2b-j-w-iptables-new -s 2001:db8:: -j REJECT --reject-with icmp6-port-unreachable`",
					),					
				}),
				# iptables-xt_recent-echo --
				('j-w-iptables-xtre', 'iptables-xt_recent-echo[name=%(__name__)s, bantime="10m", chain="<known/chain>"]', {
					'ip4': ('`iptables ', '/f2b-j-w-iptables-xtre`'), 'ip6': ('`ip6tables ', '/f2b-j-w-iptables-xtre6`'),
					'ip4-start': (
						"`if [ `id -u` -eq 0 ];then iptables -w -I INPUT -m recent --update --seconds 3600 --name f2b-j-w-iptables-xtre -j REJECT --reject-with icmp-port-unreachable;fi`",
					), 
					'ip6-start': (
						"`if [ `id -u` -eq 0 ];then ip6tables -w -I INPUT -m recent --update --seconds 3600 --name f2b-j-w-iptables-xtre6 -j REJECT --reject-with icmp6-port-unreachable;fi`",
					),
					'stop': (
						"`echo / > /proc/net/xt_recent/f2b-j-w-iptables-xtre`",
						"`if [ `id -u` -eq 0 ];then iptables -w -D INPUT -m recent --update --seconds 3600 --name f2b-j-w-iptables-xtre -j REJECT --reject-with icmp-port-unreachable;fi`",
						"`echo / > /proc/net/xt_recent/f2b-j-w-iptables-xtre6`",
						"`if [ `id -u` -eq 0 ];then ip6tables -w -D INPUT -m recent --update --seconds 3600 --name f2b-j-w-iptables-xtre6 -j REJECT --reject-with icmp6-port-unreachable;fi`",
					),
					'ip4-check': (
						r"`test -e /proc/net/xt_recent/f2b-j-w-iptables-xtre`",
					),
					'ip6-check': (
						r"`test -e /proc/net/xt_recent/f2b-j-w-iptables-xtre6`",
					),
					'ip4-ban': (
						r"`echo +192.0.2.1 > /proc/net/xt_recent/f2b-j-w-iptables-xtre`",
					),
					'ip4-unban': (
						r"`echo -192.0.2.1 > /proc/net/xt_recent/f2b-j-w-iptables-xtre`",
					),
					'ip6-ban': (
						r"`echo +2001:db8:: > /proc/net/xt_recent/f2b-j-w-iptables-xtre6`",
					),
					'ip6-unban': (
						r"`echo -2001:db8:: > /proc/net/xt_recent/f2b-j-w-iptables-xtre6`",
					),
				}),
				# pf default -- multiport on default port (tag <port> set in jail.conf, but not in this test case)
				('j-w-pf', 'pf[name=%(__name__)s, actionstart_on_demand=false]', {
					'ip4': (), 'ip6': (),
					'start': (
						'`echo "table <f2b-j-w-pf> persist counters" | pfctl -a f2b/j-w-pf -f-`',
						'`echo "block quick proto tcp from <f2b-j-w-pf> to any port {<port>}" | pfctl -a f2b/j-w-pf -f-`',
					),
					'flush': (
						'`pfctl -a f2b/j-w-pf -t f2b-j-w-pf -T flush`',
					),
					'stop': (
						'`pfctl -a f2b/j-w-pf -sr 2>/dev/null | grep -v f2b-j-w-pf | pfctl -a f2b/j-w-pf -f-`',
						'`pfctl -a f2b/j-w-pf -t f2b-j-w-pf -T flush`',
						'`pfctl -a f2b/j-w-pf -t f2b-j-w-pf -T kill`',
					),
					'ip4-check': ("`pfctl -a f2b/j-w-pf -sr | grep -q f2b-j-w-pf`",),
					'ip6-check': ("`pfctl -a f2b/j-w-pf -sr | grep -q f2b-j-w-pf`",),
					'ip4-ban':   ("`pfctl -a f2b/j-w-pf -t f2b-j-w-pf -T add 192.0.2.1`",),
					'ip4-unban': ("`pfctl -a f2b/j-w-pf -t f2b-j-w-pf -T delete 192.0.2.1`",),
					'ip6-ban':   ("`pfctl -a f2b/j-w-pf -t f2b-j-w-pf -T add 2001:db8::`",),
					'ip6-unban': ("`pfctl -a f2b/j-w-pf -t f2b-j-w-pf -T delete 2001:db8::`",),
				}),
				# pf multiport with custom ports --
				('j-w-pf-mp', 'pf[actiontype=<multiport>][name=%(__name__)s, port="http,https"]', {
					'ip4': (), 'ip6': (),
					'start': (
						'`echo "table <f2b-j-w-pf-mp> persist counters" | pfctl -a f2b/j-w-pf-mp -f-`',
						'`echo "block quick proto tcp from <f2b-j-w-pf-mp> to any port {http,https}" | pfctl -a f2b/j-w-pf-mp -f-`',
					),
					'flush': (
						'`pfctl -a f2b/j-w-pf-mp -t f2b-j-w-pf-mp -T flush`',
					),
					'stop': (
						'`pfctl -a f2b/j-w-pf-mp -sr 2>/dev/null | grep -v f2b-j-w-pf-mp | pfctl -a f2b/j-w-pf-mp -f-`',
						'`pfctl -a f2b/j-w-pf-mp -t f2b-j-w-pf-mp -T flush`',
						'`pfctl -a f2b/j-w-pf-mp -t f2b-j-w-pf-mp -T kill`',
					),
					'ip4-check': ("`pfctl -a f2b/j-w-pf-mp -sr | grep -q f2b-j-w-pf-mp`",),
					'ip6-check': ("`pfctl -a f2b/j-w-pf-mp -sr | grep -q f2b-j-w-pf-mp`",),
					'ip4-ban':   ("`pfctl -a f2b/j-w-pf-mp -t f2b-j-w-pf-mp -T add 192.0.2.1`",),
					'ip4-unban': ("`pfctl -a f2b/j-w-pf-mp -t f2b-j-w-pf-mp -T delete 192.0.2.1`",),
					'ip6-ban':   ("`pfctl -a f2b/j-w-pf-mp -t f2b-j-w-pf-mp -T add 2001:db8::`",),
					'ip6-unban': ("`pfctl -a f2b/j-w-pf-mp -t f2b-j-w-pf-mp -T delete 2001:db8::`",),
				}),
				# pf allports -- test additionally "actionstart_on_demand" was set to true
				('j-w-pf-ap', 'pf[actiontype=<allports>, actionstart_on_demand=true][name=%(__name__)s]', {
					'ip4': (), 'ip6': (),
					'ip4-start': (
						'`echo "table <f2b-j-w-pf-ap> persist counters" | pfctl -a f2b/j-w-pf-ap -f-`',
						'`echo "block quick proto tcp from <f2b-j-w-pf-ap> to any" | pfctl -a f2b/j-w-pf-ap -f-`',
					),
					'ip6-start': (), # the same as ipv4
					'flush': (
						'`pfctl -a f2b/j-w-pf-ap -t f2b-j-w-pf-ap -T flush`',
					),
					'stop': (
						'`pfctl -a f2b/j-w-pf-ap -sr 2>/dev/null | grep -v f2b-j-w-pf-ap | pfctl -a f2b/j-w-pf-ap -f-`',
						'`pfctl -a f2b/j-w-pf-ap -t f2b-j-w-pf-ap -T flush`',
						'`pfctl -a f2b/j-w-pf-ap -t f2b-j-w-pf-ap -T kill`',
					),
					'ip4-check': ("`pfctl -a f2b/j-w-pf-ap -sr | grep -q f2b-j-w-pf-ap`",),
					'ip6-check': ("`pfctl -a f2b/j-w-pf-ap -sr | grep -q f2b-j-w-pf-ap`",),
					'ip4-ban':   ("`pfctl -a f2b/j-w-pf-ap -t f2b-j-w-pf-ap -T add 192.0.2.1`",),
					'ip4-unban': ("`pfctl -a f2b/j-w-pf-ap -t f2b-j-w-pf-ap -T delete 192.0.2.1`",),
					'ip6-ban':   ("`pfctl -a f2b/j-w-pf-ap -t f2b-j-w-pf-ap -T add 2001:db8::`",),
					'ip6-unban': ("`pfctl -a f2b/j-w-pf-ap -t f2b-j-w-pf-ap -T delete 2001:db8::`",),
				}),
				# firewallcmd-multiport --
				('j-w-fwcmd-mp', 'firewallcmd-multiport[name=%(__name__)s, bantime="10m", port="http,https", protocol="tcp", chain="<known/chain>"]', {
					'ip4': (' ipv4 ', 'icmp-port-unreachable'), 'ip6': (' ipv6 ', 'icmp6-port-unreachable'),
					'ip4-start': (
						"`firewall-cmd --direct --add-chain ipv4 filter f2b-j-w-fwcmd-mp`",
						"`firewall-cmd --direct --add-rule ipv4 filter f2b-j-w-fwcmd-mp 1000 -j RETURN`",
						"`firewall-cmd --direct --add-rule ipv4 filter INPUT_direct 0 -m conntrack --ctstate NEW -p tcp -m multiport --dports http,https -j f2b-j-w-fwcmd-mp`",
					), 
					'ip6-start': (
						"`firewall-cmd --direct --add-chain ipv6 filter f2b-j-w-fwcmd-mp`",
						"`firewall-cmd --direct --add-rule ipv6 filter f2b-j-w-fwcmd-mp 1000 -j RETURN`",
						"`firewall-cmd --direct --add-rule ipv6 filter INPUT_direct 0 -m conntrack --ctstate NEW -p tcp -m multiport --dports http,https -j f2b-j-w-fwcmd-mp`",
					),
					'stop': (
						"`firewall-cmd --direct --remove-rule ipv4 filter INPUT_direct 0 -m conntrack --ctstate NEW -p tcp -m multiport --dports http,https -j f2b-j-w-fwcmd-mp`",
						"`firewall-cmd --direct --remove-rules ipv4 filter f2b-j-w-fwcmd-mp`",
						"`firewall-cmd --direct --remove-chain ipv4 filter f2b-j-w-fwcmd-mp`",
						"`firewall-cmd --direct --remove-rule ipv6 filter INPUT_direct 0 -m conntrack --ctstate NEW -p tcp -m multiport --dports http,https -j f2b-j-w-fwcmd-mp`",
						"`firewall-cmd --direct --remove-rules ipv6 filter f2b-j-w-fwcmd-mp`",
						"`firewall-cmd --direct --remove-chain ipv6 filter f2b-j-w-fwcmd-mp`",
					),
					'ip4-check': (
						r"`firewall-cmd --direct --get-chains ipv4 filter | sed -e 's, ,\n,g' | grep -q '^f2b-j-w-fwcmd-mp$'`",
					),
					'ip6-check': (
						r"`firewall-cmd --direct --get-chains ipv6 filter | sed -e 's, ,\n,g' | grep -q '^f2b-j-w-fwcmd-mp$'`",
					),
					'ip4-ban': (
						r"`firewall-cmd --direct --add-rule ipv4 filter f2b-j-w-fwcmd-mp 0 -s 192.0.2.1 -j REJECT --reject-with icmp-port-unreachable`",
					),
					'ip4-unban': (
						r"`firewall-cmd --direct --remove-rule ipv4 filter f2b-j-w-fwcmd-mp 0 -s 192.0.2.1 -j REJECT --reject-with icmp-port-unreachable`",
					),
					'ip6-ban': (
						r"`firewall-cmd --direct --add-rule ipv6 filter f2b-j-w-fwcmd-mp 0 -s 2001:db8:: -j REJECT --reject-with icmp6-port-unreachable`",
					),
					'ip6-unban': (
						r"`firewall-cmd --direct --remove-rule ipv6 filter f2b-j-w-fwcmd-mp 0 -s 2001:db8:: -j REJECT --reject-with icmp6-port-unreachable`",
					),					
				}),
				# firewallcmd-allports --
				('j-w-fwcmd-ap', 'firewallcmd-allports[name=%(__name__)s, bantime="10m", protocol="tcp", chain="<known/chain>"]', {
					'ip4': (' ipv4 ', 'icmp-port-unreachable'), 'ip6': (' ipv6 ', 'icmp6-port-unreachable'),
					'ip4-start': (
						"`firewall-cmd --direct --add-chain ipv4 filter f2b-j-w-fwcmd-ap`",
						"`firewall-cmd --direct --add-rule ipv4 filter f2b-j-w-fwcmd-ap 1000 -j RETURN`",
						"`firewall-cmd --direct --add-rule ipv4 filter INPUT_direct 0 -j f2b-j-w-fwcmd-ap`",
					), 
					'ip6-start': (
						"`firewall-cmd --direct --add-chain ipv6 filter f2b-j-w-fwcmd-ap`",
						"`firewall-cmd --direct --add-rule ipv6 filter f2b-j-w-fwcmd-ap 1000 -j RETURN`",
						"`firewall-cmd --direct --add-rule ipv6 filter INPUT_direct 0 -j f2b-j-w-fwcmd-ap`",
					),
					'stop': (
						"`firewall-cmd --direct --remove-rule ipv4 filter INPUT_direct 0 -j f2b-j-w-fwcmd-ap`",
						"`firewall-cmd --direct --remove-rules ipv4 filter f2b-j-w-fwcmd-ap`",
						"`firewall-cmd --direct --remove-chain ipv4 filter f2b-j-w-fwcmd-ap`",
						"`firewall-cmd --direct --remove-rule ipv6 filter INPUT_direct 0 -j f2b-j-w-fwcmd-ap`",
						"`firewall-cmd --direct --remove-rules ipv6 filter f2b-j-w-fwcmd-ap`",
						"`firewall-cmd --direct --remove-chain ipv6 filter f2b-j-w-fwcmd-ap`",
					),
					'ip4-check': (
						r"`firewall-cmd --direct --get-chains ipv4 filter | sed -e 's, ,\n,g' | grep -q '^f2b-j-w-fwcmd-ap$'`",
					),
					'ip6-check': (
						r"`firewall-cmd --direct --get-chains ipv6 filter | sed -e 's, ,\n,g' | grep -q '^f2b-j-w-fwcmd-ap$'`",
					),
					'ip4-ban': (
						r"`firewall-cmd --direct --add-rule ipv4 filter f2b-j-w-fwcmd-ap 0 -s 192.0.2.1 -j REJECT --reject-with icmp-port-unreachable`",
					),
					'ip4-unban': (
						r"`firewall-cmd --direct --remove-rule ipv4 filter f2b-j-w-fwcmd-ap 0 -s 192.0.2.1 -j REJECT --reject-with icmp-port-unreachable`",
					),
					'ip6-ban': (
						r"`firewall-cmd --direct --add-rule ipv6 filter f2b-j-w-fwcmd-ap 0 -s 2001:db8:: -j REJECT --reject-with icmp6-port-unreachable`",
					),
					'ip6-unban': (
						r"`firewall-cmd --direct --remove-rule ipv6 filter f2b-j-w-fwcmd-ap 0 -s 2001:db8:: -j REJECT --reject-with icmp6-port-unreachable`",
					),					
				}),
				# firewallcmd-ipset --
				('j-w-fwcmd-ipset', 'firewallcmd-ipset[name=%(__name__)s, bantime="10m", port="http", protocol="tcp", chain="<known/chain>"]', {
					'ip4': (' f2b-j-w-fwcmd-ipset ',), 'ip6': (' f2b-j-w-fwcmd-ipset6 ',),
					'ip4-start': (
						"`ipset create f2b-j-w-fwcmd-ipset hash:ip`",
						"`firewall-cmd --direct --add-rule ipv4 filter INPUT_direct 0 -p tcp -m multiport --dports http -m set --match-set f2b-j-w-fwcmd-ipset src -j REJECT --reject-with icmp-port-unreachable`",
					), 
					'ip6-start': (
<<<<<<< HEAD
						"`ipset create f2b-j-w-fwcmd-ipset6 hash:ip`",
=======
						"`ipset create f2b-j-w-fwcmd-ipset6 hash:ip timeout 600 family inet6`",
>>>>>>> 2712f726
						"`firewall-cmd --direct --add-rule ipv6 filter INPUT_direct 0 -p tcp -m multiport --dports http -m set --match-set f2b-j-w-fwcmd-ipset6 src -j REJECT --reject-with icmp6-port-unreachable`",
					),
					'stop': (
						"`firewall-cmd --direct --remove-rule ipv4 filter INPUT_direct 0 -p tcp -m multiport --dports http -m set --match-set f2b-j-w-fwcmd-ipset src -j REJECT --reject-with icmp-port-unreachable`",
						"`ipset flush f2b-j-w-fwcmd-ipset`",
						"`ipset destroy f2b-j-w-fwcmd-ipset`",
						"`firewall-cmd --direct --remove-rule ipv6 filter INPUT_direct 0 -p tcp -m multiport --dports http -m set --match-set f2b-j-w-fwcmd-ipset6 src -j REJECT --reject-with icmp6-port-unreachable`",
						"`ipset flush f2b-j-w-fwcmd-ipset6`",
						"`ipset destroy f2b-j-w-fwcmd-ipset6`",
					),
					'ip4-check': (),
					'ip6-check': (),
					'ip4-ban': (
						r"`ipset add f2b-j-w-fwcmd-ipset 192.0.2.1 timeout 600 -exist`",
					),
					'ip4-unban': (
						r"`ipset del f2b-j-w-fwcmd-ipset 192.0.2.1 -exist`",
					),
					'ip6-ban': (
						r"`ipset add f2b-j-w-fwcmd-ipset6 2001:db8:: timeout 600 -exist`",
					),
					'ip6-unban': (
						r"`ipset del f2b-j-w-fwcmd-ipset6 2001:db8:: -exist`",
					),					
				}),
			)
			server = TestServer()
			transm = server._Server__transm
			cmdHandler = transm._Transmitter__commandHandler

			for jail, act, tests in testJailsActions:
				stream = self.getDefaultJailStream(jail, act)

				# for cmd in stream:
				# 	print(cmd)

				# transmit jail to the server:
				for cmd in stream:
					# command to server:
					ret, res = transm.proceed(cmd)
					self.assertEqual(ret, 0)

			jails = server._Server__jails

			aInfos = self._testActionInfos()
			for jail, act, tests in testJailsActions:
				# print(jail, jails[jail])
				for a in jails[jail].actions:
					action = jails[jail].actions[a]
					logSys.debug('# ' + ('=' * 50))
					logSys.debug('# == %-44s ==', jail + ' - ' + action._name)
					logSys.debug('# ' + ('=' * 50))
					self.assertTrue(isinstance(action, _actions.CommandAction))
					# wrap default command processor:
					action.executeCmd = self._executeCmd
					# test start :
					self.pruneLog('# === start ===')
					action.start()
					if tests.get('start'):
						self.assertLogged(*tests['start'], all=True)
					else:
						self.assertNotLogged(*tests['ip4-start']+tests['ip6-start'], all=True)
					# test ban ip4 :
					self.pruneLog('# === ban-ipv4 ===')
					action.ban(aInfos['ipv4'])
					if tests.get('ip4-start'): self.assertLogged(*tests['ip4-start'], all=True)
					if tests.get('ip6-start'): self.assertNotLogged(*tests['ip6-start'], all=True)
					self.assertLogged(*tests['ip4-check']+tests['ip4-ban'], all=True)
					self.assertNotLogged(*tests['ip6'], all=True)
					# test unban ip4 :
					self.pruneLog('# === unban ipv4 ===')
					action.unban(aInfos['ipv4'])
					self.assertLogged(*tests['ip4-check']+tests['ip4-unban'], all=True)
					self.assertNotLogged(*tests['ip6'], all=True)
					# test ban ip6 :
					self.pruneLog('# === ban ipv6 ===')
					action.ban(aInfos['ipv6'])
					if tests.get('ip6-start'): self.assertLogged(*tests['ip6-start'], all=True)
					if tests.get('ip4-start'): self.assertNotLogged(*tests['ip4-start'], all=True)
					self.assertLogged(*tests['ip6-check']+tests['ip6-ban'], all=True)
					self.assertNotLogged(*tests['ip4'], all=True)
					# test unban ip6 :
					self.pruneLog('# === unban ipv6 ===')
					action.unban(aInfos['ipv6'])
					self.assertLogged(*tests['ip6-check']+tests['ip6-unban'], all=True)
					self.assertNotLogged(*tests['ip4'], all=True)
					# test flush for actions should supported this:
					if tests.get('flush'):
						self.pruneLog('# === flush ===')
						action.flush()
						self.assertLogged(*tests['flush'], all=True)
					# test stop :
					self.pruneLog('# === stop ===')
					action.stop()
					self.assertLogged(*tests['stop'], all=True)

		def _executeMailCmd(self, realCmd, timeout=60):
			# replace pipe to mail with pipe to cat:
			realCmd = re.sub(r'\)\s*\|\s*mail\b([^\n]*)',
				r') | cat; printf "\\n... | "; echo mail \1', realCmd)
			# replace abuse retrieving (possible no-network), just replace first occurrence of 'dig...':
			realCmd = re.sub(r'\bADDRESSES=\$\(dig\s[^\n]+',
				lambda m: 'ADDRESSES="abuse-1@abuse-test-server, abuse-2@abuse-test-server"',
					realCmd, 1)
			# execute action:
			return _actions.CommandAction.executeCmd(realCmd, timeout=timeout)

		def testComplexMailActionMultiLog(self):
			testJailsActions = (
				# mail-whois-lines --
				('j-mail-whois-lines', 
					'mail-whois-lines['
					  'name=%(__name__)s, grepopts="-m 1", grepmax=2, mailcmd="mail -s", ' +
						# 2 logs to test grep from multiple logs:
					  'logpath="' + os.path.join(TEST_FILES_DIR, "testcase01.log") + '\n' +
				    '         ' + os.path.join(TEST_FILES_DIR, "testcase01a.log") + '", '
					  '_whois_command="echo \'-- information about <ip> --\'"'
					  ']',
				{
					'ip4-ban': (
						'The IP 87.142.124.10 has just been banned by Fail2Ban after',
						'100 attempts against j-mail-whois-lines.',
						'Here is more information about 87.142.124.10 :',
						'-- information about 87.142.124.10 --',
						'Lines containing failures of 87.142.124.10 (max 2)',
						'testcase01.log:Dec 31 11:59:59 [sshd] error: PAM: Authentication failure for kevin from 87.142.124.10',
						'testcase01a.log:Dec 31 11:55:01 [sshd] error: PAM: Authentication failure for test from 87.142.124.10',
					),
				}),
				# complain --
				('j-complain-abuse', 
					'complain['
					  'name=%(__name__)s, grepopts="-m 1", grepmax=2, mailcmd="mail -s \'Hostname: <ip-host>, family: <family>\' - ",' +
					  # test reverse ip:
					  'debug=1,' +
						# 2 logs to test grep from multiple logs:
					  'logpath="' + os.path.join(TEST_FILES_DIR, "testcase01.log") + '\n' +
				    '         ' + os.path.join(TEST_FILES_DIR, "testcase01a.log") + '", '
					  ']',
				{
					'ip4-ban': (
						# test reverse ip:
						'try to resolve 10.124.142.87.abuse-contacts.abusix.org',
						'Lines containing failures of 87.142.124.10 (max 2)',
						'testcase01.log:Dec 31 11:59:59 [sshd] error: PAM: Authentication failure for kevin from 87.142.124.10',
						'testcase01a.log:Dec 31 11:55:01 [sshd] error: PAM: Authentication failure for test from 87.142.124.10',
						# both abuse mails should be separated with space:
						'mail -s Hostname: test-host, family: inet4 - Abuse from 87.142.124.10 abuse-1@abuse-test-server abuse-2@abuse-test-server',
					),
					'ip6-ban': (
						# test reverse ip:
						'try to resolve 1.0.0.0.0.0.0.0.0.0.0.0.0.0.0.0.0.0.0.0.0.0.0.0.8.b.d.0.1.0.0.2.abuse-contacts.abusix.org',
						'Lines containing failures of 2001:db8::1 (max 2)',
						# both abuse mails should be separated with space:
						'mail -s Hostname: test-host, family: inet6 - Abuse from 2001:db8::1 abuse-1@abuse-test-server abuse-2@abuse-test-server',
					),
				}),
			)
			server = TestServer()
			transm = server._Server__transm
			cmdHandler = transm._Transmitter__commandHandler

			for jail, act, tests in testJailsActions:
				stream = self.getDefaultJailStream(jail, act)

				# for cmd in stream:
				# 	print(cmd)

				# transmit jail to the server:
				for cmd in stream:
					# command to server:
					ret, res = transm.proceed(cmd)
					self.assertEqual(ret, 0)

			jails = server._Server__jails

			ipv4 = IPAddr('87.142.124.10')
			ipv6 = IPAddr('2001:db8::1');
			dmyjail = DummyJail()
			for jail, act, tests in testJailsActions:
				# print(jail, jails[jail])
				for a in jails[jail].actions:
					action = jails[jail].actions[a]
					logSys.debug('# ' + ('=' * 50))
					logSys.debug('# == %-44s ==', jail + ' - ' + action._name)
					logSys.debug('# ' + ('=' * 50))
					# wrap default command processor:
					action.executeCmd = self._executeMailCmd
					# test ban :
					for (test, ip) in (('ip4-ban', ipv4), ('ip6-ban', ipv6)):
						if not tests.get(test): continue
						self.pruneLog('# === %s ===' % test)
						ticket = BanTicket(ip)
						ticket.setAttempt(100)
						ticket = _actions.Actions.ActionInfo(ticket, dmyjail)
						action.ban(ticket)
						self.assertLogged(*tests[test], all=True)<|MERGE_RESOLUTION|>--- conflicted
+++ resolved
@@ -1674,11 +1674,7 @@
 						"`firewall-cmd --direct --add-rule ipv4 filter INPUT_direct 0 -p tcp -m multiport --dports http -m set --match-set f2b-j-w-fwcmd-ipset src -j REJECT --reject-with icmp-port-unreachable`",
 					), 
 					'ip6-start': (
-<<<<<<< HEAD
-						"`ipset create f2b-j-w-fwcmd-ipset6 hash:ip`",
-=======
-						"`ipset create f2b-j-w-fwcmd-ipset6 hash:ip timeout 600 family inet6`",
->>>>>>> 2712f726
+						"`ipset create f2b-j-w-fwcmd-ipset6 hash:ip family inet6`",
 						"`firewall-cmd --direct --add-rule ipv6 filter INPUT_direct 0 -p tcp -m multiport --dports http -m set --match-set f2b-j-w-fwcmd-ipset6 src -j REJECT --reject-with icmp6-port-unreachable`",
 					),
 					'stop': (
