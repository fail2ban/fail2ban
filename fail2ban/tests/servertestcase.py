--- conflicted
+++ resolved
@@ -1666,13 +1666,8 @@
 						r"`firewall-cmd --direct --remove-rule ipv6 filter f2b-j-w-fwcmd-ap 0 -s 2001:db8:: -j REJECT --reject-with icmp6-port-unreachable`",
 					),					
 				}),
-<<<<<<< HEAD
-				# firewallcmd-ipset --
+				# firewallcmd-ipset (multiport) --
 				('j-w-fwcmd-ipset', 'firewallcmd-ipset[name=%(__name__)s, bantime="10m", default-timeout=0, port="http", protocol="tcp", chain="<known/chain>"]', {
-=======
-				# firewallcmd-ipset (multiport) --
-				('j-w-fwcmd-ipset', 'firewallcmd-ipset[name=%(__name__)s, bantime="10m", port="http", protocol="tcp", chain="<known/chain>"]', {
->>>>>>> c36fbdf7
 					'ip4': (' f2b-j-w-fwcmd-ipset ',), 'ip6': (' f2b-j-w-fwcmd-ipset6 ',),
 					'ip4-start': (
 						"`ipset create f2b-j-w-fwcmd-ipset hash:ip timeout 0`",
