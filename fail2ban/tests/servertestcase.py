--- conflicted
+++ resolved
@@ -1323,14 +1323,14 @@
 				),					
 			}),
 			# iptables-ipset-proto6 --
-			('j-w-iptables-ipset', 'iptables-ipset-proto6[name=%(__name__)s, bantime="10m", port="http", protocol="tcp", chain="<known/chain>"]', {
+			('j-w-iptables-ipset', 'iptables-ipset-proto6[name=%(__name__)s, bantime="10m", default-timeout=0, port="http", protocol="tcp", chain="<known/chain>"]', {
 				'ip4': (' f2b-j-w-iptables-ipset ',), 'ip6': (' f2b-j-w-iptables-ipset6 ',),
 				'ip4-start': (
-					"`ipset create f2b-j-w-iptables-ipset hash:ip timeout 600`",
+					"`ipset create f2b-j-w-iptables-ipset hash:ip timeout 0`",
 					"`iptables -w -I INPUT -p tcp -m multiport --dports http -m set --match-set f2b-j-w-iptables-ipset src -j REJECT --reject-with icmp-port-unreachable`",
 				), 
 				'ip6-start': (
-					"`ipset create f2b-j-w-iptables-ipset6 hash:ip timeout 600 family inet6`",
+					"`ipset create f2b-j-w-iptables-ipset6 hash:ip timeout 0 family inet6`",
 					"`ip6tables -w -I INPUT -p tcp -m multiport --dports http -m set --match-set f2b-j-w-iptables-ipset6 src -j REJECT --reject-with icmp6-port-unreachable`",
 				),
 				'flush': (
@@ -1361,14 +1361,14 @@
 				),					
 			}),
 			# iptables-ipset-proto6-allports --
-			('j-w-iptables-ipset-ap', 'iptables-ipset-proto6-allports[name=%(__name__)s, bantime="10m", chain="<known/chain>"]', {
+			('j-w-iptables-ipset-ap', 'iptables-ipset-proto6-allports[name=%(__name__)s, bantime="10m", default-timeout=0, chain="<known/chain>"]', {
 				'ip4': (' f2b-j-w-iptables-ipset-ap ',), 'ip6': (' f2b-j-w-iptables-ipset-ap6 ',),
 				'ip4-start': (
-					"`ipset create f2b-j-w-iptables-ipset-ap hash:ip timeout 600`",
+					"`ipset create f2b-j-w-iptables-ipset-ap hash:ip timeout 0`",
 					"`iptables -w -I INPUT -m set --match-set f2b-j-w-iptables-ipset-ap src -j REJECT --reject-with icmp-port-unreachable`",
 				), 
 				'ip6-start': (
-					"`ipset create f2b-j-w-iptables-ipset-ap6 hash:ip timeout 600 family inet6`",
+					"`ipset create f2b-j-w-iptables-ipset-ap6 hash:ip timeout 0 family inet6`",
 					"`ip6tables -w -I INPUT -m set --match-set f2b-j-w-iptables-ipset-ap6 src -j REJECT --reject-with icmp6-port-unreachable`",
 				),
 				'flush': (
@@ -1670,14 +1670,14 @@
 				),					
 			}),
 			# firewallcmd-ipset (multiport) --
-			('j-w-fwcmd-ipset', 'firewallcmd-ipset[name=%(__name__)s, bantime="10m", port="http", protocol="tcp", chain="<known/chain>"]', {
+			('j-w-fwcmd-ipset', 'firewallcmd-ipset[name=%(__name__)s, bantime="10m", default-timeout=0, port="http", protocol="tcp", chain="<known/chain>"]', {
 				'ip4': (' f2b-j-w-fwcmd-ipset ',), 'ip6': (' f2b-j-w-fwcmd-ipset6 ',),
 				'ip4-start': (
-					"`ipset create f2b-j-w-fwcmd-ipset hash:ip timeout 600`",
+					"`ipset create f2b-j-w-fwcmd-ipset hash:ip timeout 0`",
 					"`firewall-cmd --direct --add-rule ipv4 filter INPUT_direct 0 -p tcp -m multiport --dports http -m set --match-set f2b-j-w-fwcmd-ipset src -j REJECT --reject-with icmp-port-unreachable`",
 				), 
 				'ip6-start': (
-					"`ipset create f2b-j-w-fwcmd-ipset6 hash:ip timeout 600 family inet6`",
+					"`ipset create f2b-j-w-fwcmd-ipset6 hash:ip timeout 0 family inet6`",
 					"`firewall-cmd --direct --add-rule ipv6 filter INPUT_direct 0 -p tcp -m multiport --dports http -m set --match-set f2b-j-w-fwcmd-ipset6 src -j REJECT --reject-with icmp6-port-unreachable`",
 				),
 				'flush': (
@@ -1758,804 +1758,13 @@
 
 			# transmit jail to the server:
 			for cmd in stream:
-<<<<<<< HEAD
-				if cmd[0] != 'start':
-					# change to the fast init backend:
-					if cmd[0] == 'add':
-						cmd[2] = 'polling'
-					# change log path to test log of the jail
-					# (to prevent "Permission denied" on /var/logs/ for test-user):
-					elif len(cmd) > 3 and cmd[0] == 'set' and cmd[2] == 'addlogpath':
-						fn = os.path.join(TEST_FILES_DIR, 'logs', cmd[1])
-						# fallback to testcase01 if jail has no its own test log-file
-						# (should not matter really):
-						if not os.path.exists(fn):  # pragma: no cover
-							fn = os.path.join(TEST_FILES_DIR, 'testcase01.log')
-						cmd[3] = fn
-					# if fast add dummy regex to prevent too long compile of all regexp
-					# (we don't use it in this test at all):
-					elif unittest.F2B.fast and (
-						len(cmd) > 3 and cmd[0] in ('set', 'multi-set') and cmd[2] == 'addfailregex'
-					): # pragma: no cover
-						cmd[0] = "set"
-						cmd[3] = "DUMMY-REGEX <HOST>"
-					# command to server, use cmdHandler direct instead of `transm.proceed(cmd)`:
-					try:
-						cmdHandler(cmd)
-					except Exception as e:  # pragma: no cover
-						self.fail("Command %r has failed. Received %r" % (cmd, e))
-
-			# jails = server._Server__jails
-			# for j in jails:
-			# 	print(j, jails[j])
-
-			# test default stock actions sepecified in all stock jails:
-			if not unittest.F2B.fast:
-				self._testExecActions(server)
-
-		def getDefaultJailStream(self, jail, act):
-			act = act.replace('%(__name__)s', jail)
-			actName, actOpt = extractOptions(act)
-			stream = [
-				['add', jail, 'polling'],
-				# ['set', jail, 'addfailregex', 'DUMMY-REGEX <HOST>'],
-			]
-			action = ActionReader(
-				actName, jail, actOpt,
-				share_config=self.__share_cfg, basedir=CONFIG_DIR)
-			self.assertTrue(action.read())
-			action.getOptions({})
-			stream.extend(action.convert())
-			return stream
-
-		def testCheckStockAllActions(self):
-			unittest.F2B.SkipIfFast()
-			import glob
-
-			server = TestServer()
-			transm = server._Server__transm
-
-			for actCfg in glob.glob(os.path.join(CONFIG_DIR, 'action.d', '*.conf')):
-				act = os.path.basename(actCfg).replace('.conf', '')
-				# transmit artifical jail with each action to the server:
-				stream = self.getDefaultJailStream('j-'+act, act)
-				for cmd in stream:
-					# command to server:
-					ret, res = transm.proceed(cmd)
-					self.assertEqual(ret, 0)
-				# test executing action commands:
-				self._testExecActions(server)
-
-
-		def testCheckStockCommandActions(self):
-			# test cases to check valid ipv4/ipv6 action definition, tuple with (('jail', 'action[params]', 'tests', ...)
-			# where tests is a dictionary contains:
-			#   'ip4' - should not be found (logged) on ban/unban of IPv6 (negative test),
-			#   'ip6' - should not be found (logged) on ban/unban of IPv4 (negative test),
-			#   'start', 'stop' - should be found (logged) on action start/stop,
-			#   etc.
-			testJailsActions = (
-				# dummy --
-				('j-dummy', 'dummy[name=%(__name__)s, init="==", target="/tmp/fail2ban.dummy"]', {
-					'ip4': ('family: inet4',), 'ip6': ('family: inet6',),
-					'start': (
-						'`echo "[j-dummy] dummy /tmp/fail2ban.dummy -- started"`',
-					), 
-					'flush': (
-						'`echo "[j-dummy] dummy /tmp/fail2ban.dummy -- clear all"`',
-					),
-					'stop': (
-						'`echo "[j-dummy] dummy /tmp/fail2ban.dummy -- stopped"`',
-					),
-					'ip4-check': (),
-					'ip6-check': (),
-					'ip4-ban': (
-						'`echo "[j-dummy] dummy /tmp/fail2ban.dummy -- banned 192.0.2.1 (family: inet4)"`',
-					),
-					'ip4-unban': (
-						'`echo "[j-dummy] dummy /tmp/fail2ban.dummy -- unbanned 192.0.2.1 (family: inet4)"`',
-					),
-					'ip6-ban': (
-						'`echo "[j-dummy] dummy /tmp/fail2ban.dummy -- banned 2001:db8:: (family: inet6)"`',
-					),
-					'ip6-unban': (
-						'`echo "[j-dummy] dummy /tmp/fail2ban.dummy -- unbanned 2001:db8:: (family: inet6)"`',
-					),					
-				}),
-				# iptables-multiport --
-				('j-w-iptables-mp', 'iptables-multiport[name=%(__name__)s, bantime="10m", port="http,https", protocol="tcp", chain="<known/chain>"]', {
-					'ip4': ('`iptables ', 'icmp-port-unreachable'), 'ip6': ('`ip6tables ', 'icmp6-port-unreachable'),
-					'ip4-start': (
-						"`iptables -w -N f2b-j-w-iptables-mp`",
-						"`iptables -w -A f2b-j-w-iptables-mp -j RETURN`",
-						"`iptables -w -I INPUT -p tcp -m multiport --dports http,https -j f2b-j-w-iptables-mp`",
-					), 
-					'ip6-start': (
-						"`ip6tables -w -N f2b-j-w-iptables-mp`",
-						"`ip6tables -w -A f2b-j-w-iptables-mp -j RETURN`",
-						"`ip6tables -w -I INPUT -p tcp -m multiport --dports http,https -j f2b-j-w-iptables-mp`",
-					),
-					'flush': (
-						"`iptables -w -F f2b-j-w-iptables-mp`",
-						"`ip6tables -w -F f2b-j-w-iptables-mp`",
-					),
-					'stop': (
-						"`iptables -w -D INPUT -p tcp -m multiport --dports http,https -j f2b-j-w-iptables-mp`",
-						"`iptables -w -F f2b-j-w-iptables-mp`",
-						"`iptables -w -X f2b-j-w-iptables-mp`",
-						"`ip6tables -w -D INPUT -p tcp -m multiport --dports http,https -j f2b-j-w-iptables-mp`",
-						"`ip6tables -w -F f2b-j-w-iptables-mp`",
-						"`ip6tables -w -X f2b-j-w-iptables-mp`",
-					),
-					'ip4-check': (
-						r"""`iptables -w -n -L INPUT | grep -q 'f2b-j-w-iptables-mp[ \t]'`""",
-					),
-					'ip6-check': (
-						r"""`ip6tables -w -n -L INPUT | grep -q 'f2b-j-w-iptables-mp[ \t]'`""",
-					),
-					'ip4-ban': (
-						r"`iptables -w -I f2b-j-w-iptables-mp 1 -s 192.0.2.1 -j REJECT --reject-with icmp-port-unreachable`",
-					),
-					'ip4-unban': (
-						r"`iptables -w -D f2b-j-w-iptables-mp -s 192.0.2.1 -j REJECT --reject-with icmp-port-unreachable`",
-					),
-					'ip6-ban': (
-						r"`ip6tables -w -I f2b-j-w-iptables-mp 1 -s 2001:db8:: -j REJECT --reject-with icmp6-port-unreachable`",
-					),
-					'ip6-unban': (
-						r"`ip6tables -w -D f2b-j-w-iptables-mp -s 2001:db8:: -j REJECT --reject-with icmp6-port-unreachable`",
-					),					
-				}),
-				# iptables-allports --
-				('j-w-iptables-ap', 'iptables-allports[name=%(__name__)s, bantime="10m", protocol="tcp", chain="<known/chain>"]', {
-					'ip4': ('`iptables ', 'icmp-port-unreachable'), 'ip6': ('`ip6tables ', 'icmp6-port-unreachable'),
-					'ip4-start': (
-						"`iptables -w -N f2b-j-w-iptables-ap`",
-						"`iptables -w -A f2b-j-w-iptables-ap -j RETURN`",
-						"`iptables -w -I INPUT -p tcp -j f2b-j-w-iptables-ap`",
-					), 
-					'ip6-start': (
-						"`ip6tables -w -N f2b-j-w-iptables-ap`",
-						"`ip6tables -w -A f2b-j-w-iptables-ap -j RETURN`",
-						"`ip6tables -w -I INPUT -p tcp -j f2b-j-w-iptables-ap`",
-					),
-					'flush': (
-						"`iptables -w -F f2b-j-w-iptables-ap`",
-						"`ip6tables -w -F f2b-j-w-iptables-ap`",
-					),
-					'stop': (
-						"`iptables -w -D INPUT -p tcp -j f2b-j-w-iptables-ap`",
-						"`iptables -w -F f2b-j-w-iptables-ap`",
-						"`iptables -w -X f2b-j-w-iptables-ap`",
-						"`ip6tables -w -D INPUT -p tcp -j f2b-j-w-iptables-ap`",
-						"`ip6tables -w -F f2b-j-w-iptables-ap`",
-						"`ip6tables -w -X f2b-j-w-iptables-ap`",
-					),
-					'ip4-check': (
-						r"""`iptables -w -n -L INPUT | grep -q 'f2b-j-w-iptables-ap[ \t]'`""",
-					),
-					'ip6-check': (
-						r"""`ip6tables -w -n -L INPUT | grep -q 'f2b-j-w-iptables-ap[ \t]'`""",
-					),
-					'ip4-ban': (
-						r"`iptables -w -I f2b-j-w-iptables-ap 1 -s 192.0.2.1 -j REJECT --reject-with icmp-port-unreachable`",
-					),
-					'ip4-unban': (
-						r"`iptables -w -D f2b-j-w-iptables-ap -s 192.0.2.1 -j REJECT --reject-with icmp-port-unreachable`",
-					),
-					'ip6-ban': (
-						r"`ip6tables -w -I f2b-j-w-iptables-ap 1 -s 2001:db8:: -j REJECT --reject-with icmp6-port-unreachable`",
-					),
-					'ip6-unban': (
-						r"`ip6tables -w -D f2b-j-w-iptables-ap -s 2001:db8:: -j REJECT --reject-with icmp6-port-unreachable`",
-					),					
-				}),
-				# iptables-ipset-proto6 --
-				('j-w-iptables-ipset', 'iptables-ipset-proto6[name=%(__name__)s, bantime="10m", default-timeout=0, port="http", protocol="tcp", chain="<known/chain>"]', {
-					'ip4': (' f2b-j-w-iptables-ipset ',), 'ip6': (' f2b-j-w-iptables-ipset6 ',),
-					'ip4-start': (
-						"`ipset create f2b-j-w-iptables-ipset hash:ip timeout 0`",
-						"`iptables -w -I INPUT -p tcp -m multiport --dports http -m set --match-set f2b-j-w-iptables-ipset src -j REJECT --reject-with icmp-port-unreachable`",
-					), 
-					'ip6-start': (
-						"`ipset create f2b-j-w-iptables-ipset6 hash:ip timeout 0 family inet6`",
-						"`ip6tables -w -I INPUT -p tcp -m multiport --dports http -m set --match-set f2b-j-w-iptables-ipset6 src -j REJECT --reject-with icmp6-port-unreachable`",
-					),
-					'flush': (
-						"`ipset flush f2b-j-w-iptables-ipset`",
-						"`ipset flush f2b-j-w-iptables-ipset6`",
-					),
-					'stop': (
-						"`iptables -w -D INPUT -p tcp -m multiport --dports http -m set --match-set f2b-j-w-iptables-ipset src -j REJECT --reject-with icmp-port-unreachable`",
-						"`ipset flush f2b-j-w-iptables-ipset`",
-						"`ipset destroy f2b-j-w-iptables-ipset`",
-						"`ip6tables -w -D INPUT -p tcp -m multiport --dports http -m set --match-set f2b-j-w-iptables-ipset6 src -j REJECT --reject-with icmp6-port-unreachable`",
-						"`ipset flush f2b-j-w-iptables-ipset6`",
-						"`ipset destroy f2b-j-w-iptables-ipset6`",
-					),
-					'ip4-check': (),
-					'ip6-check': (),
-					'ip4-ban': (
-						r"`ipset add f2b-j-w-iptables-ipset 192.0.2.1 timeout 600 -exist`",
-					),
-					'ip4-unban': (
-						r"`ipset del f2b-j-w-iptables-ipset 192.0.2.1 -exist`",
-					),
-					'ip6-ban': (
-						r"`ipset add f2b-j-w-iptables-ipset6 2001:db8:: timeout 600 -exist`",
-					),
-					'ip6-unban': (
-						r"`ipset del f2b-j-w-iptables-ipset6 2001:db8:: -exist`",
-					),					
-				}),
-				# iptables-ipset-proto6-allports --
-				('j-w-iptables-ipset-ap', 'iptables-ipset-proto6-allports[name=%(__name__)s, bantime="10m", default-timeout=0, chain="<known/chain>"]', {
-					'ip4': (' f2b-j-w-iptables-ipset-ap ',), 'ip6': (' f2b-j-w-iptables-ipset-ap6 ',),
-					'ip4-start': (
-						"`ipset create f2b-j-w-iptables-ipset-ap hash:ip timeout 0`",
-						"`iptables -w -I INPUT -m set --match-set f2b-j-w-iptables-ipset-ap src -j REJECT --reject-with icmp-port-unreachable`",
-					), 
-					'ip6-start': (
-						"`ipset create f2b-j-w-iptables-ipset-ap6 hash:ip timeout 0 family inet6`",
-						"`ip6tables -w -I INPUT -m set --match-set f2b-j-w-iptables-ipset-ap6 src -j REJECT --reject-with icmp6-port-unreachable`",
-					),
-					'flush': (
-						"`ipset flush f2b-j-w-iptables-ipset-ap`",
-						"`ipset flush f2b-j-w-iptables-ipset-ap6`",
-					),
-					'stop': (
-						"`iptables -w -D INPUT -m set --match-set f2b-j-w-iptables-ipset-ap src -j REJECT --reject-with icmp-port-unreachable`",
-						"`ipset flush f2b-j-w-iptables-ipset-ap`",
-						"`ipset destroy f2b-j-w-iptables-ipset-ap`",
-						"`ip6tables -w -D INPUT -m set --match-set f2b-j-w-iptables-ipset-ap6 src -j REJECT --reject-with icmp6-port-unreachable`",
-						"`ipset flush f2b-j-w-iptables-ipset-ap6`",
-						"`ipset destroy f2b-j-w-iptables-ipset-ap6`",
-					),
-					'ip4-check': (),
-					'ip6-check': (),
-					'ip4-ban': (
-						r"`ipset add f2b-j-w-iptables-ipset-ap 192.0.2.1 timeout 600 -exist`",
-					),
-					'ip4-unban': (
-						r"`ipset del f2b-j-w-iptables-ipset-ap 192.0.2.1 -exist`",
-					),
-					'ip6-ban': (
-						r"`ipset add f2b-j-w-iptables-ipset-ap6 2001:db8:: timeout 600 -exist`",
-					),
-					'ip6-unban': (
-						r"`ipset del f2b-j-w-iptables-ipset-ap6 2001:db8:: -exist`",
-					),					
-				}),
-				# iptables --
-				('j-w-iptables', 'iptables[name=%(__name__)s, bantime="10m", port="http", protocol="tcp", chain="<known/chain>"]', {
-					'ip4': ('`iptables ', 'icmp-port-unreachable'), 'ip6': ('`ip6tables ', 'icmp6-port-unreachable'),
-					'ip4-start': (
-						"`iptables -w -N f2b-j-w-iptables`",
-						"`iptables -w -A f2b-j-w-iptables -j RETURN`",
-						"`iptables -w -I INPUT -p tcp --dport http -j f2b-j-w-iptables`",
-					), 
-					'ip6-start': (
-						"`ip6tables -w -N f2b-j-w-iptables`",
-						"`ip6tables -w -A f2b-j-w-iptables -j RETURN`",
-						"`ip6tables -w -I INPUT -p tcp --dport http -j f2b-j-w-iptables`",
-					),
-					'flush': (
-						"`iptables -w -F f2b-j-w-iptables`",
-						"`ip6tables -w -F f2b-j-w-iptables`",
-					),
-					'stop': (
-						"`iptables -w -D INPUT -p tcp --dport http -j f2b-j-w-iptables`",
-						"`iptables -w -F f2b-j-w-iptables`",
-						"`iptables -w -X f2b-j-w-iptables`",
-						"`ip6tables -w -D INPUT -p tcp --dport http -j f2b-j-w-iptables`",
-						"`ip6tables -w -F f2b-j-w-iptables`",
-						"`ip6tables -w -X f2b-j-w-iptables`",
-					),
-					'ip4-check': (
-						r"""`iptables -w -n -L INPUT | grep -q 'f2b-j-w-iptables[ \t]'`""",
-					),
-					'ip6-check': (
-						r"""`ip6tables -w -n -L INPUT | grep -q 'f2b-j-w-iptables[ \t]'`""",
-					),
-					'ip4-ban': (
-						r"`iptables -w -I f2b-j-w-iptables 1 -s 192.0.2.1 -j REJECT --reject-with icmp-port-unreachable`",
-					),
-					'ip4-unban': (
-						r"`iptables -w -D f2b-j-w-iptables -s 192.0.2.1 -j REJECT --reject-with icmp-port-unreachable`",
-					),
-					'ip6-ban': (
-						r"`ip6tables -w -I f2b-j-w-iptables 1 -s 2001:db8:: -j REJECT --reject-with icmp6-port-unreachable`",
-					),
-					'ip6-unban': (
-						r"`ip6tables -w -D f2b-j-w-iptables -s 2001:db8:: -j REJECT --reject-with icmp6-port-unreachable`",
-					),					
-				}),
-				# iptables-new --
-				('j-w-iptables-new', 'iptables-new[name=%(__name__)s, bantime="10m", port="http", protocol="tcp", chain="<known/chain>"]', {
-					'ip4': ('`iptables ', 'icmp-port-unreachable'), 'ip6': ('`ip6tables ', 'icmp6-port-unreachable'),
-					'ip4-start': (
-						"`iptables -w -N f2b-j-w-iptables-new`",
-						"`iptables -w -A f2b-j-w-iptables-new -j RETURN`",
-						"`iptables -w -I INPUT -m state --state NEW -p tcp --dport http -j f2b-j-w-iptables-new`",
-					), 
-					'ip6-start': (
-						"`ip6tables -w -N f2b-j-w-iptables-new`",
-						"`ip6tables -w -A f2b-j-w-iptables-new -j RETURN`",
-						"`ip6tables -w -I INPUT -m state --state NEW -p tcp --dport http -j f2b-j-w-iptables-new`",
-					),
-					'flush': (
-						"`iptables -w -F f2b-j-w-iptables-new`",
-						"`ip6tables -w -F f2b-j-w-iptables-new`",
-					),
-					'stop': (
-						"`iptables -w -D INPUT -m state --state NEW -p tcp --dport http -j f2b-j-w-iptables-new`",
-						"`iptables -w -F f2b-j-w-iptables-new`",
-						"`iptables -w -X f2b-j-w-iptables-new`",
-						"`ip6tables -w -D INPUT -m state --state NEW -p tcp --dport http -j f2b-j-w-iptables-new`",
-						"`ip6tables -w -F f2b-j-w-iptables-new`",
-						"`ip6tables -w -X f2b-j-w-iptables-new`",
-					),
-					'ip4-check': (
-						r"""`iptables -w -n -L INPUT | grep -q 'f2b-j-w-iptables-new[ \t]'`""",
-					),
-					'ip6-check': (
-						r"""`ip6tables -w -n -L INPUT | grep -q 'f2b-j-w-iptables-new[ \t]'`""",
-					),
-					'ip4-ban': (
-						r"`iptables -w -I f2b-j-w-iptables-new 1 -s 192.0.2.1 -j REJECT --reject-with icmp-port-unreachable`",
-					),
-					'ip4-unban': (
-						r"`iptables -w -D f2b-j-w-iptables-new -s 192.0.2.1 -j REJECT --reject-with icmp-port-unreachable`",
-					),
-					'ip6-ban': (
-						r"`ip6tables -w -I f2b-j-w-iptables-new 1 -s 2001:db8:: -j REJECT --reject-with icmp6-port-unreachable`",
-					),
-					'ip6-unban': (
-						r"`ip6tables -w -D f2b-j-w-iptables-new -s 2001:db8:: -j REJECT --reject-with icmp6-port-unreachable`",
-					),					
-				}),
-				# iptables-xt_recent-echo --
-				('j-w-iptables-xtre', 'iptables-xt_recent-echo[name=%(__name__)s, bantime="10m", chain="<known/chain>"]', {
-					'ip4': ('`iptables ', '/f2b-j-w-iptables-xtre`'), 'ip6': ('`ip6tables ', '/f2b-j-w-iptables-xtre6`'),
-					'ip4-start': (
-						"`if [ `id -u` -eq 0 ];then iptables -w -I INPUT -m recent --update --seconds 3600 --name f2b-j-w-iptables-xtre -j REJECT --reject-with icmp-port-unreachable;fi`",
-					), 
-					'ip6-start': (
-						"`if [ `id -u` -eq 0 ];then ip6tables -w -I INPUT -m recent --update --seconds 3600 --name f2b-j-w-iptables-xtre6 -j REJECT --reject-with icmp6-port-unreachable;fi`",
-					),
-					'stop': (
-						"`echo / > /proc/net/xt_recent/f2b-j-w-iptables-xtre`",
-						"`if [ `id -u` -eq 0 ];then iptables -w -D INPUT -m recent --update --seconds 3600 --name f2b-j-w-iptables-xtre -j REJECT --reject-with icmp-port-unreachable;fi`",
-						"`echo / > /proc/net/xt_recent/f2b-j-w-iptables-xtre6`",
-						"`if [ `id -u` -eq 0 ];then ip6tables -w -D INPUT -m recent --update --seconds 3600 --name f2b-j-w-iptables-xtre6 -j REJECT --reject-with icmp6-port-unreachable;fi`",
-					),
-					'ip4-check': (
-						r"`test -e /proc/net/xt_recent/f2b-j-w-iptables-xtre`",
-					),
-					'ip6-check': (
-						r"`test -e /proc/net/xt_recent/f2b-j-w-iptables-xtre6`",
-					),
-					'ip4-ban': (
-						r"`echo +192.0.2.1 > /proc/net/xt_recent/f2b-j-w-iptables-xtre`",
-					),
-					'ip4-unban': (
-						r"`echo -192.0.2.1 > /proc/net/xt_recent/f2b-j-w-iptables-xtre`",
-					),
-					'ip6-ban': (
-						r"`echo +2001:db8:: > /proc/net/xt_recent/f2b-j-w-iptables-xtre6`",
-					),
-					'ip6-unban': (
-						r"`echo -2001:db8:: > /proc/net/xt_recent/f2b-j-w-iptables-xtre6`",
-					),
-				}),
-				# pf default -- multiport on default port (tag <port> set in jail.conf, but not in this test case)
-				('j-w-pf', 'pf[name=%(__name__)s, actionstart_on_demand=false]', {
-					'ip4': (), 'ip6': (),
-					'start': (
-						'`echo "table <f2b-j-w-pf> persist counters" | pfctl -a f2b/j-w-pf -f-`',
-						'port="<port>"',
-						'`echo "block quick proto tcp from <f2b-j-w-pf> to any port $port" | pfctl -a f2b/j-w-pf -f-`',
-					),
-					'flush': (
-						'`pfctl -a f2b/j-w-pf -t f2b-j-w-pf -T flush`',
-					),
-					'stop': (
-						'`pfctl -a f2b/j-w-pf -sr 2>/dev/null | grep -v f2b-j-w-pf | pfctl -a f2b/j-w-pf -f-`',
-						'`pfctl -a f2b/j-w-pf -t f2b-j-w-pf -T flush`',
-						'`pfctl -a f2b/j-w-pf -t f2b-j-w-pf -T kill`',
-					),
-					'ip4-check': ("`pfctl -a f2b/j-w-pf -sr | grep -q f2b-j-w-pf`",),
-					'ip6-check': ("`pfctl -a f2b/j-w-pf -sr | grep -q f2b-j-w-pf`",),
-					'ip4-ban':   ("`pfctl -a f2b/j-w-pf -t f2b-j-w-pf -T add 192.0.2.1`",),
-					'ip4-unban': ("`pfctl -a f2b/j-w-pf -t f2b-j-w-pf -T delete 192.0.2.1`",),
-					'ip6-ban':   ("`pfctl -a f2b/j-w-pf -t f2b-j-w-pf -T add 2001:db8::`",),
-					'ip6-unban': ("`pfctl -a f2b/j-w-pf -t f2b-j-w-pf -T delete 2001:db8::`",),
-				}),
-				# pf multiport with custom ports --
-				('j-w-pf-mp', 'pf[actiontype=<multiport>][name=%(__name__)s, port="http,https"]', {
-					'ip4': (), 'ip6': (),
-					'start': (
-						'`echo "table <f2b-j-w-pf-mp> persist counters" | pfctl -a f2b/j-w-pf-mp -f-`',
-						'port="http,https"',
-						'`echo "block quick proto tcp from <f2b-j-w-pf-mp> to any port $port" | pfctl -a f2b/j-w-pf-mp -f-`',
-					),
-					'flush': (
-						'`pfctl -a f2b/j-w-pf-mp -t f2b-j-w-pf-mp -T flush`',
-					),
-					'stop': (
-						'`pfctl -a f2b/j-w-pf-mp -sr 2>/dev/null | grep -v f2b-j-w-pf-mp | pfctl -a f2b/j-w-pf-mp -f-`',
-						'`pfctl -a f2b/j-w-pf-mp -t f2b-j-w-pf-mp -T flush`',
-						'`pfctl -a f2b/j-w-pf-mp -t f2b-j-w-pf-mp -T kill`',
-					),
-					'ip4-check': ("`pfctl -a f2b/j-w-pf-mp -sr | grep -q f2b-j-w-pf-mp`",),
-					'ip6-check': ("`pfctl -a f2b/j-w-pf-mp -sr | grep -q f2b-j-w-pf-mp`",),
-					'ip4-ban':   ("`pfctl -a f2b/j-w-pf-mp -t f2b-j-w-pf-mp -T add 192.0.2.1`",),
-					'ip4-unban': ("`pfctl -a f2b/j-w-pf-mp -t f2b-j-w-pf-mp -T delete 192.0.2.1`",),
-					'ip6-ban':   ("`pfctl -a f2b/j-w-pf-mp -t f2b-j-w-pf-mp -T add 2001:db8::`",),
-					'ip6-unban': ("`pfctl -a f2b/j-w-pf-mp -t f2b-j-w-pf-mp -T delete 2001:db8::`",),
-				}),
-				# pf allports -- test additionally "actionstart_on_demand" was set to true
-				('j-w-pf-ap', 'pf[actiontype=<allports>, actionstart_on_demand=true][name=%(__name__)s]', {
-					'ip4': (), 'ip6': (),
-					'ip4-start': (
-						'`echo "table <f2b-j-w-pf-ap> persist counters" | pfctl -a f2b/j-w-pf-ap -f-`',
-						'`echo "block quick proto tcp from <f2b-j-w-pf-ap> to any" | pfctl -a f2b/j-w-pf-ap -f-`',
-					),
-					'ip6-start': (), # the same as ipv4
-					'flush': (
-						'`pfctl -a f2b/j-w-pf-ap -t f2b-j-w-pf-ap -T flush`',
-					),
-					'stop': (
-						'`pfctl -a f2b/j-w-pf-ap -sr 2>/dev/null | grep -v f2b-j-w-pf-ap | pfctl -a f2b/j-w-pf-ap -f-`',
-						'`pfctl -a f2b/j-w-pf-ap -t f2b-j-w-pf-ap -T flush`',
-						'`pfctl -a f2b/j-w-pf-ap -t f2b-j-w-pf-ap -T kill`',
-					),
-					'ip4-check': ("`pfctl -a f2b/j-w-pf-ap -sr | grep -q f2b-j-w-pf-ap`",),
-					'ip6-check': ("`pfctl -a f2b/j-w-pf-ap -sr | grep -q f2b-j-w-pf-ap`",),
-					'ip4-ban':   ("`pfctl -a f2b/j-w-pf-ap -t f2b-j-w-pf-ap -T add 192.0.2.1`",),
-					'ip4-unban': ("`pfctl -a f2b/j-w-pf-ap -t f2b-j-w-pf-ap -T delete 192.0.2.1`",),
-					'ip6-ban':   ("`pfctl -a f2b/j-w-pf-ap -t f2b-j-w-pf-ap -T add 2001:db8::`",),
-					'ip6-unban': ("`pfctl -a f2b/j-w-pf-ap -t f2b-j-w-pf-ap -T delete 2001:db8::`",),
-				}),
-				# firewallcmd-multiport --
-				('j-w-fwcmd-mp', 'firewallcmd-multiport[name=%(__name__)s, bantime="10m", port="http,https", protocol="tcp", chain="<known/chain>"]', {
-					'ip4': (' ipv4 ', 'icmp-port-unreachable'), 'ip6': (' ipv6 ', 'icmp6-port-unreachable'),
-					'ip4-start': (
-						"`firewall-cmd --direct --add-chain ipv4 filter f2b-j-w-fwcmd-mp`",
-						"`firewall-cmd --direct --add-rule ipv4 filter f2b-j-w-fwcmd-mp 1000 -j RETURN`",
-						"`firewall-cmd --direct --add-rule ipv4 filter INPUT_direct 0 -m conntrack --ctstate NEW -p tcp -m multiport --dports http,https -j f2b-j-w-fwcmd-mp`",
-					), 
-					'ip6-start': (
-						"`firewall-cmd --direct --add-chain ipv6 filter f2b-j-w-fwcmd-mp`",
-						"`firewall-cmd --direct --add-rule ipv6 filter f2b-j-w-fwcmd-mp 1000 -j RETURN`",
-						"`firewall-cmd --direct --add-rule ipv6 filter INPUT_direct 0 -m conntrack --ctstate NEW -p tcp -m multiport --dports http,https -j f2b-j-w-fwcmd-mp`",
-					),
-					'stop': (
-						"`firewall-cmd --direct --remove-rule ipv4 filter INPUT_direct 0 -m conntrack --ctstate NEW -p tcp -m multiport --dports http,https -j f2b-j-w-fwcmd-mp`",
-						"`firewall-cmd --direct --remove-rules ipv4 filter f2b-j-w-fwcmd-mp`",
-						"`firewall-cmd --direct --remove-chain ipv4 filter f2b-j-w-fwcmd-mp`",
-						"`firewall-cmd --direct --remove-rule ipv6 filter INPUT_direct 0 -m conntrack --ctstate NEW -p tcp -m multiport --dports http,https -j f2b-j-w-fwcmd-mp`",
-						"`firewall-cmd --direct --remove-rules ipv6 filter f2b-j-w-fwcmd-mp`",
-						"`firewall-cmd --direct --remove-chain ipv6 filter f2b-j-w-fwcmd-mp`",
-					),
-					'ip4-check': (
-						r"`firewall-cmd --direct --get-chains ipv4 filter | sed -e 's, ,\n,g' | grep -q '^f2b-j-w-fwcmd-mp$'`",
-					),
-					'ip6-check': (
-						r"`firewall-cmd --direct --get-chains ipv6 filter | sed -e 's, ,\n,g' | grep -q '^f2b-j-w-fwcmd-mp$'`",
-					),
-					'ip4-ban': (
-						r"`firewall-cmd --direct --add-rule ipv4 filter f2b-j-w-fwcmd-mp 0 -s 192.0.2.1 -j REJECT --reject-with icmp-port-unreachable`",
-					),
-					'ip4-unban': (
-						r"`firewall-cmd --direct --remove-rule ipv4 filter f2b-j-w-fwcmd-mp 0 -s 192.0.2.1 -j REJECT --reject-with icmp-port-unreachable`",
-					),
-					'ip6-ban': (
-						r"`firewall-cmd --direct --add-rule ipv6 filter f2b-j-w-fwcmd-mp 0 -s 2001:db8:: -j REJECT --reject-with icmp6-port-unreachable`",
-					),
-					'ip6-unban': (
-						r"`firewall-cmd --direct --remove-rule ipv6 filter f2b-j-w-fwcmd-mp 0 -s 2001:db8:: -j REJECT --reject-with icmp6-port-unreachable`",
-					),					
-				}),
-				# firewallcmd-allports --
-				('j-w-fwcmd-ap', 'firewallcmd-allports[name=%(__name__)s, bantime="10m", protocol="tcp", chain="<known/chain>"]', {
-					'ip4': (' ipv4 ', 'icmp-port-unreachable'), 'ip6': (' ipv6 ', 'icmp6-port-unreachable'),
-					'ip4-start': (
-						"`firewall-cmd --direct --add-chain ipv4 filter f2b-j-w-fwcmd-ap`",
-						"`firewall-cmd --direct --add-rule ipv4 filter f2b-j-w-fwcmd-ap 1000 -j RETURN`",
-						"`firewall-cmd --direct --add-rule ipv4 filter INPUT_direct 0 -j f2b-j-w-fwcmd-ap`",
-					), 
-					'ip6-start': (
-						"`firewall-cmd --direct --add-chain ipv6 filter f2b-j-w-fwcmd-ap`",
-						"`firewall-cmd --direct --add-rule ipv6 filter f2b-j-w-fwcmd-ap 1000 -j RETURN`",
-						"`firewall-cmd --direct --add-rule ipv6 filter INPUT_direct 0 -j f2b-j-w-fwcmd-ap`",
-					),
-					'stop': (
-						"`firewall-cmd --direct --remove-rule ipv4 filter INPUT_direct 0 -j f2b-j-w-fwcmd-ap`",
-						"`firewall-cmd --direct --remove-rules ipv4 filter f2b-j-w-fwcmd-ap`",
-						"`firewall-cmd --direct --remove-chain ipv4 filter f2b-j-w-fwcmd-ap`",
-						"`firewall-cmd --direct --remove-rule ipv6 filter INPUT_direct 0 -j f2b-j-w-fwcmd-ap`",
-						"`firewall-cmd --direct --remove-rules ipv6 filter f2b-j-w-fwcmd-ap`",
-						"`firewall-cmd --direct --remove-chain ipv6 filter f2b-j-w-fwcmd-ap`",
-					),
-					'ip4-check': (
-						r"`firewall-cmd --direct --get-chains ipv4 filter | sed -e 's, ,\n,g' | grep -q '^f2b-j-w-fwcmd-ap$'`",
-					),
-					'ip6-check': (
-						r"`firewall-cmd --direct --get-chains ipv6 filter | sed -e 's, ,\n,g' | grep -q '^f2b-j-w-fwcmd-ap$'`",
-					),
-					'ip4-ban': (
-						r"`firewall-cmd --direct --add-rule ipv4 filter f2b-j-w-fwcmd-ap 0 -s 192.0.2.1 -j REJECT --reject-with icmp-port-unreachable`",
-					),
-					'ip4-unban': (
-						r"`firewall-cmd --direct --remove-rule ipv4 filter f2b-j-w-fwcmd-ap 0 -s 192.0.2.1 -j REJECT --reject-with icmp-port-unreachable`",
-					),
-					'ip6-ban': (
-						r"`firewall-cmd --direct --add-rule ipv6 filter f2b-j-w-fwcmd-ap 0 -s 2001:db8:: -j REJECT --reject-with icmp6-port-unreachable`",
-					),
-					'ip6-unban': (
-						r"`firewall-cmd --direct --remove-rule ipv6 filter f2b-j-w-fwcmd-ap 0 -s 2001:db8:: -j REJECT --reject-with icmp6-port-unreachable`",
-					),					
-				}),
-				# firewallcmd-ipset (multiport) --
-				('j-w-fwcmd-ipset', 'firewallcmd-ipset[name=%(__name__)s, bantime="10m", default-timeout=0, port="http", protocol="tcp", chain="<known/chain>"]', {
-					'ip4': (' f2b-j-w-fwcmd-ipset ',), 'ip6': (' f2b-j-w-fwcmd-ipset6 ',),
-					'ip4-start': (
-						"`ipset create f2b-j-w-fwcmd-ipset hash:ip timeout 0`",
-						"`firewall-cmd --direct --add-rule ipv4 filter INPUT_direct 0 -p tcp -m multiport --dports http -m set --match-set f2b-j-w-fwcmd-ipset src -j REJECT --reject-with icmp-port-unreachable`",
-					), 
-					'ip6-start': (
-						"`ipset create f2b-j-w-fwcmd-ipset6 hash:ip timeout 0 family inet6`",
-						"`firewall-cmd --direct --add-rule ipv6 filter INPUT_direct 0 -p tcp -m multiport --dports http -m set --match-set f2b-j-w-fwcmd-ipset6 src -j REJECT --reject-with icmp6-port-unreachable`",
-					),
-					'flush': (
-						"`ipset flush f2b-j-w-fwcmd-ipset`",
-						"`ipset flush f2b-j-w-fwcmd-ipset6`",
-					),
-					'stop': (
-						"`firewall-cmd --direct --remove-rule ipv4 filter INPUT_direct 0 -p tcp -m multiport --dports http -m set --match-set f2b-j-w-fwcmd-ipset src -j REJECT --reject-with icmp-port-unreachable`",
-						"`ipset flush f2b-j-w-fwcmd-ipset`",
-						"`ipset destroy f2b-j-w-fwcmd-ipset`",
-						"`firewall-cmd --direct --remove-rule ipv6 filter INPUT_direct 0 -p tcp -m multiport --dports http -m set --match-set f2b-j-w-fwcmd-ipset6 src -j REJECT --reject-with icmp6-port-unreachable`",
-						"`ipset flush f2b-j-w-fwcmd-ipset6`",
-						"`ipset destroy f2b-j-w-fwcmd-ipset6`",
-					),
-					'ip4-check': (),
-					'ip6-check': (),
-					'ip4-ban': (
-						r"`ipset add f2b-j-w-fwcmd-ipset 192.0.2.1 timeout 600 -exist`",
-					),
-					'ip4-unban': (
-						r"`ipset del f2b-j-w-fwcmd-ipset 192.0.2.1 -exist`",
-					),
-					'ip6-ban': (
-						r"`ipset add f2b-j-w-fwcmd-ipset6 2001:db8:: timeout 600 -exist`",
-					),
-					'ip6-unban': (
-						r"`ipset del f2b-j-w-fwcmd-ipset6 2001:db8:: -exist`",
-					),					
-				}),
-				# firewallcmd-ipset (allports) --
-				('j-w-fwcmd-ipset-ap', 'firewallcmd-ipset[name=%(__name__)s, bantime="10m", actiontype=<allports>, protocol="tcp", chain="<known/chain>"]', {
-					'ip4': (' f2b-j-w-fwcmd-ipset-ap ',), 'ip6': (' f2b-j-w-fwcmd-ipset-ap6 ',),
-					'ip4-start': (
-						"`ipset create f2b-j-w-fwcmd-ipset-ap hash:ip timeout 600`",
-						"`firewall-cmd --direct --add-rule ipv4 filter INPUT_direct 0 -p tcp -m set --match-set f2b-j-w-fwcmd-ipset-ap src -j REJECT --reject-with icmp-port-unreachable`",
-					), 
-					'ip6-start': (
-						"`ipset create f2b-j-w-fwcmd-ipset-ap6 hash:ip timeout 600 family inet6`",
-						"`firewall-cmd --direct --add-rule ipv6 filter INPUT_direct 0 -p tcp -m set --match-set f2b-j-w-fwcmd-ipset-ap6 src -j REJECT --reject-with icmp6-port-unreachable`",
-					),
-					'flush': (
-						"`ipset flush f2b-j-w-fwcmd-ipset-ap`",
-						"`ipset flush f2b-j-w-fwcmd-ipset-ap6`",
-					),
-					'stop': (
-						"`firewall-cmd --direct --remove-rule ipv4 filter INPUT_direct 0 -p tcp -m set --match-set f2b-j-w-fwcmd-ipset-ap src -j REJECT --reject-with icmp-port-unreachable`",
-						"`ipset flush f2b-j-w-fwcmd-ipset-ap`",
-						"`ipset destroy f2b-j-w-fwcmd-ipset-ap`",
-						"`firewall-cmd --direct --remove-rule ipv6 filter INPUT_direct 0 -p tcp -m set --match-set f2b-j-w-fwcmd-ipset-ap6 src -j REJECT --reject-with icmp6-port-unreachable`",
-						"`ipset flush f2b-j-w-fwcmd-ipset-ap6`",
-						"`ipset destroy f2b-j-w-fwcmd-ipset-ap6`",
-					),
-					'ip4-check': (),
-					'ip6-check': (),
-					'ip4-ban': (
-						r"`ipset add f2b-j-w-fwcmd-ipset-ap 192.0.2.1 timeout 600 -exist`",
-					),
-					'ip4-unban': (
-						r"`ipset del f2b-j-w-fwcmd-ipset-ap 192.0.2.1 -exist`",
-					),
-					'ip6-ban': (
-						r"`ipset add f2b-j-w-fwcmd-ipset-ap6 2001:db8:: timeout 600 -exist`",
-					),
-					'ip6-unban': (
-						r"`ipset del f2b-j-w-fwcmd-ipset-ap6 2001:db8:: -exist`",
-					),					
-				}),
-			)
-			server = TestServer()
-			transm = server._Server__transm
-			cmdHandler = transm._Transmitter__commandHandler
-
-			for jail, act, tests in testJailsActions:
-				stream = self.getDefaultJailStream(jail, act)
-
-				# for cmd in stream:
-				# 	print(cmd)
-
-				# transmit jail to the server:
-				for cmd in stream:
-					# command to server:
-					ret, res = transm.proceed(cmd)
-					self.assertEqual(ret, 0)
-
-			jails = server._Server__jails
-
-			aInfos = self._testActionInfos()
-			for jail, act, tests in testJailsActions:
-				# print(jail, jails[jail])
-				for a in jails[jail].actions:
-					action = jails[jail].actions[a]
-					logSys.debug('# ' + ('=' * 50))
-					logSys.debug('# == %-44s ==', jail + ' - ' + action._name)
-					logSys.debug('# ' + ('=' * 50))
-					self.assertTrue(isinstance(action, _actions.CommandAction))
-					# wrap default command processor:
-					action.executeCmd = self._executeCmd
-					# test start :
-					self.pruneLog('# === start ===')
-					action.start()
-					if tests.get('start'):
-						self.assertLogged(*tests['start'], all=True)
-					else:
-						self.assertNotLogged(*tests['ip4-start']+tests['ip6-start'], all=True)
-					# test ban ip4 :
-					self.pruneLog('# === ban-ipv4 ===')
-					action.ban(aInfos['ipv4'])
-					if tests.get('ip4-start'): self.assertLogged(*tests['ip4-start'], all=True)
-					if tests.get('ip6-start'): self.assertNotLogged(*tests['ip6-start'], all=True)
-					self.assertLogged(*tests['ip4-check']+tests['ip4-ban'], all=True)
-					self.assertNotLogged(*tests['ip6'], all=True)
-					# test unban ip4 :
-					self.pruneLog('# === unban ipv4 ===')
-					action.unban(aInfos['ipv4'])
-					self.assertLogged(*tests['ip4-check']+tests['ip4-unban'], all=True)
-					self.assertNotLogged(*tests['ip6'], all=True)
-					# test ban ip6 :
-					self.pruneLog('# === ban ipv6 ===')
-					action.ban(aInfos['ipv6'])
-					if tests.get('ip6-start'): self.assertLogged(*tests['ip6-start'], all=True)
-					if tests.get('ip4-start'): self.assertNotLogged(*tests['ip4-start'], all=True)
-					self.assertLogged(*tests['ip6-check']+tests['ip6-ban'], all=True)
-					self.assertNotLogged(*tests['ip4'], all=True)
-					# test unban ip6 :
-					self.pruneLog('# === unban ipv6 ===')
-					action.unban(aInfos['ipv6'])
-					self.assertLogged(*tests['ip6-check']+tests['ip6-unban'], all=True)
-					self.assertNotLogged(*tests['ip4'], all=True)
-					# test flush for actions should supported this:
-					if tests.get('flush'):
-						self.pruneLog('# === flush ===')
-						action.flush()
-						self.assertLogged(*tests['flush'], all=True)
-					# test stop :
-					self.pruneLog('# === stop ===')
-					action.stop()
-					self.assertLogged(*tests['stop'], all=True)
-
-		def _executeMailCmd(self, realCmd, timeout=60):
-			# replace pipe to mail with pipe to cat:
-			realCmd = re.sub(r'\)\s*\|\s*mail\b([^\n]*)',
-				r') | cat; printf "\\n... | "; echo mail \1', realCmd)
-			# replace abuse retrieving (possible no-network), just replace first occurrence of 'dig...':
-			realCmd = re.sub(r'\bADDRESSES=\$\(dig\s[^\n]+',
-				lambda m: 'ADDRESSES="abuse-1@abuse-test-server, abuse-2@abuse-test-server"',
-					realCmd, 1)
-			# execute action:
-			return _actions.CommandAction.executeCmd(realCmd, timeout=timeout)
-
-		def testComplexMailActionMultiLog(self):
-			testJailsActions = (
-				# mail-whois-lines --
-				('j-mail-whois-lines', 
-					'mail-whois-lines['
-					  'name=%(__name__)s, grepopts="-m 1", grepmax=2, mailcmd="mail -s", ' +
-						# 2 logs to test grep from multiple logs:
-					  'logpath="' + os.path.join(TEST_FILES_DIR, "testcase01.log") + '\n' +
-				    '         ' + os.path.join(TEST_FILES_DIR, "testcase01a.log") + '", '
-					  '_whois_command="echo \'-- information about <ip> --\'"'
-					  ']',
-				{
-					'ip4-ban': (
-						'The IP 87.142.124.10 has just been banned by Fail2Ban after',
-						'100 attempts against j-mail-whois-lines.',
-						'Here is more information about 87.142.124.10 :',
-						'-- information about 87.142.124.10 --',
-						'Lines containing failures of 87.142.124.10 (max 2)',
-						'testcase01.log:Dec 31 11:59:59 [sshd] error: PAM: Authentication failure for kevin from 87.142.124.10',
-						'testcase01a.log:Dec 31 11:55:01 [sshd] error: PAM: Authentication failure for test from 87.142.124.10',
-					),
-				}),
-				# complain --
-				('j-complain-abuse', 
-					'complain['
-					  'name=%(__name__)s, grepopts="-m 1", grepmax=2, mailcmd="mail -s \'Hostname: <ip-host>, family: <family>\' - ",' +
-					  # test reverse ip:
-					  'debug=1,' +
-						# 2 logs to test grep from multiple logs:
-					  'logpath="' + os.path.join(TEST_FILES_DIR, "testcase01.log") + '\n' +
-				    '         ' + os.path.join(TEST_FILES_DIR, "testcase01a.log") + '", '
-					  ']',
-				{
-					'ip4-ban': (
-						# test reverse ip:
-						'try to resolve 10.124.142.87.abuse-contacts.abusix.org',
-						'Lines containing failures of 87.142.124.10 (max 2)',
-						'testcase01.log:Dec 31 11:59:59 [sshd] error: PAM: Authentication failure for kevin from 87.142.124.10',
-						'testcase01a.log:Dec 31 11:55:01 [sshd] error: PAM: Authentication failure for test from 87.142.124.10',
-						# both abuse mails should be separated with space:
-						'mail -s Hostname: test-host, family: inet4 - Abuse from 87.142.124.10 abuse-1@abuse-test-server abuse-2@abuse-test-server',
-					),
-					'ip6-ban': (
-						# test reverse ip:
-						'try to resolve 1.0.0.0.0.0.0.0.0.0.0.0.0.0.0.0.0.0.0.0.0.0.0.0.8.b.d.0.1.0.0.2.abuse-contacts.abusix.org',
-						'Lines containing failures of 2001:db8::1 (max 2)',
-						# both abuse mails should be separated with space:
-						'mail -s Hostname: test-host, family: inet6 - Abuse from 2001:db8::1 abuse-1@abuse-test-server abuse-2@abuse-test-server',
-					),
-				}),
-			)
-			server = TestServer()
-			transm = server._Server__transm
-			cmdHandler = transm._Transmitter__commandHandler
-
-			for jail, act, tests in testJailsActions:
-				stream = self.getDefaultJailStream(jail, act)
-
-				# for cmd in stream:
-				# 	print(cmd)
-
-				# transmit jail to the server:
-				for cmd in stream:
-					# command to server:
-					ret, res = transm.proceed(cmd)
-					self.assertEqual(ret, 0)
-
-			jails = server._Server__jails
-
-			ipv4 = IPAddr('87.142.124.10')
-			ipv6 = IPAddr('2001:db8::1');
-			dmyjail = DummyJail()
-			for jail, act, tests in testJailsActions:
-				# print(jail, jails[jail])
-				for a in jails[jail].actions:
-					action = jails[jail].actions[a]
-					logSys.debug('# ' + ('=' * 50))
-					logSys.debug('# == %-44s ==', jail + ' - ' + action._name)
-					logSys.debug('# ' + ('=' * 50))
-					# wrap default command processor:
-					action.executeCmd = self._executeMailCmd
-					# test ban :
-					for (test, ip) in (('ip4-ban', ipv4), ('ip6-ban', ipv6)):
-						if not tests.get(test): continue
-						self.pruneLog('# === %s ===' % test)
-						ticket = BanTicket(ip)
-						ticket.setAttempt(100)
-						ticket = _actions.Actions.ActionInfo(ticket, dmyjail)
-						action.ban(ticket)
-						self.assertLogged(*tests[test], all=True)
-=======
 				# command to server:
 				ret, res = transm.proceed(cmd)
 				self.assertEqual(ret, 0)
 
 		jails = server._Server__jails
 
-		tickets = {
-			'ip4': BanTicket('192.0.2.1'),
-			'ip6': BanTicket('2001:DB8::'),
-		}
+		aInfos = self._testActionInfos()
 		for jail, act, tests in testJailsActions:
 			# print(jail, jails[jail])
 			for a in jails[jail].actions:
@@ -2573,32 +1782,28 @@
 					self.assertLogged(*tests['start'], all=True)
 				else:
 					self.assertNotLogged(*tests['ip4-start']+tests['ip6-start'], all=True)
-				ainfo = {
-					'ip4': _actions.Actions.ActionInfo(tickets['ip4'], jails[jail]),
-					'ip6': _actions.Actions.ActionInfo(tickets['ip6'], jails[jail]),
-				}
 				# test ban ip4 :
 				self.pruneLog('# === ban-ipv4 ===')
-				action.ban(ainfo['ip4'])
+				action.ban(aInfos['ipv4'])
 				if tests.get('ip4-start'): self.assertLogged(*tests['ip4-start'], all=True)
 				if tests.get('ip6-start'): self.assertNotLogged(*tests['ip6-start'], all=True)
 				self.assertLogged(*tests['ip4-check']+tests['ip4-ban'], all=True)
 				self.assertNotLogged(*tests['ip6'], all=True)
 				# test unban ip4 :
 				self.pruneLog('# === unban ipv4 ===')
-				action.unban(ainfo['ip4'])
+				action.unban(aInfos['ipv4'])
 				self.assertLogged(*tests['ip4-check']+tests['ip4-unban'], all=True)
 				self.assertNotLogged(*tests['ip6'], all=True)
 				# test ban ip6 :
 				self.pruneLog('# === ban ipv6 ===')
-				action.ban(ainfo['ip6'])
+				action.ban(aInfos['ipv6'])
 				if tests.get('ip6-start'): self.assertLogged(*tests['ip6-start'], all=True)
 				if tests.get('ip4-start'): self.assertNotLogged(*tests['ip4-start'], all=True)
 				self.assertLogged(*tests['ip6-check']+tests['ip6-ban'], all=True)
 				self.assertNotLogged(*tests['ip4'], all=True)
 				# test unban ip6 :
 				self.pruneLog('# === unban ipv6 ===')
-				action.unban(ainfo['ip6'])
+				action.unban(aInfos['ipv6'])
 				self.assertLogged(*tests['ip6-check']+tests['ip6-unban'], all=True)
 				self.assertNotLogged(*tests['ip4'], all=True)
 				# test flush for actions should supported this:
@@ -2712,5 +1917,4 @@
 					ticket.setAttempt(100)
 					ticket = _actions.Actions.ActionInfo(ticket, dmyjail)
 					action.ban(ticket)
-					self.assertLogged(*tests[test], all=True)
->>>>>>> ac9d5f61
+					self.assertLogged(*tests[test], all=True)