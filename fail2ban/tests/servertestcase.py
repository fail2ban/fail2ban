# emacs: -*- mode: python; py-indent-offset: 4; indent-tabs-mode: t -*-
# vi: set ft=python sts=4 ts=4 sw=4 noet :

# This file is part of Fail2Ban.
#
# Fail2Ban is free software; you can redistribute it and/or modify
# it under the terms of the GNU General Public License as published by
# the Free Software Foundation; either version 2 of the License, or
# (at your option) any later version.
#
# Fail2Ban is distributed in the hope that it will be useful,
# but WITHOUT ANY WARRANTY; without even the implied warranty of
# MERCHANTABILITY or FITNESS FOR A PARTICULAR PURPOSE.  See the
# GNU General Public License for more details.
#
# You should have received a copy of the GNU General Public License
# along with Fail2Ban; if not, write to the Free Software
# Foundation, Inc., 51 Franklin Street, Fifth Floor, Boston, MA  02110-1301, USA.

# Author: Cyril Jaquier
# 

__author__ = "Cyril Jaquier"
__copyright__ = "Copyright (c) 2004 Cyril Jaquier"
__license__ = "GPL"

import unittest
import time
import tempfile
import os
import locale
import sys
import platform

from ..server.failregex import Regex, FailRegex, RegexException
from ..server import actions as _actions
from ..server.server import Server
from ..server.ipdns import IPAddr
from ..server.jail import Jail
from ..server.jailthread import JailThread
from ..server.utils import Utils
from .utils import LogCaptureTestCase
from ..helpers import getLogger
from .. import version

try:
	from ..server import filtersystemd
except ImportError: # pragma: no cover
	filtersystemd = None

TEST_FILES_DIR = os.path.join(os.path.dirname(__file__), "files")
FAST_BACKEND = "polling"
<<<<<<< HEAD

logSys = getLogger("fail2ban")
=======
>>>>>>> 1ec6782f


class TestServer(Server):
	def setLogLevel(self, *args, **kwargs):
		pass

	def setLogTarget(self, *args, **kwargs):
		pass


class TransmitterBase(unittest.TestCase):
	
	def setUp(self):
		"""Call before every test case."""
		#super(TransmitterBase, self).setUp()
		self.transm = self.server._Server__transm
		# To test thransmitter we don't need to start server...
		#self.server.start('/dev/null', '/dev/null', force=False)
		self.jailName = "TestJail1"
		self.server.addJail(self.jailName, FAST_BACKEND)

	def tearDown(self):
		"""Call after every test case."""
		# stop jails, etc.
		self.server.quit()
		#super(TransmitterBase, self).tearDown()

	def setGetTest(self, cmd, inValue, outValue=(None,), outCode=0, jail=None, repr_=False):
		"""Process set/get commands and compare both return values 
		with outValue if it was given otherwise with inValue"""
		setCmd = ["set", cmd, inValue]
		getCmd = ["get", cmd]
		if jail is not None:
			setCmd.insert(1, jail)
			getCmd.insert(1, jail)

		# if outValue was not given (now None is allowed return/compare value also)
		if outValue == (None,):
			outValue = inValue

		def v(x):
			"""Prepare value for comparison"""
			return (repr(x) if repr_ else x)

		self.assertEqual(v(self.transm.proceed(setCmd)), v((outCode, outValue)))
		if not outCode:
			# if we expected to get it set without problem, check new value
			self.assertEqual(v(self.transm.proceed(getCmd)), v((0, outValue)))

	def setGetTestNOK(self, cmd, inValue, jail=None):
		setCmd = ["set", cmd, inValue]
		getCmd = ["get", cmd]
		if jail is not None:
			setCmd.insert(1, jail)
			getCmd.insert(1, jail)

		# Get initial value before trying invalid value
		initValue = self.transm.proceed(getCmd)[1]
		self.assertEqual(self.transm.proceed(setCmd)[0], 1)
		# Check after failed set that value is same as previous
		self.assertEqual(self.transm.proceed(getCmd), (0, initValue))

	def jailAddDelTest(self, cmd, values, jail):
		cmdAdd = "add" + cmd
		cmdDel = "del" + cmd

		self.assertEqual(
			self.transm.proceed(["get", jail, cmd]), (0, []))
		for n, value in enumerate(values):
			ret = self.transm.proceed(["set", jail, cmdAdd, value])
			self.assertEqual((ret[0], sorted(map(str, ret[1]))), (0, sorted(map(str, values[:n+1]))))
			ret = self.transm.proceed(["get", jail, cmd])
			self.assertEqual((ret[0], sorted(map(str, ret[1]))), (0, sorted(map(str, values[:n+1]))))
		for n, value in enumerate(values):
			ret = self.transm.proceed(["set", jail, cmdDel, value])
			self.assertEqual((ret[0], sorted(map(str, ret[1]))), (0, sorted(map(str, values[n+1:]))))
			ret = self.transm.proceed(["get", jail, cmd])
			self.assertEqual((ret[0], sorted(map(str, ret[1]))), (0, sorted(map(str, values[n+1:]))))

	def jailAddDelRegexTest(self, cmd, inValues, outValues, jail):
		cmdAdd = "add" + cmd
		cmdDel = "del" + cmd

		self.assertEqual(
			self.transm.proceed(["get", jail, cmd]), (0, []))
		for n, value in enumerate(inValues):
			self.assertEqual(
				self.transm.proceed(["set", jail, cmdAdd, value]),
				(0, outValues[:n+1]))
			self.assertEqual(
				self.transm.proceed(["get", jail, cmd]),
				(0, outValues[:n+1]))
		for n, value in enumerate(inValues):
			self.assertEqual(
				self.transm.proceed(["set", jail, cmdDel, 0]), # First item
				(0, outValues[n+1:]))
			self.assertEqual(
				self.transm.proceed(["get", jail, cmd]),
				(0, outValues[n+1:]))


class Transmitter(TransmitterBase):

	def setUp(self):
		self.server = TestServer()
		super(Transmitter, self).setUp()

	def testStopServer(self):
		self.assertEqual(self.transm.proceed(["stop"]), (0, None))

	def testPing(self):
		self.assertEqual(self.transm.proceed(["ping"]), (0, "pong"))

	def testVersion(self):
		self.assertEqual(self.transm.proceed(["version"]), (0, version.version))

	def testSleep(self):
		if not unittest.F2B.fast:
			t0 = time.time()
			self.assertEqual(self.transm.proceed(["sleep", "0.1"]), (0, None))
			t1 = time.time()
			# Approx 0.1 second delay but not faster
			dt = t1 - t0
			self.assertTrue(0.09 < dt < 0.2, msg="Sleep was %g sec" % dt)
		else: # pragma: no cover
			self.assertEqual(self.transm.proceed(["sleep", "0.0001"]), (0, None))

	def testDatabase(self):
		if not unittest.F2B.memory_db:
			tmp, tmpFilename = tempfile.mkstemp(".db", "fail2ban_")
		else: # pragma: no cover
			tmpFilename = ':memory:'
		# Jails present, can't change database
		self.setGetTestNOK("dbfile", tmpFilename)
		self.server.delJail(self.jailName)
		self.setGetTest("dbfile", tmpFilename)
		# the same file name (again no jails / not changed):
		self.setGetTest("dbfile", tmpFilename)
		self.setGetTest("dbpurgeage", "600", 600)
		self.setGetTestNOK("dbpurgeage", "LIZARD")
		# the same file name (again with jails / not changed):
		self.server.addJail(self.jailName, FAST_BACKEND)
		self.setGetTest("dbfile", tmpFilename)
		self.server.delJail(self.jailName)

		# Disable database
		self.assertEqual(self.transm.proceed(
			["set", "dbfile", "None"]),
			(0, None))
		self.assertEqual(self.transm.proceed(
			["get", "dbfile"]),
			(0, None))
		self.assertEqual(self.transm.proceed(
			["set", "dbpurgeage", "500"]),
			(0, None))
		self.assertEqual(self.transm.proceed(
			["get", "dbpurgeage"]),
			(0, None))
		# the same (again with jails / not changed):
		self.server.addJail(self.jailName, FAST_BACKEND)
		self.assertEqual(self.transm.proceed(
			["set", "dbfile", "None"]),
			(0, None))
		if not unittest.F2B.memory_db:
			os.close(tmp)
			os.unlink(tmpFilename)

	def testAddJail(self):
		jail2 = "TestJail2"
		jail3 = "TestJail3"
		jail4 = "TestJail4"
		self.assertEqual(
			self.transm.proceed(["add", jail2, "polling"]), (0, jail2))
		self.assertEqual(self.transm.proceed(["add", jail3]), (0, jail3))
		self.assertEqual(
			self.transm.proceed(["add", jail4, "invalid backend"])[0], 1)
		self.assertEqual(
			self.transm.proceed(["add", jail4, "auto"]), (0, jail4))
		# Duplicate Jail
		self.assertEqual(
			self.transm.proceed(["add", self.jailName, "polling"])[0], 1)
		# All name is reserved
		self.assertEqual(
			self.transm.proceed(["add", "all", "polling"])[0], 1)

	def testStartStopJail(self):
		self.assertEqual(
			self.transm.proceed(["start", self.jailName]), (0, None))
		time.sleep(Utils.DEFAULT_SLEEP_TIME)
		# wait until not started (3 seconds as long as any RuntimeError, ex.: RuntimeError('cannot join thread before it is started',)):
		self.assertTrue( Utils.wait_for(
			lambda: self.server.isAlive(1) and not isinstance(self.transm.proceed(["status", self.jailName]), RuntimeError),
			3) )
		self.assertEqual(
			self.transm.proceed(["stop", self.jailName]), (0, None))
		self.assertTrue(self.jailName not in self.server._Server__jails)

	def testStartStopAllJail(self):
		self.server.addJail("TestJail2", FAST_BACKEND)
		self.assertEqual(
			self.transm.proceed(["start", self.jailName]), (0, None))
		self.assertEqual(
			self.transm.proceed(["start", "TestJail2"]), (0, None))
		# yoh: workaround for gh-146.  I still think that there is some
		#      race condition and missing locking somewhere, but for now
		#      giving it a small delay reliably helps to proceed with tests
		time.sleep(Utils.DEFAULT_SLEEP_TIME)
		self.assertTrue( Utils.wait_for(
			lambda: self.server.isAlive(2) and not isinstance(self.transm.proceed(["status", self.jailName]), RuntimeError),
			3) )
		self.assertEqual(self.transm.proceed(["stop", "all"]), (0, None))
		self.assertTrue( Utils.wait_for( lambda: not len(self.server._Server__jails), 3) )
		self.assertTrue(self.jailName not in self.server._Server__jails)
		self.assertTrue("TestJail2" not in self.server._Server__jails)

	def testJailIdle(self):
		self.assertEqual(
			self.transm.proceed(["set", self.jailName, "idle", "on"]),
			(0, True))
		self.assertEqual(
			self.transm.proceed(["set", self.jailName, "idle", "off"]),
			(0, False))
		self.assertEqual(
			self.transm.proceed(["set", self.jailName, "idle", "CAT"])[0],
			1)

	def testJailFindTime(self):
		self.setGetTest("findtime", "120", 120, jail=self.jailName)
		self.setGetTest("findtime", "60", 60, jail=self.jailName)
		self.setGetTest("findtime", "30m", 30*60, jail=self.jailName)
		self.setGetTest("findtime", "-60", -60, jail=self.jailName)
		self.setGetTestNOK("findtime", "Dog", jail=self.jailName)

	def testJailBanTime(self):
		self.setGetTest("bantime", "600", 600, jail=self.jailName)
		self.setGetTest("bantime", "50", 50, jail=self.jailName)
		self.setGetTest("bantime", "-50", -50, jail=self.jailName)
		self.setGetTest("bantime", "15d 5h 30m", 1315800, jail=self.jailName)
		self.setGetTestNOK("bantime", "Cat", jail=self.jailName)

	def testDatePattern(self):
		self.setGetTest("datepattern", "%%%Y%m%d%H%M%S",
			("%%%Y%m%d%H%M%S", "%YearMonthDay24hourMinuteSecond"),
			jail=self.jailName)
		self.setGetTest(
			"datepattern", "Epoch", (None, "Epoch"), jail=self.jailName)
		self.setGetTest(
			"datepattern", "TAI64N", (None, "TAI64N"), jail=self.jailName)
		self.setGetTestNOK("datepattern", "%Cat%a%%%g", jail=self.jailName)

	def testJailUseDNS(self):
		self.setGetTest("usedns", "yes", jail=self.jailName)
		self.setGetTest("usedns", "warn", jail=self.jailName)
		self.setGetTest("usedns", "no", jail=self.jailName)

		# Safe default should be "no"
		value = "Fish"
		self.assertEqual(
			self.transm.proceed(["set", self.jailName, "usedns", value]),
			(0, "no"))

	def testJailBanIP(self):
		self.server.startJail(self.jailName) # Jail must be started

		self.assertEqual(
			self.transm.proceed(["set", self.jailName, "banip", "127.0.0.1"]),
			(0, "127.0.0.1"))
		time.sleep(Utils.DEFAULT_SLEEP_TIME) # Give chance to ban
		self.assertEqual(
			self.transm.proceed(["set", self.jailName, "banip", "Badger"]),
			(0, "Badger")) #NOTE: Is IP address validated? Is DNS Lookup done?
		time.sleep(Utils.DEFAULT_SLEEP_TIME) # Give chance to ban
		# Unban IP
		self.assertEqual(
			self.transm.proceed(
				["set", self.jailName, "unbanip", "127.0.0.1"]),
			(0, "127.0.0.1"))
		# Unban IP which isn't banned
		self.assertEqual(
			self.transm.proceed(
				["set", self.jailName, "unbanip", "192.168.1.1"])[0],1)

	def testJailMaxRetry(self):
		self.setGetTest("maxretry", "5", 5, jail=self.jailName)
		self.setGetTest("maxretry", "2", 2, jail=self.jailName)
		self.setGetTest("maxretry", "-2", -2, jail=self.jailName)
		self.setGetTestNOK("maxretry", "Duck", jail=self.jailName)

	def testJailMaxLines(self):
		self.setGetTest("maxlines", "5", 5, jail=self.jailName)
		self.setGetTest("maxlines", "2", 2, jail=self.jailName)
		self.setGetTestNOK("maxlines", "-2", jail=self.jailName)
		self.setGetTestNOK("maxlines", "Duck", jail=self.jailName)

	def testJailLogEncoding(self):
		self.setGetTest("logencoding", "UTF-8", jail=self.jailName)
		self.setGetTest("logencoding", "ascii", jail=self.jailName)
		self.setGetTest("logencoding", "auto", locale.getpreferredencoding(),
			jail=self.jailName)
		self.setGetTestNOK("logencoding", "Monkey", jail=self.jailName)

	def testJailLogPath(self):
		self.jailAddDelTest(
			"logpath",
			[
				os.path.join(TEST_FILES_DIR, "testcase01.log"),
				os.path.join(TEST_FILES_DIR, "testcase02.log"),
				os.path.join(TEST_FILES_DIR, "testcase03.log"),
			],
			self.jailName
		)
		# Try duplicates
		value = os.path.join(TEST_FILES_DIR, "testcase04.log")
		self.assertEqual(
			self.transm.proceed(["set", self.jailName, "addlogpath", value]),
			(0, [value]))
		# Will silently ignore duplicate
		self.assertEqual(
			self.transm.proceed(["set", self.jailName, "addlogpath", value]),
			(0, [value]))
		self.assertEqual(
			self.transm.proceed(["get", self.jailName, "logpath"]),
			(0, [value]))
		self.assertEqual(
			self.transm.proceed(["set", self.jailName, "dellogpath", value]),
			(0, []))
		self.assertEqual(
			self.transm.proceed(
				["set", self.jailName, "addlogpath", value, "tail"]),
			(0, [value]))
		self.assertEqual(
			self.transm.proceed(
				["set", self.jailName, "addlogpath", value, "head"]),
			(0, [value]))
		self.assertEqual(
			self.transm.proceed(
				["set", self.jailName, "addlogpath", value, "badger"])[0],
			1)
		self.assertEqual(
			self.transm.proceed(
				["set", self.jailName, "addlogpath", value, value, value])[0],
			1)

	def testJailLogPathInvalidFile(self):
		# Invalid file
		value = "this_file_shouldn't_exist"
		result = self.transm.proceed(
			["set", self.jailName, "addlogpath", value])
		self.assertTrue(isinstance(result[1], IOError))

	def testJailLogPathBrokenSymlink(self):
		# Broken symlink
		name = tempfile.mktemp(prefix='tmp_fail2ban_broken_symlink')
		sname = name + '.slink'
		os.symlink(name, sname)
		result = self.transm.proceed(
			["set", self.jailName, "addlogpath", sname])
		self.assertTrue(isinstance(result[1], IOError))
		os.unlink(sname)

	def testJailIgnoreIP(self):
		self.jailAddDelTest(
			"ignoreip",
			[
				"127.0.0.1",
				"192.168.1.1",
				"8.8.8.8",
			],
			self.jailName
		)

		# Try duplicates
		value = "127.0.0.1"
		self.assertEqual(
			self.transm.proceed(["set", self.jailName, "addignoreip", value]),
			(0, [value]))
		# Will allow duplicate
		#NOTE: Should duplicates be allowed, or silent ignore like logpath?
		self.assertEqual(
			self.transm.proceed(["set", self.jailName, "addignoreip", value]),
			(0, [value, value]))
		self.assertEqual(
			self.transm.proceed(["get", self.jailName, "ignoreip"]),
			(0, [value, value]))
		self.assertEqual(
			self.transm.proceed(["set", self.jailName, "delignoreip", value]),
			(0, [value]))

	def testJailIgnoreCommand(self):
		self.setGetTest("ignorecommand", "bin ", jail=self.jailName)

	def testJailRegex(self):
		self.jailAddDelRegexTest("failregex",
			[
				"user john at <HOST>",
				"Admin user login from <HOST>",
				"failed attempt from <HOST> again",
			],
			[
				"user john at %s" % (Regex._resolveHostTag('<HOST>')),
				"Admin user login from %s" % (Regex._resolveHostTag('<HOST>')),
				"failed attempt from %s again" % (Regex._resolveHostTag('<HOST>')),
			],
			self.jailName
		)

		self.assertEqual(
			self.transm.proceed(
				["set", self.jailName, "addfailregex", "No host regex"])[0],
			1)
		self.assertEqual(
			self.transm.proceed(
				["set", self.jailName, "addfailregex", 654])[0],
			1)

	def testJailIgnoreRegex(self):
		self.jailAddDelRegexTest("ignoreregex",
			[
				"user john",
				"Admin user login from <HOST>",
				"Dont match me!",
			],
			[
				"user john",
				"Admin user login from %s" % (Regex._resolveHostTag('<HOST>')),
				"Dont match me!",
			],
			self.jailName
		)

		self.assertEqual(
			self.transm.proceed(
				["set", self.jailName, "addignoreregex", "Invalid [regex"])[0],
			1)
		self.assertEqual(
			self.transm.proceed(
				["set", self.jailName, "addignoreregex", 50])[0],
			1)

	def testStatus(self):
		jails = [self.jailName]
		self.assertEqual(self.transm.proceed(["status"]),
			(0, [('Number of jail', len(jails)), ('Jail list', ", ".join(jails))]))
		self.server.addJail("TestJail2", FAST_BACKEND)
		jails.append("TestJail2")
		self.assertEqual(self.transm.proceed(["status"]),
			(0, [('Number of jail', len(jails)), ('Jail list', ", ".join(jails))]))

	def testJailStatus(self):
		self.assertEqual(self.transm.proceed(["status", self.jailName]),
			(0,
				[
					('Filter', [
						('Currently failed', 0),
						('Total failed', 0),
						('File list', [])]
					),
					('Actions', [
						('Currently banned', 0),
						('Total banned', 0),
						('Banned IP list', [])]
					)
				]
			)
		)

	def testJailStatusBasic(self):
		self.assertEqual(self.transm.proceed(["status", self.jailName, "basic"]),
			(0,
				[
					('Filter', [
						('Currently failed', 0),
						('Total failed', 0),
						('File list', [])]
					),
					('Actions', [
						('Currently banned', 0),
						('Total banned', 0),
						('Banned IP list', [])]
					)
				]
			)
		)

	def testJailStatusBasicKwarg(self):
		self.assertEqual(self.transm.proceed(["status", self.jailName, "INVALID"]),
			(0,
				[
					('Filter', [
						('Currently failed', 0),
						('Total failed', 0),
						('File list', [])]
					),
					('Actions', [
						('Currently banned', 0),
						('Total banned', 0),
						('Banned IP list', [])]
					)
				]
			)
		)

	def testJailStatusCymru(self):
		try:
			import dns.exception
			import dns.resolver
		except ImportError:
			value = ['error']
		else:
			value = []

		self.assertEqual(self.transm.proceed(["status", self.jailName, "cymru"]),
			(0,
				[
					('Filter', [
						('Currently failed', 0),
						('Total failed', 0),
						('File list', [])]
					),
					('Actions', [
						('Currently banned', 0),
						('Total banned', 0),
						('Banned IP list', []),
						('Banned ASN list', value),
						('Banned Country list', value),
						('Banned RIR list', value)]
					)
				]
			)
		)

	def testAction(self):
		action = "TestCaseAction"
		cmdList = [
			"actionstart",
			"actionstop",
			"actioncheck",
			"actionban",
			"actionunban",
		]
		cmdValueList = [
			"Action Start",
			"Action Stop",
			"Action Check",
			"Action Ban",
			"Action Unban",
		]

		self.assertEqual(
			self.transm.proceed(["set", self.jailName, "addaction", action]),
			(0, action))
		self.assertEqual(
			self.transm.proceed(
				["get", self.jailName, "actions"])[1][0],
			action)
		for cmd, value in zip(cmdList, cmdValueList):
			self.assertEqual(
				self.transm.proceed(
					["set", self.jailName, "action", action, cmd, value]),
				(0, value))
		for cmd, value in zip(cmdList, cmdValueList):
			self.assertEqual(
				self.transm.proceed(["get", self.jailName, "action", action, cmd]),
				(0, value))
		self.assertEqual(
			self.transm.proceed(
				["set", self.jailName, "action", action, "KEY", "VALUE"]),
			(0, "VALUE"))
		self.assertEqual(
			self.transm.proceed(
				["get", self.jailName, "action", action, "KEY"]),
			(0, "VALUE"))
		self.assertEqual(
			self.transm.proceed(
				["get", self.jailName, "action", action, "InvalidKey"])[0],
			1)
		self.assertEqual(
			self.transm.proceed(
				["set", self.jailName, "action", action, "timeout", "10"]),
			(0, "10"))
		self.assertEqual(
			self.transm.proceed(
				["get", self.jailName, "action", action, "timeout"]),
			(0, "10"))
		self.assertEqual(
			self.transm.proceed(["set", self.jailName, "delaction", action]),
			(0, None))
		self.assertEqual(
			self.transm.proceed(
				["set", self.jailName, "delaction", "Doesn't exist"])[0],1)

	def testPythonActionMethodsAndProperties(self):
		action = "TestCaseAction"
		try:
			out = self.transm.proceed(
				["set", self.jailName, "addaction", action,
				 os.path.join(TEST_FILES_DIR, "action.d", "action.py"),
				'{"opt1": "value"}'])
			self.assertEqual(out, (0, action))
		except AssertionError:
			if ((2, 6) <= sys.version_info < (2, 6, 5)) \
				and '__init__() keywords must be strings' in out[1]:
				# known issue http://bugs.python.org/issue2646 in 2.6 series
				# since general Fail2Ban warnings are suppressed in normal
				# operation -- let's issue Python's native warning here
				import warnings
				warnings.warn(
					"Your version of Python %s seems to experience a known "
					"issue forbidding correct operation of Fail2Ban: "
					"http://bugs.python.org/issue2646  Upgrade your Python and "
					"meanwhile other intestPythonActionMethodsAndProperties will "
					"be skipped" % (sys.version))
				return
			raise
		self.assertEqual(
			sorted(self.transm.proceed(["get", self.jailName,
				"actionproperties", action])[1]),
			['opt1', 'opt2'])
		self.assertEqual(
			self.transm.proceed(["get", self.jailName, "action", action,
				"opt1"]),
			(0, 'value'))
		self.assertEqual(
			self.transm.proceed(["get", self.jailName, "action", action,
				"opt2"]),
			(0, None))
		self.assertEqual(
			sorted(self.transm.proceed(["get", self.jailName, "actionmethods",
				action])[1]),
			['ban', 'start', 'stop', 'testmethod', 'unban'])
		self.assertEqual(
			self.transm.proceed(["set", self.jailName, "action", action,
				"testmethod", '{"text": "world!"}']),
			(0, 'Hello world! value'))
		self.assertEqual(
			self.transm.proceed(["set", self.jailName, "action", action,
				"opt1", "another value"]),
			(0, 'another value'))
		self.assertEqual(
			self.transm.proceed(["set", self.jailName, "action", action,
				"testmethod", '{"text": "world!"}']),
			(0, 'Hello world! another value'))

	def testNOK(self):
		self.assertEqual(self.transm.proceed(["INVALID", "COMMAND"])[0],1)

	def testSetNOK(self):
		self.assertEqual(
			self.transm.proceed(["set", "INVALID", "COMMAND"])[0],1)

	def testGetNOK(self):
		self.assertEqual(
			self.transm.proceed(["get", "INVALID", "COMMAND"])[0],1)

	def testStatusNOK(self):
		self.assertEqual(
			self.transm.proceed(["status", "INVALID", "COMMAND"])[0],1)

	def testJournalMatch(self):
		if not filtersystemd: # pragma: no cover
			if sys.version_info >= (2, 7):
				raise unittest.SkipTest(
					"systemd python interface not available")
			return
		jailName = "TestJail2"
		self.server.addJail(jailName, "systemd")
		values = [
			"_SYSTEMD_UNIT=sshd.service",
			"TEST_FIELD1=ABC",
			"_HOSTNAME=example.com",
		]
		for n, value in enumerate(values):
			self.assertEqual(
				self.transm.proceed(
					["set", jailName, "addjournalmatch", value]),
				(0, [[val] for val in values[:n+1]]))
		for n, value in enumerate(values):
			self.assertEqual(
				self.transm.proceed(
					["set", jailName, "deljournalmatch", value]),
				(0, [[val] for val in values[n+1:]]))

		# Try duplicates
		value = "_COMM=sshd"
		self.assertEqual(
			self.transm.proceed(
				["set", jailName, "addjournalmatch", value]),
			(0, [[value]]))
		# Duplicates are accepted, as automatically OR'd, and journalctl
		# also accepts them without issue.
		self.assertEqual(
			self.transm.proceed(
				["set", jailName, "addjournalmatch", value]),
			(0, [[value], [value]]))
		# Remove first instance
		self.assertEqual(
			self.transm.proceed(
				["set", jailName, "deljournalmatch", value]),
			(0, [[value]]))
		# Remove second instance
		self.assertEqual(
			self.transm.proceed(
				["set", jailName, "deljournalmatch", value]),
			(0, []))

		value = [
			"_COMM=sshd", "+", "_SYSTEMD_UNIT=sshd.service", "_UID=0"]
		self.assertEqual(
			self.transm.proceed(
				["set", jailName, "addjournalmatch"] + value),
			(0, [["_COMM=sshd"], ["_SYSTEMD_UNIT=sshd.service", "_UID=0"]]))
		self.assertEqual(
			self.transm.proceed(
				["set", jailName, "deljournalmatch"] + value[:1]),
			(0, [["_SYSTEMD_UNIT=sshd.service", "_UID=0"]]))
		self.assertEqual(
			self.transm.proceed(
				["set", jailName, "deljournalmatch"] + value[2:]),
			(0, []))

		# Invalid match
		value = "This isn't valid!"
		result = self.transm.proceed(
			["set", jailName, "addjournalmatch", value])
		self.assertTrue(isinstance(result[1], ValueError))

		# Delete invalid match
		value = "FIELD=NotPresent"
		result = self.transm.proceed(
			["set", jailName, "deljournalmatch", value])
		self.assertTrue(isinstance(result[1], ValueError))


class TransmitterLogging(TransmitterBase):

	def setUp(self):
		self.server = Server()
		super(TransmitterLogging, self).setUp()
		self.server.setLogTarget("/dev/null")
		self.server.setLogLevel("CRITICAL")
		self.server.setSyslogSocket("auto")

	def testLogTarget(self):
		logTargets = []
		for _ in xrange(3):
			tmpFile = tempfile.mkstemp("fail2ban", "transmitter")
			logTargets.append(tmpFile[1])
			os.close(tmpFile[0])
		for logTarget in logTargets:
			self.setGetTest("logtarget", logTarget)

		# If path is invalid, do not change logtarget
		value = "/this/path/should/not/exist"
		self.setGetTestNOK("logtarget", value)

		self.transm.proceed(["set", "logtarget", "/dev/null"])
		for logTarget in logTargets:
			os.remove(logTarget)

		self.setGetTest("logtarget", "STDOUT")
		self.setGetTest("logtarget", "STDERR")

	def testLogTargetSYSLOG(self):
		if not os.path.exists("/dev/log") and sys.version_info >= (2, 7):
			raise unittest.SkipTest("'/dev/log' not present")
		elif not os.path.exists("/dev/log"):
			return
		self.assertTrue(self.server.getSyslogSocket(), "auto")
		self.setGetTest("logtarget", "SYSLOG")
		self.assertTrue(self.server.getSyslogSocket(), "/dev/log")

	def testSyslogSocket(self):
		self.setGetTest("syslogsocket", "/dev/log/NEW/PATH")

	def testSyslogSocketNOK(self):
		self.setGetTest("syslogsocket", "/this/path/should/not/exist")
		self.setGetTestNOK("logtarget", "SYSLOG")
		# set back for other tests
		self.setGetTest("syslogsocket", "/dev/log")
		self.setGetTest("logtarget", "SYSLOG",
			**{True: {},    # should work on Linux
			   False: dict( # expect to fail otherwise
				   outCode=1,
				   outValue=Exception('Failed to change log target'),
				   repr_=True # Exceptions are not comparable apparently
                                )
			  }[platform.system() in ('Linux',) and os.path.exists('/dev/log')]
		)

	def testLogLevel(self):
		self.setGetTest("loglevel", "HEAVYDEBUG")
		self.setGetTest("loglevel", "DEBUG")
		self.setGetTest("loglevel", "INFO")
		self.setGetTest("loglevel", "NOTICE")
		self.setGetTest("loglevel", "WARNING")
		self.setGetTest("loglevel", "ERROR")
		self.setGetTest("loglevel", "CRITICAL")
		self.setGetTest("loglevel", "cRiTiCaL", "CRITICAL")
		self.setGetTestNOK("loglevel", "Bird")

	def testFlushLogs(self):
		self.assertEqual(self.transm.proceed(["flushlogs"]), (0, "rolled over"))
		try:
			f, fn = tempfile.mkstemp("fail2ban.log")
			os.close(f)
			self.server.setLogLevel("WARNING")
			self.assertEqual(self.transm.proceed(["set", "logtarget", fn]), (0, fn))
			l = getLogger('fail2ban')
			l.warning("Before file moved")
			try:
				f2, fn2 = tempfile.mkstemp("fail2ban.log")
				os.close(f2)
				os.rename(fn, fn2)
				l.warning("After file moved")
				self.assertEqual(self.transm.proceed(["flushlogs"]), (0, "rolled over"))
				l.warning("After flushlogs")
				with open(fn2,'r') as f:
					line1 = f.next()
					if line1.find('Changed logging target to') >= 0:
						line1 = f.next()
					self.assertTrue(line1.endswith("Before file moved\n"))
					line2 = f.next()
					self.assertTrue(line2.endswith("After file moved\n"))
					try:
						n = f.next()
						if n.find("Command: ['flushlogs']") >=0:
							self.assertRaises(StopIteration, f.next)
						else:
							self.fail("Exception StopIteration or Command: ['flushlogs'] expected. Got: %s" % n)
					except StopIteration:
						pass # on higher debugging levels this is expected
				with open(fn,'r') as f:
					line1 = f.next()
					if line1.find('rollover performed on') >= 0:
						line1 = f.next()
					self.assertTrue(line1.endswith("After flushlogs\n"))
					self.assertRaises(StopIteration, f.next)
					f.close()
			finally:
				os.remove(fn2)
		finally:
			try:
				os.remove(fn)
			except OSError:
				pass
		self.assertEqual(self.transm.proceed(["set", "logtarget", "STDERR"]), (0, "STDERR"))
		self.assertEqual(self.transm.proceed(["flushlogs"]), (0, "flushed"))

	def testBanTimeIncr(self):
		self.setGetTest("bantime.increment", "true", True, jail=self.jailName)
		self.setGetTest("bantime.rndtime", "30min", 30*60, jail=self.jailName)
		self.setGetTest("bantime.maxtime", "1000 days", 1000*24*60*60, jail=self.jailName)
		self.setGetTest("bantime.factor", "2", "2", jail=self.jailName)
		self.setGetTest("bantime.formula", "ban.Time * math.exp(float(ban.Count+1)*banFactor)/math.exp(1*banFactor)", jail=self.jailName)
		self.setGetTest("bantime.multipliers", "1 5 30 60 300 720 1440 2880", "1 5 30 60 300 720 1440 2880", jail=self.jailName)
		self.setGetTest("bantime.overalljails", "true", "true", jail=self.jailName)


class JailTests(unittest.TestCase):

	def testLongName(self):
		# Just a smoke test for now
		longname = "veryveryverylongname"
		jail = Jail(longname)
		self.assertEqual(jail.name, longname)


class RegexTests(unittest.TestCase):

	def testInit(self):
		# Should raise an Exception upon empty regex
		self.assertRaises(RegexException, Regex, '')
		self.assertRaises(RegexException, Regex, ' ')
		self.assertRaises(RegexException, Regex, '\t')

	def testStr(self):
		# .replace just to guarantee uniform use of ' or " in the %r
		self.assertEqual(str(Regex('a')).replace('"', "'"), "Regex('a')")
		# Class name should be proper
		self.assertTrue(str(FailRegex('<HOST>')).startswith("FailRegex("))

	def testHost(self):
		self.assertRaises(RegexException, FailRegex, '')
		self.assertRaises(RegexException, FailRegex, '^test no group$')
		self.assertTrue(FailRegex('^test <HOST> group$'))
		self.assertTrue(FailRegex('^test <IP4> group$'))
		self.assertTrue(FailRegex('^test <IP6> group$'))
		self.assertTrue(FailRegex('^test <DNS> group$'))
		self.assertTrue(FailRegex('^test id group: ip:port = <F-ID><IP4>(?::<F-PORT/>)?</F-ID>$'))
		self.assertTrue(FailRegex('^test id group: user:\(<F-ID>[^\)]+</F-ID>\)$'))
		self.assertTrue(FailRegex('^test id group: anything = <F-ID/>$'))
		# Testing obscure case when host group might be missing in the matched pattern,
		# e.g. if we made it optional.
		fr = FailRegex('%%<HOST>?')
		self.assertFalse(fr.hasMatched())
		fr.search([('%%',"","")])
		self.assertTrue(fr.hasMatched())
		self.assertRaises(RegexException, fr.getHost)
		# The same as above but using separated IPv4/IPv6 expressions
		fr = FailRegex('%%inet(?:=<F-IP4/>|inet6=<F-IP6/>)?')
		self.assertFalse(fr.hasMatched())
		fr.search([('%%inet=test',"","")])
		self.assertTrue(fr.hasMatched())
		self.assertRaises(RegexException, fr.getHost)
		# Success case: using separated IPv4/IPv6 expressions (no HOST)
		fr = FailRegex('%%(?:inet(?:=<IP4>|6=<IP6>)?|dns=<DNS>?)')
		self.assertFalse(fr.hasMatched())
		fr.search([('%%inet=192.0.2.1',"","")])
		self.assertTrue(fr.hasMatched())
		self.assertEqual(fr.getHost(), '192.0.2.1')
		fr.search([('%%inet6=2001:DB8::',"","")])
		self.assertTrue(fr.hasMatched())
		self.assertEqual(fr.getHost(), '2001:DB8::')
		fr.search([('%%dns=example.com',"","")])
		self.assertTrue(fr.hasMatched())
		self.assertEqual(fr.getHost(), 'example.com')
		# Success case: using user as failure-id
		fr = FailRegex('^test id group: user:\(<F-ID>[^\)]+</F-ID>\)$')
		self.assertFalse(fr.hasMatched())
		fr.search([('test id group: user:(test login name)',"","")])
		self.assertTrue(fr.hasMatched())
		self.assertEqual(fr.getFailID(), 'test login name')


class _BadThread(JailThread):
	def run(self):
		raise RuntimeError('run bad thread exception')


class LoggingTests(LogCaptureTestCase):

	def testGetF2BLogger(self):
		testLogSys = getLogger("fail2ban.some.string.with.name")
		self.assertEqual(testLogSys.parent.name, "fail2ban")
		self.assertEqual(testLogSys.name, "fail2ban.name")

	def testFail2BanExceptHook(self):
		prev_exchook = sys.__excepthook__
		x = []
		sys.__excepthook__ = lambda *args: x.append(args)
		try:
			badThread = _BadThread()
			badThread.start()
			badThread.join()
			self.assertTrue( Utils.wait_for( lambda: len(x) and self._is_logged("Unhandled exception"), 3) )
		finally:
			sys.__excepthook__ = prev_exchook
		self.assertLogged("Unhandled exception")
		self.assertEqual(len(x), 1)
		self.assertEqual(x[0][0], RuntimeError)

	def testStartFailedSockExists(self):
		tmp_files = []
		sock_fd, sock_name = tempfile.mkstemp('fail2ban.sock', 'f2b-test')
		os.close(sock_fd)
		tmp_files.append(sock_name)
		pidfile_fd, pidfile_name = tempfile.mkstemp('fail2ban.pid', 'f2b-test')
		os.close(pidfile_fd)
		tmp_files.append(pidfile_name)
		server = TestServer()
		try:
			server.start(sock_name, pidfile_name, force=False)
			self.assertLogged("Server already running")
		finally:
			server.quit()
			for f in tmp_files:
				if os.path.exists(f):
<<<<<<< HEAD
					os.remove(f)


from clientreadertestcase import ActionReader, JailReader, JailsReader, CONFIG_DIR, STOCK

class ServerConfigReaderTests(LogCaptureTestCase):

	def __init__(self, *args, **kwargs):
		super(ServerConfigReaderTests, self).__init__(*args, **kwargs)
		self.__share_cfg = {}

	def setUp(self):
		"""Call before every test case."""
		super(ServerConfigReaderTests, self).setUp()
		self._execCmdLst = []
	
	def tearDown(self):
		"""Call after every test case."""
		super(ServerConfigReaderTests, self).tearDown()

	def _executeCmd(self, realCmd, timeout=60):
		for l in realCmd.split('\n'):
			if not l.startswith('#'):
				logSys.debug('exec-cmd: `%s`', l)
			else:
				logSys.debug(l)
		return True

	def test_IPAddr(self):
		self.assertTrue(IPAddr('192.0.2.1').isIPv4)
		self.assertTrue(IPAddr('2001:DB8::').isIPv6)

	def test_IPAddr_Raw(self):
		# raw string:
		r = IPAddr('xxx', IPAddr.CIDR_RAW)
		self.assertFalse(r.isIPv4)
		self.assertFalse(r.isIPv6)
		self.assertTrue(r.isValid)
		self.assertEqual(r, 'xxx')
		self.assertEqual('xxx', str(r))
		self.assertNotEqual(r, IPAddr('xxx'))
		# raw (not IP, for example host:port as string):
		r = IPAddr('1:2', IPAddr.CIDR_RAW)
		self.assertFalse(r.isIPv4)
		self.assertFalse(r.isIPv6)
		self.assertTrue(r.isValid)
		self.assertEqual(r, '1:2')
		self.assertEqual('1:2', str(r))
		self.assertNotEqual(r, IPAddr('1:2'))

	def _testExecActions(self, server):
		jails = server._Server__jails
		for jail in jails:
			# print(jail, jails[jail])
			for a in jails[jail].actions:
				action = jails[jail].actions[a]
				logSys.debug('# ' + ('=' * 50))
				logSys.debug('# == %-44s ==', jail + ' - ' + action._name)
				logSys.debug('# ' + ('=' * 50))
				# we can currently test only command actions:
				if not isinstance(action, _actions.CommandAction): continue
				# wrap default command processor, just log if (heavy)debug:
				action.executeCmd = self._executeCmd
				# test start :
				logSys.debug('# === start ==='); self.pruneLog()
				action.start()
				# test ban ip4 :
				logSys.debug('# === ban-ipv4 ==='); self.pruneLog()
				action.ban({'ip': IPAddr('192.0.2.1')})
				# test unban ip4 :
				logSys.debug('# === unban ipv4 ==='); self.pruneLog()
				action.unban({'ip': IPAddr('192.0.2.1')})
				# test ban ip6 :
				logSys.debug('# === ban ipv6 ==='); self.pruneLog()
				action.ban({'ip': IPAddr('2001:DB8::')})
				# test unban ip6 :
				logSys.debug('# === unban ipv6 ==='); self.pruneLog()
				action.unban({'ip': IPAddr('2001:DB8::')})
				# test stop :
				logSys.debug('# === stop ==='); self.pruneLog()
				action.stop()

	if STOCK:

		def testCheckStockJailActions(self):
			# we are running tests from root project dir atm
			jails = JailsReader(basedir=CONFIG_DIR, force_enable=True, share_config=self.__share_cfg)
			self.assertTrue(jails.read())		  # opens fine
			self.assertTrue(jails.getOptions())	  # reads fine
			stream = jails.convert(allow_no_files=True)

			server = TestServer()
			transm = server._Server__transm
			cmdHandler = transm._Transmitter__commandHandler

			# for cmd in stream:
			# 	print(cmd)

			# filter all start commands (we want not start all jails):
			for cmd in stream:
				if cmd[0] != 'start':
					# change to the fast init backend:
					if cmd[0] == 'add':
						cmd[2] = 'polling'
					# change log path to test log of the jail
					# (to prevent "Permission denied" on /var/logs/ for test-user):
					elif len(cmd) > 3 and cmd[0] == 'set' and cmd[2] == 'addlogpath':
						fn = os.path.join(TEST_FILES_DIR, 'logs', cmd[1])
						# fallback to testcase01 if jail has no its own test log-file
						# (should not matter really):
						if not os.path.exists(fn):  # pragma: no cover
							fn = os.path.join(TEST_FILES_DIR, 'testcase01.log')
						cmd[3] = fn
					# if fast add dummy regex to prevent too long compile of all regexp
					# (we don't use it in this test at all):
					elif unittest.F2B.fast and (
						len(cmd) > 3 and cmd[0] in ('set', 'multi-set') and cmd[2] == 'addfailregex'
					):
						cmd[0] = "set"
						cmd[3] = "DUMMY-REGEX <HOST>"
					# command to server, use cmdHandler direct instead of `transm.proceed(cmd)`:
					try:
						cmdHandler(cmd)
					except Exception, e:  # pragma: no cover
						self.fail("Command %r has failed. Received %r" % (cmd, e))

			# jails = server._Server__jails
			# for j in jails:
			# 	print(j, jails[j])

			# test default stock actions sepecified in all stock jails:
			if not unittest.F2B.fast:
				self._testExecActions(server)

		def getDefaultJailStream(self, jail, act):
			act = act.replace('%(__name__)s', jail)
			actName, actOpt = JailReader.extractOptions(act)
			stream = [
				['add', jail, 'polling'],
				# ['set', jail, 'addfailregex', 'DUMMY-REGEX <HOST>'],
			]
			action = ActionReader(
				actName, jail, actOpt,
				share_config=self.__share_cfg, basedir=CONFIG_DIR)
			self.assertTrue(action.read())
			action.getOptions({})
			stream.extend(action.convert())
			return stream

		def testCheckStockAllActions(self):
			unittest.F2B.SkipIfFast()
			import glob

			server = TestServer()
			transm = server._Server__transm

			for actCfg in glob.glob(os.path.join(CONFIG_DIR, 'action.d', '*.conf')):
				act = os.path.basename(actCfg).replace('.conf', '')
				# transmit artifical jail with each action to the server:
				stream = self.getDefaultJailStream('j-'+act, act)
				for cmd in stream:
					# command to server:
					ret, res = transm.proceed(cmd)
					self.assertEqual(ret, 0)
				# test executing action commands:
				self._testExecActions(server)


		def testCheckStockCommandActions(self):
			# test cases to check valid ipv4/ipv6 action definition, tuple with (('jail', 'action[params]', 'tests', ...)
			# where tests is a dictionary contains:
			#   'ip4' - should not be found (logged) on ban/unban of IPv6 (negative test),
			#   'ip6' - should not be found (logged) on ban/unban of IPv4 (negative test),
			#   'start', 'stop' - should be found (logged) on action start/stop,
			#   etc.
			testJailsActions = (
				# iptables-multiport --
				('j-w-iptables-mp', 'iptables-multiport[name=%(__name__)s, bantime="10m", port="http,https", protocol="tcp", chain="INPUT"]', {
					'ip4': ('`iptables ', 'icmp-port-unreachable'), 'ip6': ('`ip6tables ', 'icmp6-port-unreachable'),
					'start': (
						"`iptables -w -N f2b-j-w-iptables-mp`",
						"`iptables -w -A f2b-j-w-iptables-mp -j RETURN`",
						"`iptables -w -I INPUT -p tcp -m multiport --dports http,https -j f2b-j-w-iptables-mp`",
						"`ip6tables -w -N f2b-j-w-iptables-mp`",
						"`ip6tables -w -A f2b-j-w-iptables-mp -j RETURN`",
						"`ip6tables -w -I INPUT -p tcp -m multiport --dports http,https -j f2b-j-w-iptables-mp`",
					),
					'stop': (
						"`iptables -w -D INPUT -p tcp -m multiport --dports http,https -j f2b-j-w-iptables-mp`",
						"`iptables -w -F f2b-j-w-iptables-mp`",
						"`iptables -w -X f2b-j-w-iptables-mp`",
						"`ip6tables -w -D INPUT -p tcp -m multiport --dports http,https -j f2b-j-w-iptables-mp`",
						"`ip6tables -w -F f2b-j-w-iptables-mp`",
						"`ip6tables -w -X f2b-j-w-iptables-mp`",
					),
					'ip4-check': (
						r"""`iptables -w -n -L INPUT | grep -q 'f2b-j-w-iptables-mp[ \t]'`""",
					),
					'ip6-check': (
						r"""`ip6tables -w -n -L INPUT | grep -q 'f2b-j-w-iptables-mp[ \t]'`""",
					),
					'ip4-ban': (
						r"`iptables -w -I f2b-j-w-iptables-mp 1 -s 192.0.2.1 -j REJECT --reject-with icmp-port-unreachable`",
					),
					'ip4-unban': (
						r"`iptables -w -D f2b-j-w-iptables-mp -s 192.0.2.1 -j REJECT --reject-with icmp-port-unreachable`",
					),
					'ip6-ban': (
						r"`ip6tables -w -I f2b-j-w-iptables-mp 1 -s 2001:db8:: -j REJECT --reject-with icmp6-port-unreachable`",
					),
					'ip6-unban': (
						r"`ip6tables -w -D f2b-j-w-iptables-mp -s 2001:db8:: -j REJECT --reject-with icmp6-port-unreachable`",
					),					
				}),
				# iptables-allports --
				('j-w-iptables-ap', 'iptables-allports[name=%(__name__)s, bantime="10m", protocol="tcp", chain="INPUT"]', {
					'ip4': ('`iptables ', 'icmp-port-unreachable'), 'ip6': ('`ip6tables ', 'icmp6-port-unreachable'),
					'start': (
						"`iptables -w -N f2b-j-w-iptables-ap`",
						"`iptables -w -A f2b-j-w-iptables-ap -j RETURN`",
						"`iptables -w -I INPUT -p tcp -j f2b-j-w-iptables-ap`",
						"`ip6tables -w -N f2b-j-w-iptables-ap`",
						"`ip6tables -w -A f2b-j-w-iptables-ap -j RETURN`",
						"`ip6tables -w -I INPUT -p tcp -j f2b-j-w-iptables-ap`",
					),
					'stop': (
						"`iptables -w -D INPUT -p tcp -j f2b-j-w-iptables-ap`",
						"`iptables -w -F f2b-j-w-iptables-ap`",
						"`iptables -w -X f2b-j-w-iptables-ap`",
						"`ip6tables -w -D INPUT -p tcp -j f2b-j-w-iptables-ap`",
						"`ip6tables -w -F f2b-j-w-iptables-ap`",
						"`ip6tables -w -X f2b-j-w-iptables-ap`",
					),
					'ip4-check': (
						r"""`iptables -w -n -L INPUT | grep -q 'f2b-j-w-iptables-ap[ \t]'`""",
					),
					'ip6-check': (
						r"""`ip6tables -w -n -L INPUT | grep -q 'f2b-j-w-iptables-ap[ \t]'`""",
					),
					'ip4-ban': (
						r"`iptables -w -I f2b-j-w-iptables-ap 1 -s 192.0.2.1 -j REJECT --reject-with icmp-port-unreachable`",
					),
					'ip4-unban': (
						r"`iptables -w -D f2b-j-w-iptables-ap -s 192.0.2.1 -j REJECT --reject-with icmp-port-unreachable`",
					),
					'ip6-ban': (
						r"`ip6tables -w -I f2b-j-w-iptables-ap 1 -s 2001:db8:: -j REJECT --reject-with icmp6-port-unreachable`",
					),
					'ip6-unban': (
						r"`ip6tables -w -D f2b-j-w-iptables-ap -s 2001:db8:: -j REJECT --reject-with icmp6-port-unreachable`",
					),					
				}),
				# iptables-ipset-proto6 --
				('j-w-iptables-ipset', 'iptables-ipset-proto6[name=%(__name__)s, bantime="10m", port="http", protocol="tcp", chain="INPUT"]', {
					'ip4': (' f2b-j-w-iptables-ipset ',), 'ip6': (' f2b-j-w-iptables-ipset6 ',),
					'start': (
						"`ipset create f2b-j-w-iptables-ipset hash:ip timeout 600`",
						"`iptables -w -I INPUT -p tcp -m multiport --dports http -m set --match-set f2b-j-w-iptables-ipset src -j REJECT --reject-with icmp-port-unreachable`",
						"`ipset create f2b-j-w-iptables-ipset6 hash:ip timeout 600 family inet6`",
						"`ip6tables -w -I INPUT -p tcp -m multiport --dports http -m set --match-set f2b-j-w-iptables-ipset6 src -j REJECT --reject-with icmp6-port-unreachable`",
					),
					'stop': (
						"`iptables -w -D INPUT -p tcp -m multiport --dports http -m set --match-set f2b-j-w-iptables-ipset src -j REJECT --reject-with icmp-port-unreachable`",
						"`ipset flush f2b-j-w-iptables-ipset`",
						"`ipset destroy f2b-j-w-iptables-ipset`",
						"`ip6tables -w -D INPUT -p tcp -m multiport --dports http -m set --match-set f2b-j-w-iptables-ipset6 src -j REJECT --reject-with icmp6-port-unreachable`",
						"`ipset flush f2b-j-w-iptables-ipset6`",
						"`ipset destroy f2b-j-w-iptables-ipset6`",
					),
					'ip4-check': (),
					'ip6-check': (),
					'ip4-ban': (
						r"`ipset add f2b-j-w-iptables-ipset 192.0.2.1 timeout 600 -exist`",
					),
					'ip4-unban': (
						r"`ipset del f2b-j-w-iptables-ipset 192.0.2.1 -exist`",
					),
					'ip6-ban': (
						r"`ipset add f2b-j-w-iptables-ipset6 2001:db8:: timeout 600 -exist`",
					),
					'ip6-unban': (
						r"`ipset del f2b-j-w-iptables-ipset6 2001:db8:: -exist`",
					),					
				}),
				# iptables-ipset-proto6-allports --
				('j-w-iptables-ipset-ap', 'iptables-ipset-proto6-allports[name=%(__name__)s, bantime="10m", chain="INPUT"]', {
					'ip4': (' f2b-j-w-iptables-ipset-ap ',), 'ip6': (' f2b-j-w-iptables-ipset-ap6 ',),
					'start': (
						"`ipset create f2b-j-w-iptables-ipset-ap hash:ip timeout 600`",
						"`iptables -w -I INPUT -m set --match-set f2b-j-w-iptables-ipset-ap src -j REJECT --reject-with icmp-port-unreachable`",
						"`ipset create f2b-j-w-iptables-ipset-ap6 hash:ip timeout 600 family inet6`",
						"`ip6tables -w -I INPUT -m set --match-set f2b-j-w-iptables-ipset-ap6 src -j REJECT --reject-with icmp6-port-unreachable`",
					),
					'stop': (
						"`iptables -w -D INPUT -m set --match-set f2b-j-w-iptables-ipset-ap src -j REJECT --reject-with icmp-port-unreachable`",
						"`ipset flush f2b-j-w-iptables-ipset-ap`",
						"`ipset destroy f2b-j-w-iptables-ipset-ap`",
						"`ip6tables -w -D INPUT -m set --match-set f2b-j-w-iptables-ipset-ap6 src -j REJECT --reject-with icmp6-port-unreachable`",
						"`ipset flush f2b-j-w-iptables-ipset-ap6`",
						"`ipset destroy f2b-j-w-iptables-ipset-ap6`",
					),
					'ip4-check': (),
					'ip6-check': (),
					'ip4-ban': (
						r"`ipset add f2b-j-w-iptables-ipset-ap 192.0.2.1 timeout 600 -exist`",
					),
					'ip4-unban': (
						r"`ipset del f2b-j-w-iptables-ipset-ap 192.0.2.1 -exist`",
					),
					'ip6-ban': (
						r"`ipset add f2b-j-w-iptables-ipset-ap6 2001:db8:: timeout 600 -exist`",
					),
					'ip6-unban': (
						r"`ipset del f2b-j-w-iptables-ipset-ap6 2001:db8:: -exist`",
					),					
				}),
				# iptables --
				('j-w-iptables', 'iptables[name=%(__name__)s, bantime="10m", port="http", protocol="tcp", chain="INPUT"]', {
					'ip4': ('`iptables ', 'icmp-port-unreachable'), 'ip6': ('`ip6tables ', 'icmp6-port-unreachable'),
					'start': (
						"`iptables -w -N f2b-j-w-iptables`",
						"`iptables -w -A f2b-j-w-iptables -j RETURN`",
						"`iptables -w -I INPUT -p tcp --dport http -j f2b-j-w-iptables`",
						"`ip6tables -w -N f2b-j-w-iptables`",
						"`ip6tables -w -A f2b-j-w-iptables -j RETURN`",
						"`ip6tables -w -I INPUT -p tcp --dport http -j f2b-j-w-iptables`",
					),
					'stop': (
						"`iptables -w -D INPUT -p tcp --dport http -j f2b-j-w-iptables`",
						"`iptables -w -F f2b-j-w-iptables`",
						"`iptables -w -X f2b-j-w-iptables`",
						"`ip6tables -w -D INPUT -p tcp --dport http -j f2b-j-w-iptables`",
						"`ip6tables -w -F f2b-j-w-iptables`",
						"`ip6tables -w -X f2b-j-w-iptables`",
					),
					'ip4-check': (
						r"""`iptables -w -n -L INPUT | grep -q 'f2b-j-w-iptables[ \t]'`""",
					),
					'ip6-check': (
						r"""`ip6tables -w -n -L INPUT | grep -q 'f2b-j-w-iptables[ \t]'`""",
					),
					'ip4-ban': (
						r"`iptables -w -I f2b-j-w-iptables 1 -s 192.0.2.1 -j REJECT --reject-with icmp-port-unreachable`",
					),
					'ip4-unban': (
						r"`iptables -w -D f2b-j-w-iptables -s 192.0.2.1 -j REJECT --reject-with icmp-port-unreachable`",
					),
					'ip6-ban': (
						r"`ip6tables -w -I f2b-j-w-iptables 1 -s 2001:db8:: -j REJECT --reject-with icmp6-port-unreachable`",
					),
					'ip6-unban': (
						r"`ip6tables -w -D f2b-j-w-iptables -s 2001:db8:: -j REJECT --reject-with icmp6-port-unreachable`",
					),					
				}),
				# iptables-new --
				('j-w-iptables-new', 'iptables-new[name=%(__name__)s, bantime="10m", port="http", protocol="tcp", chain="INPUT"]', {
					'ip4': ('`iptables ', 'icmp-port-unreachable'), 'ip6': ('`ip6tables ', 'icmp6-port-unreachable'),
					'start': (
						"`iptables -w -N f2b-j-w-iptables-new`",
						"`iptables -w -A f2b-j-w-iptables-new -j RETURN`",
						"`iptables -w -I INPUT -m state --state NEW -p tcp --dport http -j f2b-j-w-iptables-new`",
						"`ip6tables -w -N f2b-j-w-iptables-new`",
						"`ip6tables -w -A f2b-j-w-iptables-new -j RETURN`",
						"`ip6tables -w -I INPUT -m state --state NEW -p tcp --dport http -j f2b-j-w-iptables-new`",
					),
					'stop': (
						"`iptables -w -D INPUT -m state --state NEW -p tcp --dport http -j f2b-j-w-iptables-new`",
						"`iptables -w -F f2b-j-w-iptables-new`",
						"`iptables -w -X f2b-j-w-iptables-new`",
						"`ip6tables -w -D INPUT -m state --state NEW -p tcp --dport http -j f2b-j-w-iptables-new`",
						"`ip6tables -w -F f2b-j-w-iptables-new`",
						"`ip6tables -w -X f2b-j-w-iptables-new`",
					),
					'ip4-check': (
						r"""`iptables -w -n -L INPUT | grep -q 'f2b-j-w-iptables-new[ \t]'`""",
					),
					'ip6-check': (
						r"""`ip6tables -w -n -L INPUT | grep -q 'f2b-j-w-iptables-new[ \t]'`""",
					),
					'ip4-ban': (
						r"`iptables -w -I f2b-j-w-iptables-new 1 -s 192.0.2.1 -j REJECT --reject-with icmp-port-unreachable`",
					),
					'ip4-unban': (
						r"`iptables -w -D f2b-j-w-iptables-new -s 192.0.2.1 -j REJECT --reject-with icmp-port-unreachable`",
					),
					'ip6-ban': (
						r"`ip6tables -w -I f2b-j-w-iptables-new 1 -s 2001:db8:: -j REJECT --reject-with icmp6-port-unreachable`",
					),
					'ip6-unban': (
						r"`ip6tables -w -D f2b-j-w-iptables-new -s 2001:db8:: -j REJECT --reject-with icmp6-port-unreachable`",
					),					
				}),
				# iptables-xt_recent-echo --
				('j-w-iptables-xtre', 'iptables-xt_recent-echo[name=%(__name__)s, bantime="10m", chain="INPUT"]', {
					'ip4': ('`iptables ', '/f2b-j-w-iptables-xtre`'), 'ip6': ('`ip6tables ', '/f2b-j-w-iptables-xtre6`'),
					'start': (
						"`if [ `id -u` -eq 0 ];then iptables -w -I INPUT -m recent --update --seconds 3600 --name f2b-j-w-iptables-xtre -j REJECT --reject-with icmp-port-unreachable;fi`",
						"`if [ `id -u` -eq 0 ];then ip6tables -w -I INPUT -m recent --update --seconds 3600 --name f2b-j-w-iptables-xtre6 -j REJECT --reject-with icmp6-port-unreachable;fi`",
					),
					'stop': (
						"`echo / > /proc/net/xt_recent/f2b-j-w-iptables-xtre`",
						"`if [ `id -u` -eq 0 ];then iptables -w -D INPUT -m recent --update --seconds 3600 --name f2b-j-w-iptables-xtre -j REJECT --reject-with icmp-port-unreachable;fi`",
						"`echo / > /proc/net/xt_recent/f2b-j-w-iptables-xtre6`",
						"`if [ `id -u` -eq 0 ];then ip6tables -w -D INPUT -m recent --update --seconds 3600 --name f2b-j-w-iptables-xtre6 -j REJECT --reject-with icmp6-port-unreachable;fi`",
					),
					'ip4-check': (
						r"`test -e /proc/net/xt_recent/f2b-j-w-iptables-xtre`",
					),
					'ip6-check': (
						r"`test -e /proc/net/xt_recent/f2b-j-w-iptables-xtre6`",
					),
					'ip4-ban': (
						r"`echo +192.0.2.1 > /proc/net/xt_recent/f2b-j-w-iptables-xtre`",
					),
					'ip4-unban': (
						r"`echo -192.0.2.1 > /proc/net/xt_recent/f2b-j-w-iptables-xtre`",
					),
					'ip6-ban': (
						r"`echo +2001:db8:: > /proc/net/xt_recent/f2b-j-w-iptables-xtre6`",
					),
					'ip6-unban': (
						r"`echo -2001:db8:: > /proc/net/xt_recent/f2b-j-w-iptables-xtre6`",
					),
				}),
				# pf default -- multiport on default port (tag <port> set in jail.conf, but not in this test case)
				('j-w-pf', 'pf[name=%(__name__)s]', {
					'ip4': (), 'ip6': (),
					'start': (
						'`echo "table <f2b-j-w-pf> persist counters" | pfctl -f-`',
						'`echo "block proto tcp from <f2b-j-w-pf> to any port <port>" | pfctl -f-`',
					),
					'stop': (
						'`pfctl -sr 2>/dev/null | grep -v f2b-j-w-pf | pfctl -f-`',
						'`pfctl -t f2b-j-w-pf -T flush`',
						'`pfctl -t f2b-j-w-pf -T kill`',
					),
					'ip4-check': ("`pfctl -sr | grep -q f2b-j-w-pf`",),
					'ip6-check': ("`pfctl -sr | grep -q f2b-j-w-pf`",),
					'ip4-ban':   ("`pfctl -t f2b-j-w-pf -T add 192.0.2.1`",),
					'ip4-unban': ("`pfctl -t f2b-j-w-pf -T delete 192.0.2.1`",),
					'ip6-ban':   ("`pfctl -t f2b-j-w-pf -T add 2001:db8::`",),
					'ip6-unban': ("`pfctl -t f2b-j-w-pf -T delete 2001:db8::`",),
				}),
				# pf multiport with custom port --
				('j-w-pf-mp', 'pf[actiontype=<multiport>][name=%(__name__)s, port=http]', {
					'ip4': (), 'ip6': (),
					'start': (
						'`echo "table <f2b-j-w-pf-mp> persist counters" | pfctl -f-`',
						'`echo "block proto tcp from <f2b-j-w-pf-mp> to any port http" | pfctl -f-`',
					),
					'stop': (
						'`pfctl -sr 2>/dev/null | grep -v f2b-j-w-pf-mp | pfctl -f-`',
						'`pfctl -t f2b-j-w-pf-mp -T flush`',
						'`pfctl -t f2b-j-w-pf-mp -T kill`',
					),
					'ip4-check': ("`pfctl -sr | grep -q f2b-j-w-pf-mp`",),
					'ip6-check': ("`pfctl -sr | grep -q f2b-j-w-pf-mp`",),
					'ip4-ban':   ("`pfctl -t f2b-j-w-pf-mp -T add 192.0.2.1`",),
					'ip4-unban': ("`pfctl -t f2b-j-w-pf-mp -T delete 192.0.2.1`",),
					'ip6-ban':   ("`pfctl -t f2b-j-w-pf-mp -T add 2001:db8::`",),
					'ip6-unban': ("`pfctl -t f2b-j-w-pf-mp -T delete 2001:db8::`",),
				}),
				# pf allports --
				('j-w-pf-ap', 'pf[actiontype=<allports>][name=%(__name__)s]', {
					'ip4': (), 'ip6': (),
					'start': (
						'`echo "table <f2b-j-w-pf-ap> persist counters" | pfctl -f-`',
						'`echo "block proto tcp from <f2b-j-w-pf-ap> to any" | pfctl -f-`',
					),
					'stop': (
						'`pfctl -sr 2>/dev/null | grep -v f2b-j-w-pf-ap | pfctl -f-`',
						'`pfctl -t f2b-j-w-pf-ap -T flush`',
						'`pfctl -t f2b-j-w-pf-ap -T kill`',
					),
					'ip4-check': ("`pfctl -sr | grep -q f2b-j-w-pf-ap`",),
					'ip6-check': ("`pfctl -sr | grep -q f2b-j-w-pf-ap`",),
					'ip4-ban':   ("`pfctl -t f2b-j-w-pf-ap -T add 192.0.2.1`",),
					'ip4-unban': ("`pfctl -t f2b-j-w-pf-ap -T delete 192.0.2.1`",),
					'ip6-ban':   ("`pfctl -t f2b-j-w-pf-ap -T add 2001:db8::`",),
					'ip6-unban': ("`pfctl -t f2b-j-w-pf-ap -T delete 2001:db8::`",),
				}),
				# firewallcmd-multiport --
				('j-w-fwcmd-mp', 'firewallcmd-multiport[name=%(__name__)s, bantime="10m", port="http,https", protocol="tcp", chain="INPUT"]', {
					'ip4': (' ipv4 ', 'icmp-port-unreachable'), 'ip6': (' ipv6 ', 'icmp6-port-unreachable'),
					'start': (
						"`firewall-cmd --direct --add-chain ipv4 filter f2b-j-w-fwcmd-mp`",
						"`firewall-cmd --direct --add-rule ipv4 filter f2b-j-w-fwcmd-mp 1000 -j RETURN`",
						"`firewall-cmd --direct --add-rule ipv4 filter INPUT 0 -m conntrack --ctstate NEW -p tcp -m multiport --dports http,https -j f2b-j-w-fwcmd-mp`",
						"`firewall-cmd --direct --add-chain ipv6 filter f2b-j-w-fwcmd-mp`",
						"`firewall-cmd --direct --add-rule ipv6 filter f2b-j-w-fwcmd-mp 1000 -j RETURN`",
						"`firewall-cmd --direct --add-rule ipv6 filter INPUT 0 -m conntrack --ctstate NEW -p tcp -m multiport --dports http,https -j f2b-j-w-fwcmd-mp`",
					),
					'stop': (
						"`firewall-cmd --direct --remove-rule ipv4 filter INPUT 0 -m conntrack --ctstate NEW -p tcp -m multiport --dports http,https -j f2b-j-w-fwcmd-mp`",
						"`firewall-cmd --direct --remove-rules ipv4 filter f2b-j-w-fwcmd-mp`",
						"`firewall-cmd --direct --remove-chain ipv4 filter f2b-j-w-fwcmd-mp`",
						"`firewall-cmd --direct --remove-rule ipv6 filter INPUT 0 -m conntrack --ctstate NEW -p tcp -m multiport --dports http,https -j f2b-j-w-fwcmd-mp`",
						"`firewall-cmd --direct --remove-rules ipv6 filter f2b-j-w-fwcmd-mp`",
						"`firewall-cmd --direct --remove-chain ipv6 filter f2b-j-w-fwcmd-mp`",
					),
					'ip4-check': (
						r"`firewall-cmd --direct --get-chains ipv4 filter | sed -e 's, ,\n,g' | grep -q '^f2b-j-w-fwcmd-mp$'`",
					),
					'ip6-check': (
						r"`firewall-cmd --direct --get-chains ipv6 filter | sed -e 's, ,\n,g' | grep -q '^f2b-j-w-fwcmd-mp$'`",
					),
					'ip4-ban': (
						r"`firewall-cmd --direct --add-rule ipv4 filter f2b-j-w-fwcmd-mp 0 -s 192.0.2.1 -j REJECT --reject-with icmp-port-unreachable`",
					),
					'ip4-unban': (
						r"`firewall-cmd --direct --remove-rule ipv4 filter f2b-j-w-fwcmd-mp 0 -s 192.0.2.1 -j REJECT --reject-with icmp-port-unreachable`",
					),
					'ip6-ban': (
						r"`firewall-cmd --direct --add-rule ipv6 filter f2b-j-w-fwcmd-mp 0 -s 2001:db8:: -j REJECT --reject-with icmp6-port-unreachable`",
					),
					'ip6-unban': (
						r"`firewall-cmd --direct --remove-rule ipv6 filter f2b-j-w-fwcmd-mp 0 -s 2001:db8:: -j REJECT --reject-with icmp6-port-unreachable`",
					),					
				}),
				# firewallcmd-allports --
				('j-w-fwcmd-ap', 'firewallcmd-allports[name=%(__name__)s, bantime="10m", protocol="tcp", chain="INPUT"]', {
					'ip4': (' ipv4 ', 'icmp-port-unreachable'), 'ip6': (' ipv6 ', 'icmp6-port-unreachable'),
					'start': (
						"`firewall-cmd --direct --add-chain ipv4 filter f2b-j-w-fwcmd-ap`",
						"`firewall-cmd --direct --add-rule ipv4 filter f2b-j-w-fwcmd-ap 1000 -j RETURN`",
						"`firewall-cmd --direct --add-rule ipv4 filter INPUT 0 -j f2b-j-w-fwcmd-ap`",
						"`firewall-cmd --direct --add-chain ipv6 filter f2b-j-w-fwcmd-ap`",
						"`firewall-cmd --direct --add-rule ipv6 filter f2b-j-w-fwcmd-ap 1000 -j RETURN`",
						"`firewall-cmd --direct --add-rule ipv6 filter INPUT 0 -j f2b-j-w-fwcmd-ap`",
					),
					'stop': (
						"`firewall-cmd --direct --remove-rule ipv4 filter INPUT 0 -j f2b-j-w-fwcmd-ap`",
						"`firewall-cmd --direct --remove-rules ipv4 filter f2b-j-w-fwcmd-ap`",
						"`firewall-cmd --direct --remove-chain ipv4 filter f2b-j-w-fwcmd-ap`",
						"`firewall-cmd --direct --remove-rule ipv6 filter INPUT 0 -j f2b-j-w-fwcmd-ap`",
						"`firewall-cmd --direct --remove-rules ipv6 filter f2b-j-w-fwcmd-ap`",
						"`firewall-cmd --direct --remove-chain ipv6 filter f2b-j-w-fwcmd-ap`",
					),
					'ip4-check': (
						r"`firewall-cmd --direct --get-chains ipv4 filter | sed -e 's, ,\n,g' | grep -q '^f2b-j-w-fwcmd-ap$'`",
					),
					'ip6-check': (
						r"`firewall-cmd --direct --get-chains ipv6 filter | sed -e 's, ,\n,g' | grep -q '^f2b-j-w-fwcmd-ap$'`",
					),
					'ip4-ban': (
						r"`firewall-cmd --direct --add-rule ipv4 filter f2b-j-w-fwcmd-ap 0 -s 192.0.2.1 -j REJECT --reject-with icmp-port-unreachable`",
					),
					'ip4-unban': (
						r"`firewall-cmd --direct --remove-rule ipv4 filter f2b-j-w-fwcmd-ap 0 -s 192.0.2.1 -j REJECT --reject-with icmp-port-unreachable`",
					),
					'ip6-ban': (
						r"`firewall-cmd --direct --add-rule ipv6 filter f2b-j-w-fwcmd-ap 0 -s 2001:db8:: -j REJECT --reject-with icmp6-port-unreachable`",
					),
					'ip6-unban': (
						r"`firewall-cmd --direct --remove-rule ipv6 filter f2b-j-w-fwcmd-ap 0 -s 2001:db8:: -j REJECT --reject-with icmp6-port-unreachable`",
					),					
				}),
				# firewallcmd-ipset --
				('j-w-fwcmd-ipset', 'firewallcmd-ipset[name=%(__name__)s, bantime="10m", port="http", protocol="tcp", chain="INPUT"]', {
					'ip4': (' f2b-j-w-fwcmd-ipset ',), 'ip6': (' f2b-j-w-fwcmd-ipset6 ',),
					'start': (
						"`ipset create f2b-j-w-fwcmd-ipset hash:ip timeout 600`",
						"`firewall-cmd --direct --add-rule ipv4 filter INPUT 0 -p tcp -m multiport --dports http -m set --match-set f2b-j-w-fwcmd-ipset src -j REJECT --reject-with icmp-port-unreachable`",
						"`ipset create f2b-j-w-fwcmd-ipset6 hash:ip timeout 600`",
						"`firewall-cmd --direct --add-rule ipv6 filter INPUT 0 -p tcp -m multiport --dports http -m set --match-set f2b-j-w-fwcmd-ipset6 src -j REJECT --reject-with icmp6-port-unreachable`",
					),
					'stop': (
						"`firewall-cmd --direct --remove-rule ipv4 filter INPUT 0 -p tcp -m multiport --dports http -m set --match-set f2b-j-w-fwcmd-ipset src -j REJECT --reject-with icmp-port-unreachable`",
						"`ipset flush f2b-j-w-fwcmd-ipset`",
						"`ipset destroy f2b-j-w-fwcmd-ipset`",
						"`firewall-cmd --direct --remove-rule ipv6 filter INPUT 0 -p tcp -m multiport --dports http -m set --match-set f2b-j-w-fwcmd-ipset6 src -j REJECT --reject-with icmp6-port-unreachable`",
						"`ipset flush f2b-j-w-fwcmd-ipset6`",
						"`ipset destroy f2b-j-w-fwcmd-ipset6`",
					),
					'ip4-check': (),
					'ip6-check': (),
					'ip4-ban': (
						r"`ipset add f2b-j-w-fwcmd-ipset 192.0.2.1 timeout 600 -exist`",
					),
					'ip4-unban': (
						r"`ipset del f2b-j-w-fwcmd-ipset 192.0.2.1 -exist`",
					),
					'ip6-ban': (
						r"`ipset add f2b-j-w-fwcmd-ipset6 2001:db8:: timeout 600 -exist`",
					),
					'ip6-unban': (
						r"`ipset del f2b-j-w-fwcmd-ipset6 2001:db8:: -exist`",
					),					
				}),
			)
			server = TestServer()
			transm = server._Server__transm
			cmdHandler = transm._Transmitter__commandHandler

			for jail, act, tests in testJailsActions:
				stream = self.getDefaultJailStream(jail, act)

				# for cmd in stream:
				# 	print(cmd)

				# transmit jail to the server:
				for cmd in stream:
					# command to server:
					ret, res = transm.proceed(cmd)
					self.assertEqual(ret, 0)

			jails = server._Server__jails

			for jail, act, tests in testJailsActions:
				# print(jail, jails[jail])
				for a in jails[jail].actions:
					action = jails[jail].actions[a]
					logSys.debug('# ' + ('=' * 50))
					logSys.debug('# == %-44s ==', jail + ' - ' + action._name)
					logSys.debug('# ' + ('=' * 50))
					self.assertTrue(isinstance(action, _actions.CommandAction))
					# wrap default command processor:
					action.executeCmd = self._executeCmd
					# test start :
					logSys.debug('# === start ==='); self.pruneLog()
					action.start()
					self.assertLogged(*tests['start'], all=True)
					# test ban ip4 :
					logSys.debug('# === ban-ipv4 ==='); self.pruneLog()
					action.ban({'ip': IPAddr('192.0.2.1')})
					self.assertLogged(*tests['ip4-check']+tests['ip4-ban'], all=True)
					self.assertNotLogged(*tests['ip6'], all=True)
					# test unban ip4 :
					logSys.debug('# === unban ipv4 ==='); self.pruneLog()
					action.unban({'ip': IPAddr('192.0.2.1')})
					self.assertLogged(*tests['ip4-check']+tests['ip4-unban'], all=True)
					self.assertNotLogged(*tests['ip6'], all=True)
					# test ban ip6 :
					logSys.debug('# === ban ipv6 ==='); self.pruneLog()
					action.ban({'ip': IPAddr('2001:DB8::')})
					self.assertLogged(*tests['ip6-check']+tests['ip6-ban'], all=True)
					self.assertNotLogged(*tests['ip4'], all=True)
					# test unban ip6 :
					logSys.debug('# === unban ipv6 ==='); self.pruneLog()
					action.unban({'ip': IPAddr('2001:DB8::')})
					self.assertLogged(*tests['ip6-check']+tests['ip6-unban'], all=True)
					self.assertNotLogged(*tests['ip4'], all=True)
					# test stop :
					logSys.debug('# === stop ==='); self.pruneLog()
					action.stop()
					self.assertLogged(*tests['stop'], all=True)
=======
					os.remove(f)
>>>>>>> 1ec6782f
<|MERGE_RESOLUTION|>--- conflicted
+++ resolved
@@ -50,11 +50,8 @@
 
 TEST_FILES_DIR = os.path.join(os.path.dirname(__file__), "files")
 FAST_BACKEND = "polling"
-<<<<<<< HEAD
 
 logSys = getLogger("fail2ban")
-=======
->>>>>>> 1ec6782f
 
 
 class TestServer(Server):
@@ -1022,7 +1019,6 @@
 			server.quit()
 			for f in tmp_files:
 				if os.path.exists(f):
-<<<<<<< HEAD
 					os.remove(f)
 
 
@@ -1669,6 +1665,3 @@
 					logSys.debug('# === stop ==='); self.pruneLog()
 					action.stop()
 					self.assertLogged(*tests['stop'], all=True)
-=======
-					os.remove(f)
->>>>>>> 1ec6782f
