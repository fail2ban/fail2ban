--- conflicted
+++ resolved
@@ -394,24 +394,7 @@
 			if ticket.restored:
 				bTicket.restored = True
 			ip = bTicket.getIP()
-<<<<<<< HEAD
-			aInfo["ip"] = ip
-			aInfo["failures"] = bTicket.getAttempt()
-			aInfo["time"] = bTicket.getTime()
-			aInfo["matches"] = "\n".join(bTicket.getMatches())
-			# to bypass actions, that should not be executed for restored tickets
-			aInfo["restored"] = 1 if ticket.restored else 0
-			# retarded merge info via twice lambdas : once for merge, once for matches/failures:
-			if self._jail.database is not None:
-				mi4ip = lambda overalljails=False, self=self, \
-					mi={'ip':ip, 'ticket':bTicket}: self.__getBansMerged(mi, overalljails)
-				aInfo["ipmatches"]      = lambda: "\n".join(mi4ip(True).getMatches())
-				aInfo["ipjailmatches"]  = lambda: "\n".join(mi4ip().getMatches())
-				aInfo["ipfailures"]     = lambda: mi4ip(True).getAttempt()
-				aInfo["ipjailfailures"] = lambda: mi4ip().getAttempt()
-=======
 			aInfo = self.__getActionInfo(bTicket)
->>>>>>> 32ac383d
 			reason = {}
 			if self.__banManager.addBanTicket(bTicket, reason=reason):
 				cnt += 1
