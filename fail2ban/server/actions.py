--- conflicted
+++ resolved
@@ -357,12 +357,9 @@
 			aInfo["failures"] = bTicket.getAttempt()
 			aInfo["time"] = bTicket.getTime()
 			aInfo["matches"] = "\n".join(bTicket.getMatches())
-<<<<<<< HEAD
-			# retarded merge info via twice lambdas : once for merge, once for matches/failures:
-=======
 			# to bypass actions, that should not be executed for restored tickets
 			aInfo["restored"] = 1 if ticket.restored else 0
->>>>>>> 96d404f0
+			# retarded merge info via twice lambdas : once for merge, once for matches/failures:
 			if self._jail.database is not None:
 				mi4ip = lambda overalljails=False, self=self, \
 					mi={'ip':ip, 'ticket':bTicket}: self.__getBansMerged(mi, overalljails)
