# emacs: -*- mode: python; py-indent-offset: 4; indent-tabs-mode: t -*-
# vi: set ft=python sts=4 ts=4 sw=4 noet :

# This file is part of Fail2Ban.
#
# Fail2Ban is free software; you can redistribute it and/or modify
# it under the terms of the GNU General Public License as published by
# the Free Software Foundation; either version 2 of the License, or
# (at your option) any later version.
#
# Fail2Ban is distributed in the hope that it will be useful,
# but WITHOUT ANY WARRANTY; without even the implied warranty of
# MERCHANTABILITY or FITNESS FOR A PARTICULAR PURPOSE.  See the
# GNU General Public License for more details.
#
# You should have received a copy of the GNU General Public License
# along with Fail2Ban; if not, write to the Free Software
# Foundation, Inc., 51 Franklin Street, Fifth Floor, Boston, MA  02110-1301, USA.

# Author: Cyril Jaquier
# 

__author__ = "Cyril Jaquier"
__copyright__ = "Copyright (c) 2004 Cyril Jaquier"
__license__ = "GPL"

import logging
import os
import sys
import time
from collections import Mapping
try:
	from collections import OrderedDict
except ImportError:
	OrderedDict = dict

from .banmanager import BanManager
<<<<<<< HEAD
from .observer import Observers
=======
from .ipdns import DNSUtils
>>>>>>> 17b0945a
from .jailthread import JailThread
from .action import ActionBase, CommandAction, CallingMap
from .mytime import MyTime
from .utils import Utils
from ..helpers import getLogger

# Gets the instance of the logger.
logSys = getLogger(__name__)


class Actions(JailThread, Mapping):
	"""Handles jail actions.

	This class handles the actions of the jail. Creation, deletion or to
	actions must be done through this class. This class is based on the
	Mapping type, and the `add` method must be used to add new actions.
	This class also starts and stops the actions, and fetches bans from
	the jail executing these bans via the actions.

	Parameters
	----------
	jail: Jail
		The jail of which the actions belongs to.

	Attributes
	----------
	daemon
	ident
	name
	status
	active : bool
		Control the state of the thread.
	idle : bool
		Control the idle state of the thread.
	sleeptime : int
		The time the thread sleeps for in the loop.
	"""

	def __init__(self, jail):
		JailThread.__init__(self)
		## The jail which contains this action.
		self._jail = jail
		self._actions = OrderedDict()
		## The ban manager.
		self.__banManager = BanManager()

	@staticmethod
	def _load_python_module(pythonModule):
		mod = Utils.load_python_module(pythonModule)
		if not hasattr(mod, "Action"): # pragma: no cover
			raise RuntimeError(
				"%s module does not have 'Action' class" % pythonModule)
		elif not issubclass(mod.Action, ActionBase): # pragma: no cover
			raise RuntimeError(
				"%s module %s does not implement required methods" % (
					pythonModule, mod.Action.__name__))
		return mod


	def add(self, name, pythonModule=None, initOpts=None, reload=False):
		"""Adds a new action.

		Add a new action if not already present, defaulting to standard
		`CommandAction`, or specified Python module.

		Parameters
		----------
		name : str
			The name of the action.
		pythonModule : str, optional
			Path to Python file which must contain `Action` class.
			Default None, which means `CommandAction` is used.
		initOpts : dict, optional
			Options for Python Action, used as keyword arguments for
			initialisation. Default None.

		Raises
		------
		ValueError
			If action name already exists.
		RuntimeError
			If external Python module does not have `Action` class
			or does not implement necessary methods as per `ActionBase`
			abstract class.
		"""
		# Check is action name already exists
		if name in self._actions:
			if not reload:
				raise ValueError("Action %s already exists" % name)
			# don't create new action if reload supported:
			action = self._actions[name]
			if hasattr(action, 'reload'):
				# don't execute reload right now, reload after all parameters are actualized
				if hasattr(action, 'clearAllParams'):
					action.clearAllParams()
					self._reload_actions[name] = initOpts
				return
		## Create new action:
		if pythonModule is None:
			action = CommandAction(self._jail, name)
		else:
			customActionModule = self._load_python_module(pythonModule)
			action = customActionModule.Action(self._jail, name, **initOpts)
		self._actions[name] = action

	def reload(self, begin=True):
		""" Begin or end of reloading resp. refreshing of all parameters
		"""
		if begin:
			self._reload_actions = dict()
		else:
			if hasattr(self, '_reload_actions'):
				# reload actions after all parameters set via stream:
				for name, initOpts in self._reload_actions.iteritems():
					if name in self._actions:
						self._actions[name].reload(**(initOpts if initOpts else {}))
				# remove obsolete actions (untouched by reload process):
				delacts = OrderedDict((name, action) for name, action in self._actions.iteritems()
					if name not in self._reload_actions)
				if len(delacts):
					# unban all tickets using remove action only:
					self.__flushBan(db=False, actions=delacts)
					# stop and remove it:
					self.stopActions(actions=delacts)
				delattr(self, '_reload_actions')

	def __getitem__(self, name):
		try:
			return self._actions[name]
		except KeyError:
			raise KeyError("Invalid Action name: %s" % name)

	def __delitem__(self, name):
		try:
			del self._actions[name]
		except KeyError:
			raise KeyError("Invalid Action name: %s" % name)

	def __iter__(self):
		return iter(self._actions)

	def __len__(self):
		return len(self._actions)

	def __eq__(self, other): # Required for Threading
		return False

	def __hash__(self): # Required for Threading
		return id(self)

	##
	# Set the ban time.
	#
	# @param value the time
	
	def setBanTime(self, value):
		value = MyTime.str2seconds(value)
		self.__banManager.setBanTime(value)
		logSys.info("  banTime: %s" % value)
	
	##
	# Get the ban time.
	#
	# @return the time
	
	def getBanTime(self):
		return self.__banManager.getBanTime()

	def removeBannedIP(self, ip=None, db=True, ifexists=False):
		"""Removes banned IP calling actions' unban method

		Remove a banned IP now, rather than waiting for it to expire,
		even if set to never expire.

		Parameters
		----------
		ip : str or IPAddr or None
			The IP address to unban or all IPs if None

		Raises
		------
		ValueError
			If `ip` is not banned
		"""
		# Unban all?
		if ip is None:
			return self.__flushBan(db)
		# Single IP:
		# Always delete ip from database (also if currently not banned)
		if db and self._jail.database is not None:
			self._jail.database.delBan(self._jail, ip)
		# Find the ticket with the IP.
		ticket = self.__banManager.getTicketByID(ip)
		if ticket is not None:
			# Unban the IP.
			self.__unBan(ticket)
		else:
			if ifexists:
				return 0
			raise ValueError("%s is not banned" % ip)
		return 1


	def stopActions(self, actions=None):
		"""Stops the actions in reverse sequence (optionally filtered)
		"""
		if actions is None:
			actions = self._actions
		revactions = actions.items()
		revactions.reverse()
		for name, action in revactions:
			try:
				action.stop()
			except Exception as e:
				logSys.error("Failed to stop jail '%s' action '%s': %s",
					self._jail.name, name, e,
					exc_info=logSys.getEffectiveLevel()<=logging.DEBUG)
			del self._actions[name]
			logSys.debug("%s: action %s terminated", self._jail.name, name)


	def run(self):
		"""Main loop for Threading.

		This function is the main loop of the thread. It checks the jail
		queue and executes commands when an IP address is banned.

		Returns
		-------
		bool
			True when the thread exits nicely.
		"""
		for name, action in self._actions.iteritems():
			try:
				action.start()
			except Exception as e:
				logSys.error("Failed to start jail '%s' action '%s': %s",
					self._jail.name, name, e,
					exc_info=logSys.getEffectiveLevel()<=logging.DEBUG)
		while self.active:
			if self.idle:
				Utils.wait_for(lambda: not self.active or not self.idle,
					self.sleeptime * 10, self.sleeptime)
				continue
			if not Utils.wait_for(lambda: not self.active or self.__checkBan(), self.sleeptime):
				self.__checkUnBan()
		
		self.__flushBan()
		self.stopActions()
		return True

	class ActionInfo(CallingMap):

		AI_DICT = {
			"ip":				lambda self: self.__ticket.getIP(),
			"family":   lambda self: self['ip'].familyStr,
			"ip-rev":		lambda self: self['ip'].getPTR(''),
			"ip-host":	lambda self: self['ip'].getHost(),
			"fid":			lambda self: self.__ticket.getID(),
			"failures":	lambda self: self.__ticket.getAttempt(),
			"time":			lambda self: self.__ticket.getTime(),
			"matches":	lambda self: "\n".join(self.__ticket.getMatches()),
			# to bypass actions, that should not be executed for restored tickets
			"restored":	lambda self: (1 if self.__ticket.restored else 0),
			# extra-interpolation - all match-tags (captured from the filter):
			"F-*":			lambda self, tag=None: self.__ticket.getData(tag),
			# merged info:
			"ipmatches":			lambda self: "\n".join(self._mi4ip(True).getMatches()),
			"ipjailmatches":	lambda self: "\n".join(self._mi4ip().getMatches()),
			"ipfailures":			lambda self: self._mi4ip(True).getAttempt(),
			"ipjailfailures":	lambda self: self._mi4ip().getAttempt(),
			# system-information:
			"fq-hostname":	lambda self: DNSUtils.getHostname(fqdn=True),
			"sh-hostname":	lambda self: DNSUtils.getHostname(fqdn=False)
		}

		__slots__ = CallingMap.__slots__ + ('__ticket', '__jail', '__mi4ip')

		def __init__(self, ticket, jail=None, immutable=True, data=AI_DICT):
			self.__ticket = ticket
			self.__jail = jail
			self.storage = dict()
			self.immutable = immutable
			self.data = data
		
		def copy(self): # pargma: no cover
			return self.__class__(self.__ticket, self.__jail, self.immutable, self.data.copy())

		def _mi4ip(self, overalljails=False):
			"""Gets bans merged once, a helper for lambda(s), prevents stop of executing action by any exception inside.

			This function never returns None for ainfo lambdas - always a ticket (merged or single one)
			and prevents any errors through merging (to guarantee ban actions will be executed).
			[TODO] move merging to observer - here we could wait for merge and read already merged info from a database

			Parameters
			----------
			overalljails : bool
				switch to get a merged bans :
				False - (default) bans merged for current jail only
				True - bans merged for all jails of current ip address

			Returns
			-------
			BanTicket 
				merged or self ticket only
			"""
			if not hasattr(self, '__mi4ip'):
				self.__mi4ip = {}
			mi = self.__mi4ip
			idx = 'all' if overalljails else 'jail'
			if idx in mi:
				return mi[idx] if mi[idx] is not None else self.__ticket
			try:
				jail = self.__jail
				ip = self['ip']
				mi[idx] = None
				if not jail.database: # pragma: no cover
					return self.__ticket
				if overalljails:
					mi[idx] = jail.database.getBansMerged(ip=ip)
				else:
					mi[idx] = jail.database.getBansMerged(ip=ip, jail=jail)
			except Exception as e:
				logSys.error(
					"Failed to get %s bans merged, jail '%s': %s",
					idx, jail.name, e,
					exc_info=logSys.getEffectiveLevel()<=logging.DEBUG)
			return mi[idx] if mi[idx] is not None else self.__ticket


	def __getActionInfo(self, ticket):
		ip = ticket.getIP()
		aInfo = Actions.ActionInfo(ticket, self._jail)
		return aInfo


	def __checkBan(self):
		"""Check for IP address to ban.

		Look in the jail queue for FailTicket. If a ticket is available,
		it executes the "ban" command and adds a ticket to the BanManager.

		Returns
		-------
		bool
			True if an IP address get banned.
		"""
		cnt = 0
		while cnt < 100:
			ticket = self._jail.getFailTicket()
			if not ticket:
				break
			bTicket = BanManager.createBanTicket(ticket)
			btime = ticket.getBanTime()
			if btime is not None:
				bTicket.setBanTime(btime)
				bTicket.setBanCount(ticket.getBanCount())
			else:
				btime = self.__banManager.getBanTime()
			if ticket.restored:
				bTicket.restored = True
			ip = bTicket.getIP()
			aInfo = self.__getActionInfo(bTicket)
			reason = {}
			if self.__banManager.addBanTicket(bTicket, reason=reason):
				cnt += 1
				# report ticket to observer, to check time should be increased and hereafter observer writes ban to database (asynchronous)
				if Observers.Main is not None and not bTicket.restored:
					Observers.Main.add('banFound', bTicket, self._jail, btime)
				logSys.notice("[%s] %sBan %s", self._jail.name, ('' if not bTicket.restored else 'Restore '), ip)
				# do actions :
				for name, action in self._actions.iteritems():
					try:
						if ticket.restored and getattr(action, 'norestored', False):
							continue
						if not aInfo.immutable: aInfo.reset()
						action.ban(aInfo)
					except Exception as e:
						logSys.error(
							"Failed to execute ban jail '%s' action '%s' "
							"info '%r': %s",
							self._jail.name, name, aInfo, e,
							exc_info=logSys.getEffectiveLevel()<=logging.DEBUG)
				# after all actions are processed set banned flag:
				bTicket.banned = True
			else:
				if reason.get('expired', 0):
					logSys.info('[%s] Ignore %s, expired bantime', self._jail.name, ip)
					continue
				bTicket = reason.get('ticket', bTicket)
				# if already banned (otherwise still process some action)
				if bTicket.banned:
					# compare time of failure occurrence with time ticket was really banned:
					diftm = ticket.getTime() - bTicket.getTime()
					# log already banned with following level:
					#   DEBUG   - before 3 seconds - certain interval for it, because of possible latency by recognizing in backends, etc.
					#   NOTICE  - before 60 seconds - may still occurre if action are slow, or very high load in backend,
					#   WARNING - after 60 seconds - very long time, something may be wrong
					ll = logging.DEBUG   if diftm < 3 \
					else logging.NOTICE  if diftm < 60 \
					else logging.WARNING
					logSys.log(ll, "[%s] %s already banned", self._jail.name, ip)
		if cnt:
			logSys.debug("Banned %s / %s, %s ticket(s) in %r", cnt, 
				self.__banManager.getBanTotal(), self.__banManager.size(), self._jail.name)
		return cnt

	def __checkUnBan(self):
		"""Check for IP address to unban.

		Unban IP addresses which are outdated.
		"""
		lst = self.__banManager.unBanList(MyTime.time())
		for ticket in lst:
			self.__unBan(ticket)
		cnt = len(lst)
		if cnt:
			logSys.debug("Unbanned %s, %s ticket(s) in %r", 
				cnt, self.__banManager.size(), self._jail.name)
		return cnt

	def __flushBan(self, db=False, actions=None):
		"""Flush the ban list.

		Unban all IP address which are still in the banning list.

		If actions specified, don't flush list - just execute unban for 
		given actions (reload, obsolete resp. removed actions).
		"""
		log = True
		if actions is None:
			logSys.debug("Flush ban list")
			lst = self.__banManager.flushBanList()
		else:
			log = False # don't log "[jail] Unban ..." if removing actions only.
			lst = iter(self.__banManager)
		cnt = 0
		# first we'll execute flush for actions supporting this operation:
		unbactions = {}
		for name, action in (actions if actions is not None else self._actions).iteritems():
			if hasattr(action, 'flush') and action.actionflush:
				logSys.notice("[%s] Flush ticket(s) with %s", self._jail.name, name)
				action.flush()
			else:
				unbactions[name] = action
		actions = unbactions
		# unban each ticket with non-flasheable actions:
		for ticket in lst:
			# delete ip from database also:
			if db and self._jail.database is not None:
				ip = str(ticket.getIP())
				self._jail.database.delBan(self._jail, ip)
			# unban ip:
			self.__unBan(ticket, actions=actions, log=log)
			cnt += 1
		logSys.debug("Unbanned %s, %s ticket(s) in %r", 
			cnt, self.__banManager.size(), self._jail.name)
		return cnt

	def __unBan(self, ticket, actions=None, log=True):
		"""Unbans host corresponding to the ticket.

		Executes the actions in order to unban the host given in the
		ticket.

		Parameters
		----------
		ticket : FailTicket
			Ticket of failures of which to unban
		"""
		if actions is None:
			unbactions = self._actions
		else:
			unbactions = actions
		ip = ticket.getIP()
		aInfo = self.__getActionInfo(ticket)
		if log:
			logSys.notice("[%s] Unban %s", self._jail.name, aInfo["ip"])
		for name, action in unbactions.iteritems():
			try:
				if ticket.restored and getattr(action, 'norestored', False):
					continue
				logSys.debug("[%s] action %r: unban %s", self._jail.name, name, ip)
				if not aInfo.immutable: aInfo.reset()
				action.unban(aInfo)
			except Exception as e:
				logSys.error(
					"Failed to execute unban jail '%s' action '%s' "
					"info '%r': %s",
					self._jail.name, name, aInfo, e,
					exc_info=logSys.getEffectiveLevel()<=logging.DEBUG)

	def status(self, flavor="basic"):
		"""Status of current and total ban counts and current banned IP list.
		"""
		# TODO: Allow this list to be printed as 'status' output
		supported_flavors = ["basic", "cymru"]
		if flavor is None or flavor not in supported_flavors:
			logSys.warning("Unsupported extended jail status flavor %r. Supported: %s" % (flavor, supported_flavors))
		# Always print this information (basic)
		ret = [("Currently banned", self.__banManager.size()),
			   ("Total banned", self.__banManager.getBanTotal()),
			   ("Banned IP list", self.__banManager.getBanList())]
		if flavor == "cymru":
			cymru_info = self.__banManager.getBanListExtendedCymruInfo()
			ret += \
				[("Banned ASN list", self.__banManager.geBanListExtendedASN(cymru_info)),
				 ("Banned Country list", self.__banManager.geBanListExtendedCountry(cymru_info)),
				 ("Banned RIR list", self.__banManager.geBanListExtendedRIR(cymru_info))]
		return ret<|MERGE_RESOLUTION|>--- conflicted
+++ resolved
@@ -35,14 +35,11 @@
 	OrderedDict = dict
 
 from .banmanager import BanManager
-<<<<<<< HEAD
-from .observer import Observers
-=======
 from .ipdns import DNSUtils
->>>>>>> 17b0945a
 from .jailthread import JailThread
 from .action import ActionBase, CommandAction, CallingMap
 from .mytime import MyTime
+from .observer import Observers
 from .utils import Utils
 from ..helpers import getLogger
 
