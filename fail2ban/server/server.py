--- conflicted
+++ resolved
@@ -159,48 +159,22 @@
 		except AsyncServerException as e:
 			logSys.error("Could not start server: %s", e)
 
-<<<<<<< HEAD
-=======
-		logSys.info("Shutdown in progress...")
-
-		# Restore default signal handlers:
-		if _thread_name() == '_MainThread':
-			for s, sh in self.__prev_signals.iteritems():
-				signal.signal(s, sh)
-
-		# Now stop all the jails
-		self.stopAllJail()
-
-		# Explicit close database (server can leave in a thread, 
-		# so delayed GC can prevent commiting changes)
-		if self.__db:
-			self.__db.close()
-			self.__db = None
-
->>>>>>> 4fa0f48f
+		# Stop (if not yet already executed):
+		self.quit()
+
 		# Removes the PID file.
 		try:
 			logSys.debug("Remove PID file %s", pidfile)
 			os.remove(pidfile)
 		except (OSError, IOError) as e: # pragma: no cover
 			logSys.error("Unable to remove PID file: %s", e)
-<<<<<<< HEAD
-
-		# Stop (if not yet already executed):
-		self.quit()
-	
-	def quit(self):
-		# Give observer a small chance to complete its work before exit
-		if Observers.Main is not None:
-			Observers.Main.stop()
-
-=======
-		logSys.info("Exiting Fail2ban")
 
 	def quit(self):
 		# Prevent to call quit twice:
 		self.quit = lambda: False
->>>>>>> 4fa0f48f
+
+		logSys.info("Shutdown in progress...")
+
 		# Stop communication first because if jail's unban action
 		# tries to communicate via fail2ban-client we get a lockup
 		# among threads.  So the simplest resolution is to stop all
@@ -210,7 +184,15 @@
 		if self.__asyncServer is not None:
 			self.__asyncServer.stop_communication()
 
-<<<<<<< HEAD
+		# Restore default signal handlers:
+		if _thread_name() == '_MainThread':
+			for s, sh in self.__prev_signals.iteritems():
+				signal.signal(s, sh)
+
+		# Give observer a small chance to complete its work before exit
+		if Observers.Main is not None:
+			Observers.Main.stop()
+
 		# Now stop all the jails
 		self.stopAllJail()
 
@@ -219,16 +201,6 @@
 		if self.__db:
 			self.__db.close()
 			self.__db = None
-
-		# Only now shutdown the logging.
-		if self.__logTarget is not None:
-			with self.__loggingLock:
-				logging.shutdown()
-
-		# Restore default signal handlers:
-		if _thread_name() == '_MainThread':
-			for s, sh in self.__prev_signals.iteritems():
-				signal.signal(s, sh)
 
 		# Stop observer and exit
 		if Observers.Main is not None:
@@ -240,11 +212,7 @@
 			self.__asyncServer = None
 		logSys.info("Exiting Fail2ban")
 
-		# Prevent to call quit twice:
-		self.quit = lambda: False
-
-=======
->>>>>>> 4fa0f48f
+
 	def addJail(self, name, backend):
 		addflg = True
 		if self.__reload_state.get(name) and self.__jails.exists(name):
