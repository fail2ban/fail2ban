--- conflicted
+++ resolved
@@ -21,13 +21,8 @@
 __copyright__ = "Copyright (c) 2004 Cyril Jaquier, 2011-2012 Yaroslav Halchenko"
 __license__ = "GPL"
 
-<<<<<<< HEAD
-import logging, os
+import logging, os, subprocess, time, signal, tempfile
 import threading, re
-=======
-import logging, os, subprocess, time, signal, tempfile
-import threading
->>>>>>> c0e8ce58
 #from subprocess import call
 
 # Gets the instance of the logger.
