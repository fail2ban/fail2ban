--- conflicted
+++ resolved
@@ -163,7 +163,6 @@
 			"CREATE INDEX bans_jail_ip ON bans(jail, ip);" \
 			"CREATE INDEX bans_ip ON bans(ip);" \
 
-<<<<<<< HEAD
 	_TABLE_bips = "CREATE TABLE bips(" \
 			"ip TEXT NOT NULL, " \
 			"jail TEXT NOT NULL, " \
@@ -177,11 +176,8 @@
 			"CREATE INDEX bips_timeofban ON bips(timeofban);" \
 			"CREATE INDEX bips_ip ON bips(ip);" \
 
+
 	def __init__(self, filename, purgeAge=24*60*60, outDatedFactor=3):
-=======
-
-	def __init__(self, filename, purgeAge=24*60*60):
->>>>>>> 95c2a297
 		try:
 			self._lock = RLock()
 			self._db = sqlite3.connect(
@@ -455,12 +451,12 @@
 			"INSERT INTO bans(jail, ip, timeofban, bantime, bancount, data) VALUES(?, ?, ?, ?, ?, ?)",
 			(jail.name, ticket.getIP(), int(round(ticket.getTime())), ticket.getBanTime(jail.actions.getBanTime()), ticket.getBanCount(),
 				{"matches": ticket.getMatches(),
-					"failures": ticket.getAttempt()}))
+				 "failures": ticket.getAttempt()}))
 		cur.execute(
 			"INSERT OR REPLACE INTO bips(ip, jail, timeofban, bantime, bancount, data) VALUES(?, ?, ?, ?, ?, ?)",
 			(ticket.getIP(), jail.name, int(round(ticket.getTime())), ticket.getBanTime(jail.actions.getBanTime()), ticket.getBanCount(),
 				{"matches": ticket.getMatches(),
-				 "failures": ticket.getAttempt()}))
+					"failures": ticket.getAttempt()}))
 
 	@commitandrollback
 	def delBan(self, cur, jail, ip):
@@ -475,12 +471,9 @@
 		"""
 		queryArgs = (jail.name, ip);
 		cur.execute(
-<<<<<<< HEAD
 			"DELETE FROM bips WHERE jail = ? AND ip = ?", 
 			queryArgs)
 		cur.execute(
-=======
->>>>>>> 95c2a297
 			"DELETE FROM bans WHERE jail = ? AND ip = ?", 
 			queryArgs);
 
