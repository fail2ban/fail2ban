--- conflicted
+++ resolved
@@ -795,7 +795,6 @@
 			queryArgs.append(fromtime)
 		if overalljails or jail is None:
 			query += " GROUP BY ip ORDER BY timeofban DESC LIMIT 1"
-		cur = self._db.cursor()
 		# repack iterator as long as in lock:
 		return list(cur.execute(query, queryArgs))
 
@@ -820,8 +819,7 @@
 			query += " ORDER BY timeofban DESC LIMIT 1"
 		return cur.execute(query, queryArgs)
 
-	@commitandrollback
-	def getCurrentBans(self, cur, jail=None, ip=None, forbantime=None, fromtime=None,
+	def getCurrentBans(self, jail=None, ip=None, forbantime=None, fromtime=None,
 		correctBanTime=True, maxmatches=None
 	):
 		"""Reads tickets (with merged info) currently affected from ban from the database.
@@ -833,85 +831,64 @@
 		(and therefore endOfBan) of the ticket (normally it is ban-time of jail as maximum)
 		for all tickets with ban-time greater (or persistent).
 		"""
-		if fromtime is None:
-			fromtime = MyTime.time()
-		tickets = []
-		ticket = None
-<<<<<<< HEAD
-		if correctBanTime is True:
-			correctBanTime = jail.getMaxBanTime() if jail is not None else None
-			# don't change if persistent allowed:
-			if correctBanTime == -1: correctBanTime = None
-
-		for ticket in self._getCurrentBans(cur, jail=jail, ip=ip, 
-			forbantime=forbantime, fromtime=fromtime
-		):
-			# can produce unpack error (database may return sporadical wrong-empty row):
-			try:
-				banip, timeofban, bantime, bancount, data = ticket
-				# additionally check for empty values:
-				if banip is None or banip == "": # pragma: no cover
-					raise ValueError('unexpected value %r' % (banip,))
-				# if bantime unknown (after upgrade-db from earlier version), just use min known ban-time:
-				if bantime == -2: # todo: remove it in future version
-					bantime = jail.actions.getBanTime() if jail is not None else (
-						correctBanTime if correctBanTime else 600)
-				elif correctBanTime and correctBanTime >= 0:
-					# if persistent ban (or greater as max), use current max-bantime of the jail:
-					if bantime == -1 or bantime > correctBanTime:
-						bantime = correctBanTime
-				# after correction check the end of ban again:
-				if bantime != -1 and timeofban + bantime <= fromtime:
-					# not persistent and too old - ignore it:
-					logSys.debug("ignore ticket (with new max ban-time %r): too old %r <= %r, ticket: %r",
-						bantime, timeofban + bantime, fromtime, ticket)
+		cur = self._db.cursor()
+		try:
+			if fromtime is None:
+				fromtime = MyTime.time()
+			tickets = []
+			ticket = None
+			if correctBanTime is True:
+				correctBanTime = jail.getMaxBanTime() if jail is not None else None
+				# don't change if persistent allowed:
+				if correctBanTime == -1: correctBanTime = None
+
+			with self._lock:
+				bans = self._getCurrentBans(cur, jail=jail, ip=ip, 
+					forbantime=forbantime, fromtime=fromtime
+				)
+			for ticket in bans:
+				# can produce unpack error (database may return sporadical wrong-empty row):
+				try:
+					banip, timeofban, bantime, bancount, data = ticket
+					# additionally check for empty values:
+					if banip is None or banip == "": # pragma: no cover
+						raise ValueError('unexpected value %r' % (banip,))
+					# if bantime unknown (after upgrade-db from earlier version), just use min known ban-time:
+					if bantime == -2: # todo: remove it in future version
+						bantime = jail.actions.getBanTime() if jail is not None else (
+							correctBanTime if correctBanTime else 600)
+					elif correctBanTime and correctBanTime >= 0:
+						# if persistent ban (or greater as max), use current max-bantime of the jail:
+						if bantime == -1 or bantime > correctBanTime:
+							bantime = correctBanTime
+					# after correction check the end of ban again:
+					if bantime != -1 and timeofban + bantime <= fromtime:
+						# not persistent and too old - ignore it:
+						logSys.debug("ignore ticket (with new max ban-time %r): too old %r <= %r, ticket: %r",
+							bantime, timeofban + bantime, fromtime, ticket)
+						continue
+				except ValueError as e: # pragma: no cover
+					logSys.debug("get current bans: ignore row %r - %s", ticket, e)
 					continue
-			except ValueError as e: # pragma: no cover
-				logSys.debug("get current bans: ignore row %r - %s", ticket, e)
-				continue
-			# logSys.debug('restore ticket   %r, %r, %r', banip, timeofban, data)
-			ticket = FailTicket(banip, timeofban, data=data)
-			# filter matches if expected (current count > as maxmatches specified):
-			if maxmatches is None:
-				maxmatches = self.maxMatches
-			if maxmatches:
-				matches = ticket.getMatches()
-				if matches and len(matches) > maxmatches:
-					ticket.setMatches(matches[-maxmatches:])
-			else:
-				ticket.setMatches(None)
-			# logSys.debug('restored ticket: %r', ticket)
-			ticket.setBanTime(bantime)
-			ticket.setBanCount(bancount)
-			if ip is not None: return ticket
-			tickets.append(ticket)
-=======
-
-		try:
-			with self._lock:
-				cur = self._db.cursor()
-				results = list(self._getCurrentBans(self._db.cursor(), 
-					jail=jail, ip=ip, forbantime=forbantime, fromtime=fromtime))
->>>>>>> 485c5022
-
-			if results:
-				for banip, timeofban, data in results:
-					# logSys.debug('restore ticket   %r, %r, %r', banip, timeofban, data)
-					ticket = FailTicket(banip, timeofban, data=data)
-					# filter matches if expected (current count > as maxmatches specified):
-					if maxmatches is None:
-						maxmatches = self.maxMatches
-					if maxmatches:
-						matches = ticket.getMatches()
-						if matches and len(matches) > maxmatches:
-							ticket.setMatches(matches[-maxmatches:])
-					else:
-						ticket.setMatches(None)
-					# logSys.debug('restored ticket: %r', ticket)
-					if ip is not None: return ticket
-					tickets.append(ticket)
+				# logSys.debug('restore ticket   %r, %r, %r', banip, timeofban, data)
+				ticket = FailTicket(banip, timeofban, data=data)
+				# filter matches if expected (current count > as maxmatches specified):
+				if maxmatches is None:
+					maxmatches = self.maxMatches
+				if maxmatches:
+					matches = ticket.getMatches()
+					if matches and len(matches) > maxmatches:
+						ticket.setMatches(matches[-maxmatches:])
+				else:
+					ticket.setMatches(None)
+				# logSys.debug('restored ticket: %r', ticket)
+				ticket.setBanTime(bantime)
+				ticket.setBanCount(bancount)
+				if ip is not None: return ticket
+				tickets.append(ticket)
 		finally:
-			cur.close()
+			cur.close() 
+
 		return tickets
 
 	def _cleanjails(self, cur):
