# emacs: -*- mode: python; py-indent-offset: 4; indent-tabs-mode: t -*-
# vi: set ft=python sts=4 ts=4 sw=4 noet :

# This file is part of Fail2Ban.
#
# Fail2Ban is free software; you can redistribute it and/or modify
# it under the terms of the GNU General Public License as published by
# the Free Software Foundation; either version 2 of the License, or
# (at your option) any later version.
#
# Fail2Ban is distributed in the hope that it will be useful,
# but WITHOUT ANY WARRANTY; without even the implied warranty of
# MERCHANTABILITY or FITNESS FOR A PARTICULAR PURPOSE.  See the
# GNU General Public License for more details.
#
# You should have received a copy of the GNU General Public License
# along with Fail2Ban; if not, write to the Free Software
# Foundation, Inc., 51 Franklin Street, Fifth Floor, Boston, MA  02110-1301, USA.

__author__ = "Steven Hiscocks"
__copyright__ = "Copyright (c) 2013 Steven Hiscocks"
__license__ = "GPL"

import json
import os
import shutil
import sqlite3
import sys
import time
from functools import wraps
from threading import RLock

from .mytime import MyTime
from .ticket import FailTicket
from .utils import Utils
from ..helpers import getLogger, PREFER_ENC

# Gets the instance of the logger.
logSys = getLogger(__name__)

if sys.version_info >= (3,):
	def _json_dumps_safe(x):
		try:
			x = json.dumps(x, ensure_ascii=False).encode(
				PREFER_ENC, 'replace')
		except Exception as e: # pragma: no cover
			logSys.error('json dumps failed: %s', e)
			x = '{}'
		return x

	def _json_loads_safe(x):
		try:
			x = json.loads(x.decode(
				PREFER_ENC, 'replace'))
		except Exception as e: # pragma: no cover
			logSys.error('json loads failed: %s', e)
			x = {}
		return x
else:
	def _normalize(x):
		if isinstance(x, dict):
			return dict((_normalize(k), _normalize(v)) for k, v in x.iteritems())
		elif isinstance(x, list):
			return [_normalize(element) for element in x]
		elif isinstance(x, unicode):
			return x.encode(PREFER_ENC)
		else:
			return x

	def _json_dumps_safe(x):
		try:
			x = json.dumps(_normalize(x), ensure_ascii=False).decode(
				PREFER_ENC, 'replace')
		except Exception as e: # pragma: no cover
			logSys.error('json dumps failed: %s', e)
			x = '{}'
		return x

	def _json_loads_safe(x):
		try:
			x = _normalize(json.loads(x.decode(
				PREFER_ENC, 'replace')))
		except Exception as e: # pragma: no cover
			logSys.error('json loads failed: %s', e)
			x = {}
		return x

sqlite3.register_adapter(dict, _json_dumps_safe)
sqlite3.register_converter("JSON", _json_loads_safe)


def commitandrollback(f):
	@wraps(f)
	def wrapper(self, *args, **kwargs):
		with self._lock: # Threading lock
			with self._db: # Auto commit and rollback on exception
				return f(self, self._db.cursor(), *args, **kwargs)
	return wrapper


class Fail2BanDb(object):
	"""Fail2Ban database for storing persistent data.

	This allows after Fail2Ban is restarted to reinstated bans and
	to continue monitoring logs from the same point.

	This will either create a new Fail2Ban database, connect to an
	existing, and if applicable upgrade the schema in the process.

	Parameters
	----------
	filename : str
		File name for SQLite3 database, which will be created if
		doesn't already exist.
	purgeAge : int
		Purge age in seconds, used to remove old bans from
		database during purge.

	Raises
	------
	sqlite3.OperationalError
		Error connecting/creating a SQLite3 database.
	RuntimeError
		If exisiting database fails to update to new schema.

	Attributes
	----------
	filename
	purgeage
	"""
	__version__ = 4
	# Note all SCRIPTS strings must end in ';' for py26 compatibility
	_CREATE_SCRIPTS = (
		 ('fail2banDb', "CREATE TABLE IF NOT EXISTS fail2banDb(version INTEGER);")
		,('jails', "CREATE TABLE IF NOT EXISTS jails(" \
			"name TEXT NOT NULL UNIQUE, " \
			"enabled INTEGER NOT NULL DEFAULT 1" \
			");" \
			"CREATE INDEX IF NOT EXISTS jails_name ON jails(name);")
		,('logs', "CREATE TABLE IF NOT EXISTS logs(" \
			"jail TEXT NOT NULL, " \
			"path TEXT, " \
			"firstlinemd5 TEXT, " \
			"lastfilepos INTEGER DEFAULT 0, " \
			"FOREIGN KEY(jail) REFERENCES jails(name) ON DELETE CASCADE, " \
			"UNIQUE(jail, path)," \
			"UNIQUE(jail, path, firstlinemd5)" \
			");" \
			"CREATE INDEX IF NOT EXISTS logs_path ON logs(path);" \
			"CREATE INDEX IF NOT EXISTS logs_jail_path ON logs(jail, path);")
			#TODO: systemd journal features \
			#"journalmatch TEXT, " \
			#"journlcursor TEXT, " \
			#"lastfiletime INTEGER DEFAULT 0, " # is this easily available
		,('bans', "CREATE TABLE IF NOT EXISTS bans(" \
			"jail TEXT NOT NULL, " \
			"ip TEXT, " \
			"timeofban INTEGER NOT NULL, " \
			"bantime INTEGER NOT NULL, " \
			"bancount INTEGER NOT NULL default 1, " \
			"data JSON, " \
			"FOREIGN KEY(jail) REFERENCES jails(name) " \
			");" \
			"CREATE INDEX IF NOT EXISTS bans_jail_timeofban_ip ON bans(jail, timeofban);" \
			"CREATE INDEX IF NOT EXISTS bans_jail_ip ON bans(jail, ip);" \
			"CREATE INDEX IF NOT EXISTS bans_ip ON bans(ip);")
		,('bips', "CREATE TABLE IF NOT EXISTS bips(" \
			"ip TEXT NOT NULL, " \
			"jail TEXT NOT NULL, " \
			"timeofban INTEGER NOT NULL, " \
			"bantime INTEGER NOT NULL, " \
			"bancount INTEGER NOT NULL default 1, " \
			"data JSON, " \
			"PRIMARY KEY(ip, jail), " \
			"FOREIGN KEY(jail) REFERENCES jails(name) " \
			");" \
			"CREATE INDEX IF NOT EXISTS bips_timeofban ON bips(timeofban);" \
			"CREATE INDEX IF NOT EXISTS bips_ip ON bips(ip);")
	)
	_CREATE_TABS = dict(_CREATE_SCRIPTS)


	def __init__(self, filename, purgeAge=24*60*60, outDatedFactor=3):
		self.maxEntries = 50
		self._lock = RLock()
		self._dbFilename = filename
		self._purgeAge = purgeAge
		self._outDatedFactor = outDatedFactor;
		self._connectDB()

	def _connectDB(self, checkIntegrity=False):
		filename = self._dbFilename
		try:
			self._db = sqlite3.connect(
				filename, check_same_thread=False,
				detect_types=sqlite3.PARSE_DECLTYPES)

			self._bansMergedCache = {}

			logSys.info(
				"Connected to fail2ban persistent database '%s'", filename)
		except sqlite3.OperationalError as e:
			logSys.error(
				"Error connecting to fail2ban persistent database '%s': %s",
				filename, e.args[0])
			raise

		# differentiate pypy: switch journal mode later (save it during the upgrade), 
		# to prevent errors like "database table is locked":
		try:
			import __pypy__
			pypy = True
		except ImportError:
			pypy = False

		cur = self._db.cursor()
		try:
			cur.execute("PRAGMA foreign_keys = ON")
			# speedup: write data through OS without syncing (no wait):
			cur.execute("PRAGMA synchronous = OFF")
			# speedup: transaction log in memory, alternate using OFF (disable, rollback will be impossible):
			if not pypy:
				cur.execute("PRAGMA journal_mode = MEMORY")
			# speedup: temporary tables and indices are kept in memory:
			cur.execute("PRAGMA temp_store = MEMORY")

			cur.execute("SELECT version FROM fail2banDb LIMIT 1")
		except sqlite3.OperationalError:
			logSys.warning("New database created. Version '%r'",
				self.createDb())
		except sqlite3.Error as e:
			logSys.error(
				"Error opening fail2ban persistent database '%s': %s",
				filename, e.args[0])
			# if not a file - raise an error:
			if not os.path.isfile(filename):
				raise
			# try to repair it:
			cur.close()
			cur = None
			self.repairDB()
		else:
			version = cur.fetchone()[0]
			if version < Fail2BanDb.__version__:
				newversion = self.updateDb(version)
				if newversion == Fail2BanDb.__version__:
					logSys.warning( "Database updated from '%r' to '%r'",
						version, newversion)
				else: # pragma: no cover
					logSys.error( "Database update failed to achieve version '%r'"
						": updated from '%r' to '%r'",
						Fail2BanDb.__version__, version, newversion)
					raise RuntimeError('Failed to fully update')
		finally:
			if checkIntegrity:
				logSys.debug("  Create missing tables/indices ...")
				self._createDb(cur, incremental=True)
				logSys.debug("  -> ok")
				logSys.debug("  Check integrity ...")
				cur.execute("PRAGMA integrity_check")
				for s in cur.fetchall():
					logSys.debug("  -> %s", ' '.join(s))
				self._db.commit()
			if cur:
				# pypy: set journal mode after possible upgrade db:
				if pypy:
					cur.execute("PRAGMA journal_mode = MEMORY")
				cur.close()

	def close(self):
		logSys.debug("Close connection to database ...")
		self._db.close()
		logSys.info("Connection to database closed.")

	@property
	def _dbBackupFilename(self):
		try:
			return self.__dbBackupFilename
		except AttributeError:
			self.__dbBackupFilename = self._dbFilename + '.' + time.strftime('%Y%m%d-%H%M%S', MyTime.gmtime())
			return self.__dbBackupFilename
	
	def repairDB(self):
		class RepairException(Exception):
			pass
		# avoid endless recursion if reconnect failed again for some reasons:
		_repairDB = self.repairDB
		self.repairDB = None
		try:
			# backup
			logSys.info("Trying to repair database %s", self._dbFilename)
			shutil.move(self._dbFilename, self._dbBackupFilename)
			logSys.info("  Database backup created: %s", self._dbBackupFilename)

			# first try to repair using dump/restore in order 
			Utils.executeCmd((r"""f2b_db=$0; f2b_dbbk=$1; sqlite3 "$f2b_dbbk" ".dump" | sqlite3 "$f2b_db" """,
				self._dbFilename, self._dbBackupFilename))
			dbFileSize = os.stat(self._dbFilename).st_size
			if dbFileSize:
				logSys.info("  Repair seems to be successful, restored %d byte(s).", dbFileSize)
				# succeeded - try to reconnect:
				self._connectDB(checkIntegrity=True)
			else:
				logSys.info("  Repair seems to be failed, restored %d byte(s).", dbFileSize)
				raise RepairException('Recreate ...')
		except Exception as e:
			# if still failed, just recreate database as fallback:
			logSys.error("  Error repairing of fail2ban database '%s': %s",
				self._dbFilename, e.args[0], 
				exc_info=(not isinstance(e, RepairException) and logSys.getEffectiveLevel() <= 10))
			os.remove(self._dbFilename)
			self._connectDB(checkIntegrity=True)
		finally:
			self.repairDB = _repairDB

	@property
	def filename(self):
		"""File name of SQLite3 database file.
		"""
		return self._dbFilename

	@property
	def purgeage(self):
		"""Purge age in seconds.
		"""
		return self._purgeAge

	@purgeage.setter
	def purgeage(self, value):
		self._purgeAge = MyTime.str2seconds(value)

	def _createDb(self, cur, incremental=False):
		"""Creates a new database, called during initialisation.
		"""
		# create all (if not exists):
		for (n, s) in Fail2BanDb._CREATE_SCRIPTS:
			cur.executescript(s)
		# save current database version (if not already set):			
		cur.execute("INSERT INTO fail2banDb(version)"
			" SELECT ? WHERE NOT EXISTS (SELECT 1 FROM fail2banDb LIMIT 1)",
			(Fail2BanDb.__version__, ))
		cur.execute("SELECT version FROM fail2banDb LIMIT 1")
		return cur.fetchone()[0]

	@commitandrollback
	def createDb(self, cur, incremental=False):
		return self._createDb(cur, incremental);

	def _tableExists(self, cur, table):
		cur.execute("select 1 where exists ("
			"select 1 from sqlite_master WHERE type='table' AND name=?)", (table,))
		res = cur.fetchone()
		return res is not None and res[0]

	@commitandrollback
	def updateDb(self, cur, version):
		"""Update an existing database, called during initialisation.

		A timestamped backup is also created prior to attempting the update.
		"""
		if version > Fail2BanDb.__version__:
			raise NotImplementedError(
						"Attempt to travel to future version of database ...how did you get here??")
		try:
			logSys.info("Upgrade database: %s from version '%r'", self._dbBackupFilename, version)
			if not os.path.isfile(self._dbBackupFilename):
				shutil.copyfile(self.filename, self._dbBackupFilename)
				logSys.info("  Database backup created: %s", self._dbBackupFilename)

			if version < 2 and self._tableExists(cur, "logs"):
				cur.executescript("BEGIN TRANSACTION;"
							"CREATE TEMPORARY TABLE logs_temp AS SELECT * FROM logs;"
							"DROP TABLE logs;"
							"%s;"
							"INSERT INTO logs SELECT * from logs_temp;"
							"DROP TABLE logs_temp;"
							"UPDATE fail2banDb SET version = 2;"
							"COMMIT;" % Fail2BanDb._CREATE_TABS['logs'])

			if version < 3 and self._tableExists(cur, "bans"):
				cur.executescript("BEGIN TRANSACTION;"
							"CREATE TEMPORARY TABLE bans_temp AS SELECT jail, ip, timeofban, 600 as bantime, 1 as bancount, data FROM bans;"
							"DROP TABLE bans;"
							"%s;"
							"INSERT INTO bans SELECT * from bans_temp;"
							"DROP TABLE bans_temp;"
							"COMMIT;" % Fail2BanDb._CREATE_TABS['bans'])
			if version < 4:
				cur.executescript("BEGIN TRANSACTION;"
							"%s;"
							"UPDATE fail2banDb SET version = 4;"
							"COMMIT;" % Fail2BanDb._CREATE_TABS['bips'])

			cur.execute("SELECT version FROM fail2banDb LIMIT 1")
			return cur.fetchone()[0]
		except Exception as e:
			# if still failed, just recreate database as fallback:
			logSys.error("Failed to upgrade database '%s': %s",
				self._dbFilename, e.args[0], 
				exc_info=logSys.getEffectiveLevel() <= 10)
			raise

	@commitandrollback
	def addJail(self, cur, jail):
		"""Adds a jail to the database.

		Parameters
		----------
		jail : Jail
			Jail to be added to the database.
		"""
		cur.execute(
			"INSERT OR IGNORE INTO jails(name, enabled) VALUES(?, 1)",
			(jail.name,))
		if cur.rowcount <= 0:
			cur.execute(
				"UPDATE jails SET enabled = 1 WHERE name = ? AND enabled != 1",
				(jail.name,))

	@commitandrollback
	def delJail(self, cur, jail):
		"""Deletes a jail from the database.

		Parameters
		----------
		jail : Jail
			Jail to be removed from the database.
		"""
		# Will be deleted by purge as appropriate
		cur.execute(
			"UPDATE jails SET enabled=0 WHERE name=?", (jail.name, ))

	@commitandrollback
	def delAllJails(self, cur):
		"""Deletes all jails from the database.
		"""
		# Will be deleted by purge as appropriate
		cur.execute("UPDATE jails SET enabled=0")

	@commitandrollback
	def getJailNames(self, cur, enabled=None):
		"""Get name of jails in database.

		Currently only used for testing purposes.

		Returns
		-------
		set
			Set of jail names.
		"""
		if enabled is None:
			cur.execute("SELECT name FROM jails")
		else:
			cur.execute("SELECT name FROM jails WHERE enabled=%s" %
				(int(enabled),))
		return set(row[0] for row in cur.fetchmany())

	@commitandrollback
	def addLog(self, cur, jail, container):
		"""Adds a log to the database.

		Parameters
		----------
		jail : Jail
			Jail that log is being monitored by.
		container : FileContainer
			File container of the log file being added.

		Returns
		-------
		int
			If log was already present in database, value of last position
			in the log file; else `None`
		"""
		lastLinePos = None
		cur.execute(
			"SELECT firstlinemd5, lastfilepos FROM logs "
				"WHERE jail=? AND path=?",
			(jail.name, container.getFileName()))
		try:
			firstLineMD5, lastLinePos = cur.fetchone()
		except TypeError:
			firstLineMD5 = False

		cur.execute(
				"INSERT OR REPLACE INTO logs(jail, path, firstlinemd5, lastfilepos) "
					"VALUES(?, ?, ?, ?)",
				(jail.name, container.getFileName(),
					container.getHash(), container.getPos()))
		if container.getHash() != firstLineMD5:
			lastLinePos = None
		return lastLinePos

	@commitandrollback
	def getLogPaths(self, cur, jail=None):
		"""Gets all the log paths from the database.

		Currently only for testing purposes.

		Parameters
		----------
		jail : Jail
			If specified, will only reutrn logs belonging to the jail.

		Returns
		-------
		set
			Set of log paths.
		"""
		query = "SELECT path FROM logs"
		queryArgs = []
		if jail is not None:
			query += " WHERE jail=?"
			queryArgs.append(jail.name)
		cur.execute(query, queryArgs)
		return set(row[0] for row in cur.fetchmany())

	@commitandrollback
	def updateLog(self, cur, *args, **kwargs):
		"""Updates hash and last position in log file.

		Parameters
		----------
		jail : Jail
			Jail of which the log file belongs to.
		container : FileContainer
			File container of the log file being updated.
		"""
		self._updateLog(cur, *args, **kwargs)

	def _updateLog(self, cur, jail, container):
		cur.execute(
			"UPDATE logs SET firstlinemd5=?, lastfilepos=? "
				"WHERE jail=? AND path=?",
			(container.getHash(), container.getPos(),
				jail.name, container.getFileName()))

	@commitandrollback
	def addBan(self, cur, jail, ticket):
		"""Add a ban to the database.

		Parameters
		----------
		jail : Jail
			Jail in which the ban has occurred.
		ticket : BanTicket
			Ticket of the ban to be added.
		"""
		ip = str(ticket.getIP())
		try:
			del self._bansMergedCache[(ip, jail)]
		except KeyError:
			pass
		try:
			del self._bansMergedCache[(ip, None)]
		except KeyError:
			pass
		#TODO: Implement data parts once arbitrary match keys completed
		cur.execute(
			"INSERT INTO bans(jail, ip, timeofban, bantime, bancount, data) VALUES(?, ?, ?, ?, ?, ?)",
			(jail.name, ip, int(round(ticket.getTime())), ticket.getBanTime(jail.actions.getBanTime()), ticket.getBanCount(),
				ticket.getData()))
		cur.execute(
			"INSERT OR REPLACE INTO bips(ip, jail, timeofban, bantime, bancount, data) VALUES(?, ?, ?, ?, ?, ?)",
			(ip, jail.name, int(round(ticket.getTime())), ticket.getBanTime(jail.actions.getBanTime()), ticket.getBanCount(),
				ticket.getData()))

	@commitandrollback
	def delBan(self, cur, jail, *args):
		"""Delete a single or multiple tickets from the database.

		Parameters
		----------
		jail : Jail
			Jail in which the ticket(s) should be removed.
		args : list of IP
			IPs to be removed, if not given all tickets of jail will be removed.
		"""
<<<<<<< HEAD
		queryArgs = (jail.name, str(ip));
		cur.execute(
			"DELETE FROM bips WHERE jail = ? AND ip = ?", 
			queryArgs)
		cur.execute(
			"DELETE FROM bans WHERE jail = ? AND ip = ?", 
			queryArgs);
=======
		query = "DELETE FROM bans WHERE jail = ?"
		queryArgs = [jail.name];
		if not len(args):
			cur.execute(query, queryArgs);
			return
		query += " AND ip = ?"
		queryArgs.append('');
		for ip in args:
			queryArgs[1] = str(ip);
			cur.execute(query, queryArgs);
>>>>>>> f6d0c865

	@commitandrollback
	def _getBans(self, cur, jail=None, bantime=None, ip=None):
		query = "SELECT ip, timeofban, data FROM bans WHERE 1"
		queryArgs = []

		if jail is not None:
			query += " AND jail=?"
			queryArgs.append(jail.name)
		if bantime is not None and bantime >= 0:
			query += " AND timeofban > ?"
			queryArgs.append(MyTime.time() - bantime)
		if ip is not None:
			query += " AND ip=?"
			queryArgs.append(str(ip))
		query += " ORDER BY ip, timeofban desc"

		# repack iterator as long as in lock:
		return list(cur.execute(query, queryArgs))

	def getBans(self, **kwargs):
		"""Get bans from the database.

		Parameters
		----------
		jail : Jail
			Jail that the ban belongs to. Default `None`; all jails.
		bantime : int
			Ban time in seconds, such that bans returned would still be
			valid now.  Negative values are equivalent to `None`.
			Default `None`; no limit.
		ip : str
			IP Address to filter bans by. Default `None`; all IPs.

		Returns
		-------
		list
			List of `Ticket`s for bans stored in database.
		"""
		tickets = []
		for ip, timeofban, data in self._getBans(**kwargs):
			#TODO: Implement data parts once arbitrary match keys completed
			tickets.append(FailTicket(ip, timeofban))
			tickets[-1].setData(data)
		return tickets

	def getBansMerged(self, ip=None, jail=None, bantime=None):
		"""Get bans from the database, merged into single ticket.

		This is the same as `getBans`, but bans merged into single
		ticket.

		Parameters
		----------
		jail : Jail
			Jail that the ban belongs to. Default `None`; all jails.
		bantime : int
			Ban time in seconds, such that bans returned would still be
			valid now. Negative values are equivalent to `None`.
			Default `None`; no limit.
		ip : str
			IP Address to filter bans by. Default `None`; all IPs.

		Returns
		-------
		list or Ticket
			Single ticket representing bans stored in database per IP
			in a list. When `ip` argument passed, a single `Ticket` is
			returned.
		"""
		with self._lock:
			cacheKey = None
			if bantime is None or bantime < 0:
				cacheKey = (ip, jail)
				if cacheKey in self._bansMergedCache:
					return self._bansMergedCache[cacheKey]

			tickets = []
			ticket = None

			results = list(self._getBans(ip=ip, jail=jail, bantime=bantime))
			if results:
				prev_banip = results[0][0]
				matches = []
				failures = 0
				tickdata = {}
				for banip, timeofban, data in results:
					#TODO: Implement data parts once arbitrary match keys completed
					if banip != prev_banip:
						ticket = FailTicket(prev_banip, prev_timeofban, matches)
						ticket.setAttempt(failures)
						tickets.append(ticket)
						# Reset variables
						prev_banip = banip
						matches = []
						failures = 0
						tickdata = {}
					m = data.get('matches', [])
					# pre-insert "maxadd" enries (because tickets are ordered desc by time)
					maxadd = self.maxEntries - len(matches)
					if maxadd > 0:
						if len(m) <= maxadd:
							matches = m + matches
						else:
							matches = m[-maxadd:] + matches
					failures += data.get('failures', 1)
					tickdata.update(data.get('data', {}))
					prev_timeofban = timeofban
				ticket = FailTicket(banip, prev_timeofban, matches)
				ticket.setAttempt(failures)
				ticket.setData(**tickdata)
				tickets.append(ticket)

			if cacheKey:
				self._bansMergedCache[cacheKey] = tickets if ip is None else ticket
			return tickets if ip is None else ticket

	@commitandrollback
	def getBan(self, cur, ip, jail=None, forbantime=None, overalljails=None, fromtime=None):
		ip = str(ip)
		if not overalljails:
			query = "SELECT bancount, timeofban, bantime FROM bips"
		else:
			query = "SELECT sum(bancount), max(timeofban), sum(bantime) FROM bips"
		query += " WHERE ip = ?"
		queryArgs = [ip]
		if not overalljails and jail is not None:
			query += " AND jail=?"
			queryArgs.append(jail.name)
		if forbantime is not None:
			query += " AND timeofban > ?"
			queryArgs.append(MyTime.time() - forbantime)
		if fromtime is not None:
			query += " AND timeofban > ?"
			queryArgs.append(fromtime)
		if overalljails or jail is None:
			query += " GROUP BY ip ORDER BY timeofban DESC LIMIT 1"
		cur = self._db.cursor()
		return cur.execute(query, queryArgs)

	def _getCurrentBans(self, cur, jail = None, ip = None, forbantime=None, fromtime=None):
		if fromtime is None:
			fromtime = MyTime.time()
		queryArgs = []
		if jail is not None:
			query = "SELECT ip, timeofban, bantime, bancount, data FROM bips WHERE jail=?"
			queryArgs.append(jail.name)
		else:
			query = "SELECT ip, max(timeofban), bantime, bancount, data FROM bips WHERE 1"
		if ip is not None:
			query += " AND ip=?"
			queryArgs.append(ip)
		query += " AND (timeofban + bantime > ? OR bantime = -1)"
		queryArgs.append(fromtime)
		if forbantime not in (None, -1): # not specified or persistent (all)
			query += " AND timeofban > ?"
			queryArgs.append(fromtime - forbantime)
		if ip is None:
			query += " GROUP BY ip ORDER BY ip, timeofban DESC"
		cur = self._db.cursor()
		return cur.execute(query, queryArgs)

	@commitandrollback
	def getCurrentBans(self, cur, jail = None, ip = None, forbantime=None, fromtime=None):
		tickets = []
		ticket = None

		for ticket in self._getCurrentBans(cur, jail=jail, ip=ip, 
			forbantime=forbantime, fromtime=fromtime
		):
			# can produce unpack error (database may return sporadical wrong-empty row):
			try:
				banip, timeofban, bantime, bancount, data = ticket
				# additionally check for empty values:
				if banip is None or banip == "": # pragma: no cover
					raise ValueError('unexpected value %r' % (banip,))
			except ValueError as e: # pragma: no cover
				logSys.debug("get current bans: ignore row %r - %s", ticket, e)
				continue
			# logSys.debug('restore ticket   %r, %r, %r', banip, timeofban, data)
			ticket = FailTicket(banip, timeofban, data=data)
			# logSys.debug('restored ticket: %r', ticket)
			ticket.setBanTime(bantime)
			ticket.setBanCount(bancount)
			tickets.append(ticket)

		return tickets if ip is None else ticket

	def _cleanjails(self, cur):
		"""Remove empty jails jails and log files from database.
		"""
		cur.execute(
			"DELETE FROM jails WHERE enabled = 0 "
				"AND NOT EXISTS(SELECT * FROM bans WHERE jail = jails.name) "
				"AND NOT EXISTS(SELECT * FROM bips WHERE jail = jails.name)")

	def _purge_bips(self, cur):
		"""Purge old bad ips (jails and log files from database).
		Currently it is timed out IP, whose time since last ban is several times out-dated (outDatedFactor is default 3).
		Permanent banned ips will be never removed.
		"""
		cur.execute(
			"DELETE FROM bips WHERE timeofban < ? and bantime != -1 and (timeofban + (bantime * ?)) < ?",
			(int(MyTime.time()) - self._purgeAge, self._outDatedFactor, int(MyTime.time()) - self._purgeAge))

	@commitandrollback
	def purge(self, cur):
		"""Purge old bans, jails and log files from database.
		"""
		self._bansMergedCache = {}
		cur.execute(
			"DELETE FROM bans WHERE timeofban < ?",
			(MyTime.time() - self._purgeAge, ))
		self._purge_bips(cur)
		self._cleanjails(cur)
<|MERGE_RESOLUTION|>--- conflicted
+++ resolved
@@ -576,26 +576,20 @@
 		args : list of IP
 			IPs to be removed, if not given all tickets of jail will be removed.
 		"""
-<<<<<<< HEAD
-		queryArgs = (jail.name, str(ip));
-		cur.execute(
-			"DELETE FROM bips WHERE jail = ? AND ip = ?", 
-			queryArgs)
-		cur.execute(
-			"DELETE FROM bans WHERE jail = ? AND ip = ?", 
-			queryArgs);
-=======
-		query = "DELETE FROM bans WHERE jail = ?"
+		query1 = "DELETE FROM bips WHERE jail = ?"
+		query2 = "DELETE FROM bans WHERE jail = ?"
 		queryArgs = [jail.name];
 		if not len(args):
-			cur.execute(query, queryArgs);
+			cur.execute(query1, queryArgs);
+			cur.execute(query2, queryArgs);
 			return
-		query += " AND ip = ?"
+		query1 += " AND ip = ?"
+		query2 += " AND ip = ?"
 		queryArgs.append('');
 		for ip in args:
 			queryArgs[1] = str(ip);
-			cur.execute(query, queryArgs);
->>>>>>> f6d0c865
+			cur.execute(query1, queryArgs);
+			cur.execute(query2, queryArgs);
 
 	@commitandrollback
 	def _getBans(self, cur, jail=None, bantime=None, ip=None):
