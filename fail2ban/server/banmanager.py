--- conflicted
+++ resolved
@@ -66,7 +66,7 @@
 	# @param value the time
 	
 	def setBanTime(self, value):
-		self.__banTime = int(value)
+			self.__banTime = int(value)
 	
 	##
 	# Get the ban time.
@@ -75,7 +75,7 @@
 	# @return the time
 	
 	def getBanTime(self):
-		return self.__banTime
+			return self.__banTime
 	
 	##
 	# Set the total number of banned address.
@@ -83,7 +83,7 @@
 	# @param value total number
 	
 	def setBanTotal(self, value):
-		self.__banTotal = value
+			self.__banTotal = value
 	
 	##
 	# Get the total number of banned address.
@@ -91,34 +91,29 @@
 	# @return the total number
 	
 	def getBanTotal(self):
-		return self.__banTotal
+			return self.__banTotal
 
 	##
 	# Returns a copy of the IP list.
 	#
 	# @return IP list
 	
-<<<<<<< HEAD
 	def getBanList(self, ordered=False, withTime=False):
-		with self.__lock:
-			if not ordered:
-				return list(self.__banList.keys())
+		if not ordered:
+			return list(self.__banList.keys())
+		with self.__lock:
 			lst = []
 			for ticket in self.__banList.itervalues():
 				eob = ticket.getEndOfBanTime(self.__banTime)
 				lst.append((ticket,eob))
-			lst.sort(key=lambda t: t[1])
-			t2s = MyTime.time2str
-			if withTime:
-				return ['%s \t%s + %d = %s' % (
-						t[0].getID(), 
-						t2s(t[0].getTime()), t[0].getBanTime(self.__banTime), t2s(t[1])
-					) for t in lst]
-			return [t[0].getID() for t in lst]
-=======
-	def getBanList(self):
-		return list(self.__banList.keys())
->>>>>>> 24093de3
+		lst.sort(key=lambda t: t[1])
+		t2s = MyTime.time2str
+		if withTime:
+			return ['%s \t%s + %d = %s' % (
+					t[0].getID(), 
+					t2s(t[0].getTime()), t[0].getBanTime(self.__banTime), t2s(t[1])
+				) for t in lst]
+		return [t[0].getID() for t in lst]
 
 	##
 	# Returns a iterator to ban list (used in reload, so idle).
@@ -127,7 +122,7 @@
 	
 	def __iter__(self):
 		# ensure iterator is safe - traverse over the list in snapshot created within lock (GIL):
-		return iter(list(self.__banList.values()))
+			return iter(list(self.__banList.values()))
 
 	##
 	# Returns normalized value
