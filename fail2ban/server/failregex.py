# emacs: -*- mode: python; py-indent-offset: 4; indent-tabs-mode: t -*-
# vi: set ft=python sts=4 ts=4 sw=4 noet :

# This file is part of Fail2Ban.
#
# Fail2Ban is free software; you can redistribute it and/or modify
# it under the terms of the GNU General Public License as published by
# the Free Software Foundation; either version 2 of the License, or
# (at your option) any later version.
#
# Fail2Ban is distributed in the hope that it will be useful,
# but WITHOUT ANY WARRANTY; without even the implied warranty of
# MERCHANTABILITY or FITNESS FOR A PARTICULAR PURPOSE.  See the
# GNU General Public License for more details.
#
# You should have received a copy of the GNU General Public License
# along with Fail2Ban; if not, write to the Free Software
# Foundation, Inc., 51 Franklin Street, Fifth Floor, Boston, MA  02110-1301, USA.

__author__ = "Cyril Jaquier"
__copyright__ = "Copyright (c) 2004 Cyril Jaquier"
__license__ = "GPL"

import re
import sre_constants
import sys

from .ipdns import IPAddr


FTAG_CRE = re.compile(r'</?[\w\-]+/?>')

FCUSTNAME_CRE = re.compile(r'^(/?)F-([A-Z0-9_\-]+)$'); # currently uppercase only

R_HOST = [
		# separated ipv4:
		r"""(?:::f{4,6}:)?(?P<ip4>%s)""" % (IPAddr.IP_4_RE,),
		# separated ipv6:
		r"""(?P<ip6>%s)""" % (IPAddr.IP_6_RE,),
		# separated dns:
		r"""(?P<dns>[\w\-.^_]*\w)""",
		# place-holder for ADDR tag-replacement (joined):
		"",
		# place-holder for HOST tag replacement (joined):
		"",
		# CIDR in simplest integer form:
		r"(?P<cidr>\d+)",
		# place-holder for SUBNET tag-replacement
		"",
]
RI_IPV4 =		0
RI_IPV6 =		1
RI_DNS =		2
RI_ADDR =		3
RI_HOST =		4
RI_CIDR =		5
RI_SUBNET =	6

R_HOST[RI_ADDR] =		r"\[?(?:%s|%s)\]?" % (R_HOST[RI_IPV4], R_HOST[RI_IPV6],)
R_HOST[RI_HOST] =		r"(?:%s|%s)" % (R_HOST[RI_ADDR], R_HOST[RI_DNS],)
R_HOST[RI_SUBNET] =	r"\[?(?:%s|%s)(?:/%s)?\]?" % (R_HOST[RI_IPV4], R_HOST[RI_IPV6], R_HOST[RI_CIDR],)

RH4TAG = {
	# separated ipv4 (self closed, closed):
	"IP4":			R_HOST[RI_IPV4],
	"F-IP4/":		R_HOST[RI_IPV4],
	# separated ipv6 (self closed, closed):
	"IP6":			R_HOST[RI_IPV6],
	"F-IP6/":		R_HOST[RI_IPV6],
	# 2 address groups instead of <ADDR> - in opposition to `<HOST>`, 
	# for separate usage of 2 address groups only (regardless of `usedns`), `ip4` and `ip6` together
	"ADDR":			R_HOST[RI_ADDR],
	"F-ADDR/":	R_HOST[RI_ADDR],
	# subnet tags for usage as `<ADDR>/<CIDR>` or `<SUBNET>`:
	"CIDR":			R_HOST[RI_CIDR],
	"F-CIDR/":	R_HOST[RI_CIDR],
	"SUBNET":		R_HOST[RI_SUBNET],
	"F-SUBNET/":R_HOST[RI_SUBNET],
	# separated dns (self closed, closed):
	"DNS":			R_HOST[RI_DNS],
	"F-DNS/":		R_HOST[RI_DNS],
	# default failure-id as no space tag:
	"F-ID/":		r"""(?P<fid>\S+)""",
	# default failure port, like 80 or http :
	"F-PORT/": 	r"""(?P<fport>\w+)""",
}

# default failure groups map for customizable expressions (with different group-id):
R_MAP = {
	"id": "fid",
	"port": "fport",
}

# map global flags like ((?i)xxx) or (?:(?i)xxx) to local flags (?i:xxx) if supported by RE-engine in this python version:
try:
	re.search("^re(?i:val)$", "reVAL")
	R_GLOB2LOCFLAGS = ( re.compile(r"(?<!\\)\((?:\?:)?(\(\?[a-z]+)\)"), r"\1:" )
except:
	R_GLOB2LOCFLAGS = ()

def mapTag2Opt(tag):
	tag = tag.lower()
	return R_MAP.get(tag, tag)


# complex names:
# ALT_   - alternate names to be merged, e. g. alt_user_1 -> user ...
ALTNAME_PRE = 'alt_'
# TUPLE_ - names of parts to be combined to single value as tuple
TUPNAME_PRE = 'tuple_'

COMPLNAME_PRE = (ALTNAME_PRE, TUPNAME_PRE)
COMPLNAME_CRE = re.compile(r'^(' + '|'.join(COMPLNAME_PRE) + r')(.*?)(?:_\d+)?$')


##
# Regular expression class.
#
# This class represents a regular expression with its compiled version.

class Regex:

	##
	# Constructor.
	#
	# Creates a new object. This method can throw RegexException in order to
	# avoid construction of invalid object.
	# @param value the regular expression
	
	def __init__(self, regex, multiline=False, **kwargs):
		self._matchCache = None
		# Perform shortcuts expansions.
		# Replace standard f2b-tags (like "<HOST>", etc) using default regular expressions:
		regex = Regex._resolveHostTag(regex, **kwargs)
		#
		if regex.lstrip() == '':
			raise RegexException("Cannot add empty regex")
		# special handling wrapping global flags to local flags:
		if R_GLOB2LOCFLAGS:
			regex = R_GLOB2LOCFLAGS[0].sub(R_GLOB2LOCFLAGS[1], regex)
		try:
			self._regexObj = re.compile(regex, re.MULTILINE if multiline else 0)
			self._regex = regex
			self._altValues = []
			self._tupleValues = []
			for k in filter(
				lambda k: len(k) > len(COMPLNAME_PRE[0]), self._regexObj.groupindex
			):
<<<<<<< HEAD
				n = COMPLNAME_CRE.match(k)
				if n:
					g, n = n.group(1), mapTag2Opt(n.group(2))
					if g == ALTNAME_PRE:
						self._altValues.append((k,n))
					else:
						self._tupleValues.append((k,n))
			self._altValues.sort()
			self._tupleValues.sort()
			self._altValues = self._altValues if len(self._altValues) else None
			self._tupleValues = self._tupleValues if len(self._tupleValues) else None
		except sre_constants.error:
			raise RegexException("Unable to compile regular expression '%s'" %
								 regex)
		# set fetch handler depending on presence of alternate (or tuple) tags:
		self.getGroups = self._getGroupsWithAlt if (self._altValues or self._tupleValues) else self._getGroups
=======
				n = ALTNAME_CRE.match(k).group(1)
				self._altValues[k] = n
			self._altValues = list(self._altValues.items()) if len(self._altValues) else None
		except sre_constants.error as e:
			raise RegexException("Unable to compile regular expression '%s':\n%s" %
								 (regex, e))
		# set fetch handler depending on presence of alternate tags:
		self.getGroups = self._getGroupsWithAlt if self._altValues else self._getGroups
>>>>>>> 5e74499f

	def __str__(self):
		return "%s(%r)" % (self.__class__.__name__, self._regex)

	##
	# Replaces "<HOST>", "<IP4>", "<IP6>", "<FID>" with default regular expression for host
	#
	# (see gh-1374 for the discussion about other candidates)
	# @return the replaced regular expression as string

	@staticmethod
	def _resolveHostTag(regex, useDns="yes"):

		openTags = dict()
		props = {
			'nl': 0, # new lines counter by <SKIPLINES> tag;
		}
		# tag interpolation callable:
		def substTag(m):
			tag = m.group()
			tn = tag[1:-1]
			# 3 groups instead of <HOST> - separated ipv4, ipv6 and host (dns)
			if tn == "HOST":
				return R_HOST[RI_HOST if useDns not in ("no",) else RI_ADDR]
			# replace "<SKIPLINES>" with regular expression for multiple lines (by buffering with maxlines)
			if tn == "SKIPLINES":
				nl = props['nl']
				props['nl'] = nl + 1
				return r"\n(?P<skiplines%i>(?:(?:.*\n)*?))" % (nl,)
			# static replacement from RH4TAG:
			try:
				return RH4TAG[tn]
			except KeyError:
				pass

			# (begin / end tag) for customizable expressions, additionally used as
			# user custom tags (match will be stored in ticket data, can be used in actions):
			m = FCUSTNAME_CRE.match(tn)
			if m: # match F-...
				m = m.groups()
				tn = m[1]
				# close tag:
				if m[0]:
					# check it was already open:
					if openTags.get(tn):
						return ")"
					return tag; # tag not opened, use original
				# open tag:
				openTags[tn] = 1
				# if should be mapped:
				tn = mapTag2Opt(tn)
				return "(?P<%s>" % (tn,)

			# original, no replacement:
			return tag
		
		# substitute tags:
		return FTAG_CRE.sub(substTag, regex)

	##
	# Gets the regular expression.
	#
	# The effective regular expression used is returned.
	# @return the regular expression
	
	def getRegex(self):
		return self._regex
	
	##
	# Returns string buffer using join of the tupleLines.
	#
	@staticmethod
	def _tupleLinesBuf(tupleLines):
		return "\n".join(map(lambda v: "".join(v[::2]), tupleLines)) + "\n"

	##
	# Searches the regular expression.
	#
	# Sets an internal cache (match object) in order to avoid searching for
	# the pattern again. This method must be called before calling any other
	# method of this object.
	# @param a list of tupples. The tupples are ( prematch, datematch, postdatematch )
	
	def search(self, tupleLines, orgLines=None):
		buf = tupleLines
		if not isinstance(tupleLines, basestring):
			buf = Regex._tupleLinesBuf(tupleLines)
		self._matchCache = self._regexObj.search(buf)
		if self._matchCache:
			if orgLines is None: orgLines = tupleLines
			# if single-line:
			if len(orgLines) <= 1:
				self._matchedTupleLines = orgLines
				self._unmatchedTupleLines = []
			else:
				# Find start of the first line where the match was found
				try:
					matchLineStart = self._matchCache.string.rindex(
						"\n", 0, self._matchCache.start() +1 ) + 1
				except ValueError:
					matchLineStart = 0
				# Find end of the last line where the match was found
				try:
					matchLineEnd = self._matchCache.string.index(
						"\n", self._matchCache.end() - 1) + 1
				except ValueError:
					matchLineEnd = len(self._matchCache.string)

				lineCount1 = self._matchCache.string.count(
					"\n", 0, matchLineStart)
				lineCount2 = self._matchCache.string.count(
					"\n", 0, matchLineEnd)
				self._matchedTupleLines = orgLines[lineCount1:lineCount2]
				self._unmatchedTupleLines = orgLines[:lineCount1]
				n = 0
				for skippedLine in self.getSkippedLines():
					for m, matchedTupleLine in enumerate(
						self._matchedTupleLines[n:]):
						if "".join(matchedTupleLine[::2]) == skippedLine:
							self._unmatchedTupleLines.append(
								self._matchedTupleLines.pop(n+m))
							n += m
							break
				self._unmatchedTupleLines.extend(orgLines[lineCount2:])

	# Checks if the previous call to search() matched.
	#
	# @return True if a match was found, False otherwise
	
	def hasMatched(self):
		if self._matchCache:
			return True
		else:
			return False

	##
	# Returns all matched groups.
	#

	def _getGroups(self):
		return self._matchCache.groupdict()

	def _getGroupsWithAlt(self):
		fail = self._matchCache.groupdict()
		#fail = fail.copy()
		# merge alternate values (e. g. 'alt_user_1' -> 'user' or 'alt_host' -> 'host'):
		if self._altValues:
			for k,n in self._altValues:
				v = fail.get(k)
				if v and not fail.get(n):
					fail[n] = v
		# combine tuple values (e. g. 'id', 'tuple_id' ... 'tuple_id_N' -> 'id'):
		if self._tupleValues:
			for k,n in self._tupleValues:
				v = fail.get(k)
				t = fail.get(n)
				if isinstance(t, tuple):
					t += (v,)
				else:
					t = (t,v,)
				fail[n] = t
		return fail

	def getGroups(self): # pragma: no cover - abstract function (replaced in __init__)
		pass

	##
	# Returns skipped lines.
	#
	# This returns skipped lines captured by the <SKIPLINES> tag.
	# @return list of skipped lines
	
	def getSkippedLines(self):
		if not self._matchCache:
			return []
		skippedLines = ""
		n = 0
		while True:
			try:
				if self._matchCache.group("skiplines%i" % n) is not None:
					skippedLines += self._matchCache.group("skiplines%i" % n)
				n += 1
			except IndexError:
				break
			# KeyError is because of PyPy issue1665 affecting pypy <= 2.2.1 
			except KeyError:
				if 'PyPy' not in sys.version: # pragma: no cover - not sure this is even reachable
					raise
				break
		return skippedLines.splitlines(False)

	##
	# Returns unmatched lines.
	#
	# This returns unmatched lines including captured by the <SKIPLINES> tag.
	# @return list of unmatched lines

	def getUnmatchedTupleLines(self):
		if not self.hasMatched():
			return []
		else:
			return self._unmatchedTupleLines

	def getUnmatchedLines(self):
		if not self.hasMatched():
			return []
		else:
			return ["".join(line) for line in self._unmatchedTupleLines]

	##
	# Returns matched lines.
	#
	# This returns matched lines by excluding those captured
	# by the <SKIPLINES> tag.
	# @return list of matched lines

	def getMatchedTupleLines(self):
		if not self.hasMatched():
			return []
		else:
			return self._matchedTupleLines

	def getMatchedLines(self):
		if not self.hasMatched():
			return []
		else:
			return ["".join(line) for line in self._matchedTupleLines]


##
# Exception dedicated to the class Regex.

class RegexException(Exception):
	pass


##
# Groups used as failure identifier.
#
# The order of this tuple is important while searching for failure-id
#
FAILURE_ID_GROPS = ("fid", "ip4", "ip6", "dns")

# Additionally allows multi-line failure-id (used for wrapping e. g. conn-id to host)
#
FAILURE_ID_PRESENTS = FAILURE_ID_GROPS + ("mlfid",)

##
# Regular expression class.
#
# This class represents a regular expression with its compiled version.

class FailRegex(Regex):

	##
	# Constructor.
	#
	# Creates a new object. This method can throw RegexException in order to
	# avoid construction of invalid object.
	# @param value the regular expression

	def __init__(self, regex, prefRegex=None, **kwargs):
		# Initializes the parent.
		Regex.__init__(self, regex, **kwargs)
		# Check for group "dns", "ip4", "ip6", "fid"
		if (not [grp for grp in FAILURE_ID_PRESENTS if grp in self._regexObj.groupindex]
			and (prefRegex is None or
				not [grp for grp in FAILURE_ID_PRESENTS if grp in prefRegex._regexObj.groupindex])
		):
			raise RegexException("No failure-id group in '%s'" % self._regex)
	
	##
	# Returns the matched failure id.
	#
	# This corresponds to the pattern matched by the named group from given groups.
	# @return the matched failure-id
	
	def getFailID(self, groups=FAILURE_ID_GROPS):
		fid = None
		for grp in groups:
			try:
				fid = self._matchCache.group(grp)
			except (IndexError, KeyError):
				continue
			if fid is not None:
				break
		if fid is None:
			# Gets a few information.
			s = self._matchCache.string
			r = self._matchCache.re
			raise RegexException("No group found in '%s' using '%s'" % (s, r))
		return str(fid)

	##
	# Returns the matched host.
	#
	# This corresponds to the pattern matched by the named group "ip4", "ip6" or "dns".
	# @return the matched host
	
	def getHost(self):
		return self.getFailID(("ip4", "ip6", "dns"))

	def getIP(self):
		fail = self.getGroups()
		return IPAddr(self.getFailID(("ip4", "ip6")), int(fail.get("cidr") or IPAddr.CIDR_UNSPEC))<|MERGE_RESOLUTION|>--- conflicted
+++ resolved
@@ -146,7 +146,6 @@
 			for k in filter(
 				lambda k: len(k) > len(COMPLNAME_PRE[0]), self._regexObj.groupindex
 			):
-<<<<<<< HEAD
 				n = COMPLNAME_CRE.match(k)
 				if n:
 					g, n = n.group(1), mapTag2Opt(n.group(2))
@@ -158,21 +157,11 @@
 			self._tupleValues.sort()
 			self._altValues = self._altValues if len(self._altValues) else None
 			self._tupleValues = self._tupleValues if len(self._tupleValues) else None
-		except sre_constants.error:
-			raise RegexException("Unable to compile regular expression '%s'" %
-								 regex)
-		# set fetch handler depending on presence of alternate (or tuple) tags:
-		self.getGroups = self._getGroupsWithAlt if (self._altValues or self._tupleValues) else self._getGroups
-=======
-				n = ALTNAME_CRE.match(k).group(1)
-				self._altValues[k] = n
-			self._altValues = list(self._altValues.items()) if len(self._altValues) else None
 		except sre_constants.error as e:
 			raise RegexException("Unable to compile regular expression '%s':\n%s" %
 								 (regex, e))
-		# set fetch handler depending on presence of alternate tags:
-		self.getGroups = self._getGroupsWithAlt if self._altValues else self._getGroups
->>>>>>> 5e74499f
+		# set fetch handler depending on presence of alternate (or tuple) tags:
+		self.getGroups = self._getGroupsWithAlt if (self._altValues or self._tupleValues) else self._getGroups
 
 	def __str__(self):
 		return "%s(%r)" % (self.__class__.__name__, self._regex)
