# emacs: -*- mode: python; py-indent-offset: 4; indent-tabs-mode: t -*-
# vi: set ft=python sts=4 ts=4 sw=4 noet :

# This file is part of Fail2Ban.
#
# Fail2Ban is free software; you can redistribute it and/or modify
# it under the terms of the GNU General Public License as published by
# the Free Software Foundation; either version 2 of the License, or
# (at your option) any later version.
#
# Fail2Ban is distributed in the hope that it will be useful,
# but WITHOUT ANY WARRANTY; without even the implied warranty of
# MERCHANTABILITY or FITNESS FOR A PARTICULAR PURPOSE.  See the
# GNU General Public License for more details.
#
# You should have received a copy of the GNU General Public License
# along with Fail2Ban; if not, write to the Free Software
# Foundation, Inc., 51 Franklin Street, Fifth Floor, Boston, MA  02110-1301, USA.

__author__ = "Serg G. Brester (sebres) and Fail2Ban Contributors"
__copyright__ = "Copyright (c) 2004 Cyril Jaquier, 2011-2012 Yaroslav Halchenko, 2012-2015 Serg G. Brester"
__license__ = "GPL"

import fcntl
import logging
import os
import signal
import subprocess
import sys
import time
from ..helpers import getLogger, _merge_dicts, uni_decode

if sys.version_info >= (3, 3):
	import importlib.machinery
else:
	import imp

# Gets the instance of the logger.
logSys = getLogger(__name__)

# Some hints on common abnormal exit codes
_RETCODE_HINTS = {
	127: '"Command not found".  Make sure that all commands in %(realCmd)r '
			'are in the PATH of fail2ban-server process '
			'(grep -a PATH= /proc/`pidof -x fail2ban-server`/environ). '
			'You may want to start '
			'"fail2ban-server -f" separately, initiate it with '
			'"fail2ban-client reload" in another shell session and observe if '
			'additional informative error messages appear in the terminals.'
	}

# Dictionary to lookup signal name from number
signame = dict((num, name)
	for name, num in signal.__dict__.iteritems() if name.startswith("SIG"))

class Utils():
	"""Utilities provide diverse static methods like executes OS shell commands, etc.
	"""

	DEFAULT_SLEEP_TIME = 2
	DEFAULT_SLEEP_INTERVAL = 0.2
	DEFAULT_SHORT_INTERVAL = 0.001
	DEFAULT_SHORTEST_INTERVAL = DEFAULT_SHORT_INTERVAL / 100


	class Cache(object):
		"""A simple cache with a TTL and limit on size
		"""

		def __init__(self, *args, **kwargs):
			self.setOptions(*args, **kwargs)
			self._cache = {}

		def setOptions(self, maxCount=1000, maxTime=60):
			self.maxCount = maxCount
			self.maxTime = maxTime

		def __len__(self):
			return len(self._cache)

		def get(self, k, defv=None):
			v = self._cache.get(k)
			if v: 
				if v[1] > time.time():
					return v[0]
				del self._cache[k]
			return defv
			
		def set(self, k, v):
			t = time.time()
			cache = self._cache  # for shorter local access
			# clean cache if max count reached:
			if len(cache) >= self.maxCount:
				for (ck, cv) in cache.items():
					if cv[1] < t:
						del cache[ck]
				# if still max count - remove any one:
				if len(cache) >= self.maxCount:
					cache.popitem()
			cache[k] = (v, t + self.maxTime)

		def unset(self, k):
			try:
				del self._cache[k]
<<<<<<< HEAD
			except KeyError: # pragma: no cover
=======
			except KeyError:
>>>>>>> cfc3979c
				pass


	@staticmethod
	def setFBlockMode(fhandle, value):
		flags = fcntl.fcntl(fhandle, fcntl.F_GETFL)
		if not value:
			flags |= os.O_NONBLOCK 
		else:
			flags &= ~os.O_NONBLOCK
		fcntl.fcntl(fhandle, fcntl.F_SETFL, flags)
		return flags

	@staticmethod
	def buildShellCmd(realCmd, varsDict):
		"""Generates new shell command as array, contains map as variables to
		arguments statement (varsStat), the command (realCmd) used this variables and
		the list of the arguments, mapped from varsDict

		Example:
			buildShellCmd('echo "V2: $v2, V1: $v1"', {"v1": "val 1", "v2": "val 2", "vUnused": "unused var"})
		returns:
			['v1=$0 v2=$1 vUnused=$2 \necho "V2: $v2, V1: $v1"', 'val 1', 'val 2', 'unused var']
		"""
		# build map as array of vars and command line array:
		varsStat = ""
		if not isinstance(realCmd, list):
			realCmd = [realCmd]
		i = len(realCmd)-1
		for k, v in varsDict.iteritems():
			varsStat += "%s=$%s " % (k, i)
			realCmd.append(v)
			i += 1
		realCmd[0] = varsStat + "\n" + realCmd[0]
		return realCmd

	@staticmethod
	def executeCmd(realCmd, timeout=60, shell=True, output=False, tout_kill_tree=True, 
		success_codes=(0,), varsDict=None):
		"""Executes a command.

		Parameters
		----------
		realCmd : str
			The command to execute.
		timeout : int
			The time out in seconds for the command.
		shell : bool
			If shell is True (default), the specified command (may be a string) will be 
			executed through the shell.
		output : bool
			If output is True, the function returns tuple (success, stdoutdata, stderrdata, returncode).
			If False, just indication of success is returned
		varsDict: dict
			variables supplied to the command (or to the shell script)

		Returns
		-------
		bool or (bool, str, str, int)
			True if the command succeeded and with stdout, stderr, returncode if output was set to True

		Raises
		------
		OSError
			If command fails to be executed.
		RuntimeError
			If command execution times out.
		"""
		stdout = stderr = None
		retcode = None
		popen = env = None
		if varsDict:
			if shell:
				# build map as array of vars and command line array:
				realCmd = Utils.buildShellCmd(realCmd, varsDict)
			else: # pragma: no cover - currently unused
				env = _merge_dicts(os.environ, varsDict)
		realCmdId = id(realCmd)
		logCmd = lambda level: logSys.log(level, "%x -- exec: %s", realCmdId, realCmd)
		try:
			popen = subprocess.Popen(
				realCmd, stdout=subprocess.PIPE, stderr=subprocess.PIPE, shell=shell, env=env,
				preexec_fn=os.setsid  # so that killpg does not kill our process
			)
			# wait with timeout for process has terminated:
			retcode = popen.poll()
			if retcode is None:
				def _popen_wait_end():
					retcode = popen.poll()
					return (True, retcode) if retcode is not None else None
				# popen.poll is fast operation so we can use the shortest sleep interval:
				retcode = Utils.wait_for(_popen_wait_end, timeout, Utils.DEFAULT_SHORTEST_INTERVAL)
				if retcode:
					retcode = retcode[1]
			# if timeout:
			if retcode is None:
				if logCmd: logCmd(logging.ERROR); logCmd = None
				logSys.error("%x -- timed out after %s seconds." %
					(realCmdId, timeout))
				pgid = os.getpgid(popen.pid)
				# if not tree - first try to terminate and then kill, otherwise - kill (-9) only:
				os.killpg(pgid, signal.SIGTERM) # Terminate the process
				time.sleep(Utils.DEFAULT_SLEEP_INTERVAL)
				retcode = popen.poll()
				#logSys.debug("%s -- terminated %s ", realCmd, retcode)
				if retcode is None or tout_kill_tree: # Still going...
					os.killpg(pgid, signal.SIGKILL) # Kill the process
					time.sleep(Utils.DEFAULT_SLEEP_INTERVAL)
					if retcode is None: # pragma: no cover - too sporadic
						retcode = popen.poll()
					#logSys.debug("%s -- killed %s ", realCmd, retcode)
				if retcode is None and not Utils.pid_exists(pgid): # pragma: no cover
					retcode = signal.SIGKILL
		except OSError as e:
			if logCmd: logCmd(logging.ERROR); logCmd = None
			stderr = "%s -- failed with %s" % (realCmd, e)
			logSys.error(stderr)
			if not popen:
				return False if not output else (False, stdout, stderr, retcode)

		std_level = logging.DEBUG if retcode in success_codes else logging.ERROR
		if std_level > logSys.getEffectiveLevel():
			if logCmd: logCmd(std_level-1); logCmd = None
		# if we need output (to return or to log it): 
		if output or std_level >= logSys.getEffectiveLevel():

			# if was timeouted (killed/terminated) - to prevent waiting, set std handles to non-blocking mode.
			if popen.stdout:
				try:
					if retcode is None or retcode < 0:
						Utils.setFBlockMode(popen.stdout, False)
					stdout = popen.stdout.read()
				except IOError as e: # pragma: no cover
					logSys.error(" ... -- failed to read stdout %s", e)
				if stdout is not None and stdout != '' and std_level >= logSys.getEffectiveLevel():
					for l in stdout.splitlines():
						logSys.log(std_level, "%x -- stdout: %r", realCmdId, uni_decode(l))
				popen.stdout.close()
			if popen.stderr:
				try:
					if retcode is None or retcode < 0:
						Utils.setFBlockMode(popen.stderr, False)
					stderr = popen.stderr.read()
				except IOError as e: # pragma: no cover
					logSys.error(" ... -- failed to read stderr %s", e)
				if stderr is not None and stderr != '' and std_level >= logSys.getEffectiveLevel():
					for l in stderr.splitlines():
						logSys.log(std_level, "%x -- stderr: %r", realCmdId, uni_decode(l))
				popen.stderr.close()

		success = False
		if retcode in success_codes:
			logSys.debug("%x -- returned successfully %i", realCmdId, retcode)
			success = True
		elif retcode is None:
			logSys.error("%x -- unable to kill PID %i", realCmdId, popen.pid)
		elif retcode < 0 or retcode > 128:
			# dash would return negative while bash 128 + n
			sigcode = -retcode if retcode < 0 else retcode - 128
			logSys.error("%x -- killed with %s (return code: %s)",
				realCmdId, signame.get(sigcode, "signal %i" % sigcode), retcode)
		else:
			msg = _RETCODE_HINTS.get(retcode, None)
			logSys.error("%x -- returned %i", realCmdId, retcode)
			if msg:
				logSys.info("HINT on %i: %s", retcode, msg % locals())
		if output:
			return success, stdout, stderr, retcode
		return success if len(success_codes) == 1 else (success, retcode)
	
	@staticmethod
	def wait_for(cond, timeout, interval=None):
		"""Wait until condition expression `cond` is True, up to `timeout` sec

		Parameters
		----------
		cond : callable
			The expression to check condition 
			(should return equivalent to bool True if wait successful).
		timeout : float or callable
			The time out for end of wait
			(in seconds or callable that returns True if timeout occurred).
		interval : float (optional)
			Polling start interval for wait cycle in seconds.

		Returns
		-------
		variable
			The return value of the last call of `cond`, 
			logical False (or None, 0, etc) if timeout occurred.
		"""
		#logSys.log(5, "  wait for %r, tout: %r / %r", cond, timeout, interval)
		ini = 1  # to delay initializations until/when necessary
		while True:
			ret = cond()
			if ret:
				return ret
			if ini:
				ini = stm = 0
				if not callable(timeout):
					time0 = time.time() + timeout
					timeout_expr = lambda: time.time() > time0
				else:
					timeout_expr = timeout
				if not interval:
					interval = Utils.DEFAULT_SLEEP_INTERVAL
			if timeout_expr():
				break
			stm = min(stm + interval, Utils.DEFAULT_SLEEP_TIME)
			time.sleep(stm)
		return ret

	# Solution from http://stackoverflow.com/questions/568271/how-to-check-if-there-exists-a-process-with-a-given-pid
	# under cc by-sa 3.0
	if os.name == 'posix':
		@staticmethod
		def pid_exists(pid):
			"""Check whether pid exists in the current process table."""
			import errno
			if pid < 0:
				return False
			try:
				os.kill(pid, 0)
			except OSError as e:
				return e.errno == errno.EPERM
			else:
				return True
	else: # pragma: no cover (no windows currently supported)
		@staticmethod
		def pid_exists(pid):
			import ctypes
			kernel32 = ctypes.windll.kernel32
			SYNCHRONIZE = 0x100000

			process = kernel32.OpenProcess(SYNCHRONIZE, 0, pid)
			if process != 0:
				kernel32.CloseHandle(process)
				return True
			else:
				return False

	@staticmethod
	def load_python_module(pythonModule):
		pythonModuleName = os.path.splitext(
			os.path.basename(pythonModule))[0]
		if sys.version_info >= (3, 3):
			mod = importlib.machinery.SourceFileLoader(
				pythonModuleName, pythonModule).load_module()
		else:
			mod = imp.load_source(
				pythonModuleName, pythonModule)
		return mod<|MERGE_RESOLUTION|>--- conflicted
+++ resolved
@@ -102,11 +102,7 @@
 		def unset(self, k):
 			try:
 				del self._cache[k]
-<<<<<<< HEAD
-			except KeyError: # pragma: no cover
-=======
 			except KeyError:
->>>>>>> cfc3979c
 				pass
 
 
