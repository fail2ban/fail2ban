# emacs: -*- mode: python; py-indent-offset: 4; indent-tabs-mode: t -*-
# vi: set ft=python sts=4 ts=4 sw=4 noet :

# This file is part of Fail2Ban.
#
# Fail2Ban is free software; you can redistribute it and/or modify
# it under the terms of the GNU General Public License as published by
# the Free Software Foundation; either version 2 of the License, or
# (at your option) any later version.
#
# Fail2Ban is distributed in the hope that it will be useful,
# but WITHOUT ANY WARRANTY; without even the implied warranty of
# MERCHANTABILITY or FITNESS FOR A PARTICULAR PURPOSE.  See the
# GNU General Public License for more details.
#
# You should have received a copy of the GNU General Public License
# along with Fail2Ban; if not, write to the Free Software
# Foundation, Inc., 51 Franklin Street, Fifth Floor, Boston, MA  02110-1301, USA.

__author__ = "Cyril Jaquier and Fail2Ban Contributors"
__copyright__ = "Copyright (c) 2004 Cyril Jaquier, 2011-2013 Yaroslav Halchenko"
__license__ = "GPL"

import codecs
import datetime
import fcntl
import logging
import os
import re
import sys
import time

from .actions import Actions
from .failmanager import FailManagerEmpty, FailManager
from .ipdns import DNSUtils, IPAddr
from .observer import Observers
from .ticket import FailTicket
from .jailthread import JailThread
from .datedetector import DateDetector, validateTimeZone
from .mytime import MyTime
from .failregex import FailRegex, Regex, RegexException
from .action import CommandAction
from .utils import Utils
from ..helpers import getLogger, PREFER_ENC

# Gets the instance of the logger.
logSys = getLogger(__name__)

##
# Log reader class.
#
# This class reads a log file and detects login failures or anything else
# that matches a given regular expression. This class is instantiated by
# a Jail object.


class Filter(JailThread):

	##
	# Constructor.
	#
	# Initialize the filter object with default values.
	# @param jail the jail object

	def __init__(self, jail, useDns='warn'):
		JailThread.__init__(self)
		## The jail which contains this filter.
		self.jail = jail
		## The failures manager.
		self.failManager = FailManager()
		## Regular expression pre-filtering matching the failures.
		self.__prefRegex = None
		## The regular expression list matching the failures.
		self.__failRegex = list()
		## The regular expression list with expressions to ignore.
		self.__ignoreRegex = list()
		## Use DNS setting
		self.setUseDns(useDns)
		## The amount of time to look back.
		self.__findTime = 600
		## Ignore own IPs flag:
		self.__ignoreSelf = True
		## The ignore IP list.
		self.__ignoreIpSet = set()
		self.__ignoreIpList = []
		## External command
		self.__ignoreCommand = False
		## Cache for ignoreip:
		self.__ignoreCache = None
		## Size of line buffer
		self.__lineBufferSize = 1
		## Line buffer
		self.__lineBuffer = []
		## Store last time stamp, applicable for multi-line
		self.__lastTimeText = ""
		self.__lastDate = None
		## Next service (cleanup) time
		self.__nextSvcTime = -(1<<63)
		## if set, treat log lines without explicit time zone to be in this time zone
		self.__logtimezone = None
		## Default or preferred encoding (to decode bytes from file or journal):
		self.__encoding = PREFER_ENC
		## Cache temporary holds failures info (used by multi-line for wrapping e. g. conn-id to host):
		self.__mlfidCache = None
		## Error counter (protected, so can be used in filter implementations)
		## if it reached 100 (at once), run-cycle will go idle
		self._errors = 0
		## return raw host (host is not dns):
		self.returnRawHost = False
		## check each regex (used for test purposes):
		self.checkAllRegex = False
		## avoid finding of pending failures (without ID/IP, used in fail2ban-regex):
		self.ignorePending = True
		## callback called on ignoreregex match :
		self.onIgnoreRegex = None
		## if true ignores obsolete failures (failure time < now - findTime):
		self.checkFindTime = True
		## shows that filter is in operation mode (processing new messages):
		self.inOperation = True
		## Ticks counter
		self.ticks = 0
		## Processed lines counter
		self.procLines = 0
		## Thread name:
		self.name="f2b/f."+self.jailName

		self.dateDetector = DateDetector()
		logSys.debug("Created %s", self)

	def __repr__(self):
		return "%s(%r)" % (self.__class__.__name__, self.jail)

	@property
	def jailName(self):
		return (self.jail is not None and self.jail.name or "~jailless~")

	def clearAllParams(self):
		""" Clear all lists/dicts parameters (used by reloading)
		"""
		self.delFailRegex()
		self.delIgnoreRegex()
		self.delIgnoreIP()

	def reload(self, begin=True):
		""" Begin or end of reloading resp. refreshing of all parameters
		"""
		if begin:
			self.clearAllParams()
			if hasattr(self, 'getLogPaths'):
				self._reload_logs = dict((k, 1) for k in self.getLogPaths())
		else:
			if hasattr(self, '_reload_logs'):
				# if it was not reloaded - remove obsolete log file:
				for path in self._reload_logs:
					self.delLogPath(path)
				delattr(self, '_reload_logs')

	@property
	def mlfidCache(self):
		if self.__mlfidCache:
			return self.__mlfidCache
		self.__mlfidCache = Utils.Cache(maxCount=100, maxTime=5*60)
		return self.__mlfidCache

	@property
	def prefRegex(self):
		return self.__prefRegex
	@prefRegex.setter
	def prefRegex(self, value):
		if value:
			self.__prefRegex = Regex(value, useDns=self.__useDns)
		else:
			self.__prefRegex = None

	##
	# Add a regular expression which matches the failure.
	#
	# The regular expression can also match any other pattern than failures
	# and thus can be used for many purporse.
	# @param value the regular expression

	def addFailRegex(self, value):
		multiLine = self.__lineBufferSize > 1
		try:
			regex = FailRegex(value, prefRegex=self.__prefRegex, multiline=multiLine,
				useDns=self.__useDns)
			self.__failRegex.append(regex)
		except RegexException as e:
			logSys.error(e)
			raise e

	def delFailRegex(self, index=None):
		try:
			# clear all:
			if index is None:
				del self.__failRegex[:]
				return
			# delete by index:
			del self.__failRegex[index]
		except IndexError:
			logSys.error("Cannot remove regular expression. Index %d is not "
						 "valid", index)

	##
	# Get the regular expressions as list.
	#
	# @return the regular expression list

	def getFailRegex(self):
		return [regex.getRegex() for regex in self.__failRegex]

	##
	# Add the regular expression which matches the failure.
	#
	# The regular expression can also match any other pattern than failures
	# and thus can be used for many purpose.
	# @param value the regular expression

	def addIgnoreRegex(self, value):
		try:
			regex = Regex(value, useDns=self.__useDns)
			self.__ignoreRegex.append(regex)
		except RegexException as e:
			logSys.error(e)
			raise e 

	def delIgnoreRegex(self, index=None):
		try:
			# clear all:
			if index is None:
				del self.__ignoreRegex[:]
				return
			# delete by index:
			del self.__ignoreRegex[index]
		except IndexError:
			logSys.error("Cannot remove regular expression. Index %d is not "
						 "valid", index)

	##
	# Get the regular expression which matches the failure.
	#
	# @return the regular expression

	def getIgnoreRegex(self):
		ignoreRegex = list()
		for regex in self.__ignoreRegex:
			ignoreRegex.append(regex.getRegex())
		return ignoreRegex

	##
	# Set the Use DNS mode
	# @param value the usedns mode

	def setUseDns(self, value):
		if isinstance(value, bool):
			value = {True: 'yes', False: 'no'}[value]
		value = value.lower()			  # must be a string by now
		if not (value in ('yes', 'warn', 'no', 'raw')):
			logSys.error("Incorrect value %r specified for usedns. "
						 "Using safe 'no'", value)
			value = 'no'
		logSys.debug("Setting usedns = %s for %s", value, self)
		self.__useDns = value

	##
	# Get the usedns mode
	# @return the usedns mode

	def getUseDns(self):
		return self.__useDns

	##
	# Set the time needed to find a failure.
	#
	# This value tells the filter how long it has to take failures into
	# account.
	# @param value the time

	def setFindTime(self, value):
		value = MyTime.str2seconds(value)
		self.__findTime = value
		self.failManager.setMaxTime(value)
		logSys.info("  findtime: %s", value)

	##
	# Get the time needed to find a failure.
	#
	# @return the time

	def getFindTime(self):
		return self.__findTime

	##
	# Set the date detector pattern, removing Defaults
	#
	# @param pattern the date template pattern

	def setDatePattern(self, pattern):
		if pattern is None:
			self.dateDetector = None
			return
		else:
			dd = DateDetector()
			dd.default_tz = self.__logtimezone
			if not isinstance(pattern, (list, tuple)):
				pattern = filter(bool, map(str.strip, re.split('\n+', pattern)))
			for pattern in pattern:
				dd.appendTemplate(pattern)
			self.dateDetector = dd

	##
	# Get the date detector pattern, or Default Detectors if not changed
	#
	# @return pattern of the date template pattern

	def getDatePattern(self):
		if self.dateDetector is not None:
			templates = self.dateDetector.templates
			# lazy template init, by first match
			if not len(templates) or len(templates) > 2:
				return None, "Default Detectors"
			elif len(templates):
				if hasattr(templates[0], "pattern"):
					pattern =  templates[0].pattern
				else:
					pattern = None
				return pattern, templates[0].name
		return None

	##
	# Set the log default time zone
	#
	# @param tz the symbolic timezone (for now fixed offset only: UTC[+-]HHMM)

	def setLogTimeZone(self, tz):
		validateTimeZone(tz); # avoid setting of wrong value, but hold original
		self.__logtimezone = tz
		if self.dateDetector: self.dateDetector.default_tz = self.__logtimezone

	##
	# Get the log default timezone
	#
	# @return symbolic timezone (a string)

	def getLogTimeZone(self):
		return self.__logtimezone

	##
	# Set the maximum retry value.
	#
	# @param value the retry value

	def setMaxRetry(self, value):
		self.failManager.setMaxRetry(value)
		logSys.info("  maxRetry: %s", value)

	##
	# Get the maximum retry value.
	#
	# @return the retry value

	def getMaxRetry(self):
		return self.failManager.getMaxRetry()

	##
	# Set the maximum line buffer size.
	#
	# @param value the line buffer size

	def setMaxLines(self, value):
		if int(value) <= 0:
			raise ValueError("maxlines must be integer greater than zero")
		self.__lineBufferSize = int(value)
		logSys.info("  maxLines: %i", self.__lineBufferSize)

	##
	# Get the maximum line buffer size.
	#
	# @return the line buffer size

	def getMaxLines(self):
		return self.__lineBufferSize

	##
	# Set the log file encoding
	#
	# @param encoding the encoding used with log files

	def setLogEncoding(self, encoding):
		if encoding.lower() == "auto":
			encoding = PREFER_ENC
		codecs.lookup(encoding) # Raise LookupError if invalid codec
		self.__encoding = encoding
		logSys.info("  encoding: %s", encoding)
		return encoding

	##
	# Get the log file encoding
	#
	# @return log encoding value

	def getLogEncoding(self):
		return self.__encoding

	##
	# Main loop.
	#
	# This function is the main loop of the thread. It checks if the
	# file has been modified and looks for failures.
	# @return True when the thread exits nicely

	def run(self): # pragma: no cover
		raise Exception("run() is abstract")

	##
	# External command, for ignoredips
	#

	@property
	def ignoreCommand(self):
		return self.__ignoreCommand

	@ignoreCommand.setter
	def ignoreCommand(self, command):
		self.__ignoreCommand = command

	##
	# Cache parameters for ignoredips
	#

	@property
	def ignoreCache(self):
		return [self.__ignoreCache[0], self.__ignoreCache[1].maxCount, self.__ignoreCache[1].maxTime] \
			if self.__ignoreCache else None

	@ignoreCache.setter
	def ignoreCache(self, command):
		if command:
			self.__ignoreCache = command['key'], Utils.Cache(
				maxCount=int(command.get('max-count', 100)), maxTime=MyTime.str2seconds(command.get('max-time', 5*60))
			)
		else:
			self.__ignoreCache = None

	def performBan(self, ip=None):
		"""Performs a ban for IPs (or given ip) that are reached maxretry of the jail."""
		while True:
			try:
				ticket = self.failManager.toBan(ip)
			except FailManagerEmpty:
				break
			self.jail.putFailTicket(ticket)
			if ip: break
		self.performSvc()

	def performSvc(self, force=False):
		"""Performs a service tasks (clean failure list)."""
		tm = MyTime.time()
		# avoid too early clean up:
		if force or tm >= self.__nextSvcTime:
			self.__nextSvcTime = tm + 5
			# clean up failure list:
			self.failManager.cleanup(tm)

	def addAttempt(self, ip, *matches):
		"""Generate a failed attempt for ip"""
		if not isinstance(ip, IPAddr):
			ip = IPAddr(ip)
		matches = list(matches) # tuple to list

		# Generate the failure attempt for the IP:
		unixTime = MyTime.time()
		ticket = FailTicket(ip, unixTime, matches=matches)
		logSys.info(
			"[%s] Attempt %s - %s", self.jailName, ip, datetime.datetime.fromtimestamp(unixTime).strftime("%Y-%m-%d %H:%M:%S")
		)
		attempts = self.failManager.addFailure(ticket, len(matches) or 1)
		# Perform the ban if this attempt is resulted to:
		if attempts >= self.failManager.getMaxRetry():
			self.performBan(ip)

		return 1

	##
	# Ignore own IP/DNS.
	#
	@property
	def ignoreSelf(self):
		return self.__ignoreSelf

	@ignoreSelf.setter
	def ignoreSelf(self, value):
		self.__ignoreSelf = value

	##
	# Add an IP/DNS to the ignore list.
	#
	# IP addresses in the ignore list are not taken into account
	# when finding failures. CIDR mask and DNS are also accepted.
	# @param ip IP address to ignore

	def addIgnoreIP(self, ipstr):
		# An empty string is always false
		if ipstr == "":
			return
		# Create IP address object
		ip = IPAddr(ipstr)
		# Avoid exact duplicates
		if ip in self.__ignoreIpSet or ip in self.__ignoreIpList:
			logSys.log(logging.MSG, "  Ignore duplicate %r (%r), already in ignore list", ip, ipstr)
			return
		# log and append to ignore list
		logSys.debug("  Add %r to ignore list (%r)", ip, ipstr)
		# if single IP (not DNS or a subnet) add to set, otherwise to list:
		if ip.isSingle:
			self.__ignoreIpSet.add(ip)
		else:
			self.__ignoreIpList.append(ip)

	def delIgnoreIP(self, ip=None):
		# clear all:
		if ip is None:
			self.__ignoreIpSet.clear()
			del self.__ignoreIpList[:]
			return
		# delete by ip:
		logSys.debug("  Remove %r from ignore list", ip)
		if ip in self.__ignoreIpSet:
			self.__ignoreIpSet.remove(ip)
		else:
			self.__ignoreIpList.remove(ip)

	def logIgnoreIp(self, ip, log_ignore, ignore_source="unknown source"):
		if log_ignore:
			logSys.info("[%s] Ignore %s by %s", self.jailName, ip, ignore_source)

	def getIgnoreIP(self):
		return self.__ignoreIpList + list(self.__ignoreIpSet)

	##
	# Check if IP address/DNS is in the ignore list.
	#
	# Check if the given IP address matches an IP address/DNS or a CIDR
	# mask in the ignore list.
	# @param ip IP address object or ticket
	# @return True if IP address is in ignore list

	def inIgnoreIPList(self, ip, log_ignore=True):
		ticket = None
		if isinstance(ip, FailTicket):
			ticket = ip
			ip = ticket.getIP()
		elif not isinstance(ip, IPAddr):
			ip = IPAddr(ip)
		return self._inIgnoreIPList(ip, ticket, log_ignore)

	def _inIgnoreIPList(self, ip, ticket, log_ignore=True):
		aInfo = None
		# cached ?
		if self.__ignoreCache:
			key, c = self.__ignoreCache
			if ticket:
				aInfo = Actions.ActionInfo(ticket, self.jail)
				key = CommandAction.replaceDynamicTags(key, aInfo)
			else:
				aInfo = { 'ip': ip }
				key = CommandAction.replaceTag(key, aInfo)
			v = c.get(key)
			if v is not None:
				return v

		# check own IPs should be ignored and 'ip' is self IP:
		if self.__ignoreSelf and ip in DNSUtils.getSelfIPs():
			self.logIgnoreIp(ip, log_ignore, ignore_source="ignoreself rule")
			if self.__ignoreCache: c.set(key, True)
			return True

		# check if the IP is covered by ignore IP (in set or in subnet/dns):
		if ip in self.__ignoreIpSet:
			self.logIgnoreIp(ip, log_ignore, ignore_source="ip")
			return True
		for net in self.__ignoreIpList:
			if ip.isInNet(net):
				self.logIgnoreIp(ip, log_ignore, ignore_source=("ip" if net.isValid else "dns"))
				if self.__ignoreCache: c.set(key, True)
				return True

		if self.__ignoreCommand:
			if ticket:
				if not aInfo: aInfo = Actions.ActionInfo(ticket, self.jail)
				command = CommandAction.replaceDynamicTags(self.__ignoreCommand, aInfo)
			else:
				if not aInfo: aInfo = { 'ip': ip }
				command = CommandAction.replaceTag(self.__ignoreCommand, aInfo)
			logSys.debug('ignore command: %s', command)
			ret, ret_ignore = CommandAction.executeCmd(command, success_codes=(0, 1))
			ret_ignore = ret and ret_ignore == 0
			self.logIgnoreIp(ip, log_ignore and ret_ignore, ignore_source="command")
			if self.__ignoreCache: c.set(key, ret_ignore)
			return ret_ignore

		if self.__ignoreCache: c.set(key, False)
		return False

	def _logWarnOnce(self, nextLTM, *args):
		"""Log some issue as warning once per day, otherwise level 7"""
		if MyTime.time() < getattr(self, nextLTM, 0):
			if logSys.getEffectiveLevel() <= 7: logSys.log(7, *(args[0]))
		else:
			setattr(self, nextLTM, MyTime.time() + 24*60*60)
			for args in args:
				logSys.warning('[%s] ' + args[0], self.jailName, *args[1:])

	def processLine(self, line, date=None):
		"""Split the time portion from log msg and return findFailures on them
		"""
		logSys.log(7, "Working on line %r", line)

		noDate = False
		if date:
			tupleLine = line
			self.__lastTimeText = tupleLine[1]
			self.__lastDate = date
		else:
			# try to parse date:
			timeMatch = self.dateDetector.matchTime(line)
			m = timeMatch[0]
			if m:
				s = m.start(1)
				e = m.end(1)
				m = line[s:e]
				tupleLine = (line[:s], m, line[e:])
				if m: # found and not empty - retrive date:
					date = self.dateDetector.getTime(m, timeMatch)
					if date is not None:
						# Lets get the time part
						date = date[0]
						self.__lastTimeText = m
						self.__lastDate = date
					else:
						logSys.error("findFailure failed to parse timeText: %s", m)
				# matched empty value - date is optional or not available - set it to last known or now:
				elif self.__lastDate and self.__lastDate > MyTime.time() - 60:
					# set it to last known:
					tupleLine = ("", self.__lastTimeText, line)
					date = self.__lastDate
				else:
					# set it to now:
					date = MyTime.time()
			else:
				tupleLine = ("", "", line)
			# still no date - try to use last known:
			if date is None:
				noDate = True
				if self.__lastDate and self.__lastDate > MyTime.time() - 60:
					tupleLine = ("", self.__lastTimeText, line)
					date = self.__lastDate
		
		if self.checkFindTime:
			# if in operation (modifications have been really found):
			if self.inOperation:
				# if weird date - we'd simulate now for timeing issue (too large deviation from now):
				if (date is None or date < MyTime.time() - 60 or date > MyTime.time() + 60):
					# log time zone issue as warning once per day:
					self._logWarnOnce("_next_simByTimeWarn",
						("Simulate NOW in operation since found time has too large deviation %s ~ %s +/- %s",
							date, MyTime.time(), 60),
						("Please check jail has possibly a timezone issue. Line with odd timestamp: %s", 
							line))
					# simulate now as date:
					date = MyTime.time()
					self.__lastDate = date
			else:
				# in initialization (restore) phase, if too old - ignore:
				if date is not None and date < MyTime.time() - self.getFindTime():
					# log time zone issue as warning once per day:
					self._logWarnOnce("_next_ignByTimeWarn",
						("Ignore line since time %s < %s - %s",
							date, MyTime.time(), self.getFindTime()),
						("Please check jail has possibly a timezone issue. Line with odd timestamp: %s", 
							line))
					# ignore - too old (obsolete) entry:
					return []

		# save last line (lazy convert of process line tuple to string on demand):
		self.processedLine = lambda: "".join(tupleLine[::2])
		return self.findFailure(tupleLine, date, noDate=noDate)

	def processLineAndAdd(self, line, date=None):
		"""Processes the line for failures and populates failManager
		"""
		try:
			for element in self.processLine(line, date):
				ip = element[1]
				unixTime = element[2]
				fail = element[3]
				logSys.debug("Processing line with time:%s and ip:%s", 
						unixTime, ip)
				# ensure the time is not in the future, e. g. by some estimated (assumed) time:
				if self.checkFindTime and unixTime > MyTime.time():
					unixTime = MyTime.time()
				tick = FailTicket(ip, unixTime, data=fail)
				if self._inIgnoreIPList(ip, tick):
					continue
				logSys.info(
					"[%s] Found %s - %s", self.jailName, ip, MyTime.time2str(unixTime)
				)
				attempts = self.failManager.addFailure(tick)
				# avoid RC on busy filter (too many failures) - if attempts for IP/ID reached maxretry,
				# we can speedup ban, so do it as soon as possible:
				if attempts >= self.failManager.getMaxRetry():
					self.performBan(ip)
<<<<<<< HEAD
				# report to observer - failure was found, for possibly increasing of it retry counter (asynchronous)
				if Observers.Main is not None:
					Observers.Main.add('failureFound', self.failManager, self.jail, tick)
=======
			self.procLines += 1
			# every 100 lines check need to perform service tasks:
			if self.procLines % 100 == 0:
				self.performSvc()
>>>>>>> 6f4b6ec8
			# reset (halve) error counter (successfully processed line):
			if self._errors:
				self._errors //= 2
		except Exception as e:
			logSys.error("Failed to process line: %r, caught exception: %r", line, e,
				exc_info=logSys.getEffectiveLevel()<=logging.DEBUG)
			# incr common error counter:
			self.commonError()

	def commonError(self):
		# incr error counter, stop processing (going idle) after 100th error :
		self._errors += 1
		# sleep a little bit (to get around time-related errors):
		time.sleep(self.sleeptime)
		if self._errors >= 100:
			logSys.error("Too many errors at once (%s), going idle", self._errors)
			self._errors //= 2
			self.idle = True

	def _ignoreLine(self, buf, orgBuffer, failRegex=None):
		# if multi-line buffer - use matched only, otherwise (single line) - original buf:
		if failRegex and self.__lineBufferSize > 1:
			orgBuffer = failRegex.getMatchedTupleLines()
			buf = Regex._tupleLinesBuf(orgBuffer)
		# search ignored:
		fnd = None
		for ignoreRegexIndex, ignoreRegex in enumerate(self.__ignoreRegex):
			ignoreRegex.search(buf, orgBuffer)
			if ignoreRegex.hasMatched():
				fnd = ignoreRegexIndex
				logSys.log(7, "  Matched ignoreregex %d and was ignored", fnd)
				if self.onIgnoreRegex: self.onIgnoreRegex(fnd, ignoreRegex)
				# remove ignored match:
				if not self.checkAllRegex or self.__lineBufferSize > 1:
					# todo: check ignoreRegex.getUnmatchedTupleLines() would be better (fix testGetFailuresMultiLineIgnoreRegex):
					if failRegex:
						self.__lineBuffer = failRegex.getUnmatchedTupleLines()
				if not self.checkAllRegex: break
		return fnd

	def _updateUsers(self, fail, user=()):
		users = fail.get('users')
		# only for regex contains user:
		if user:
			if not users:
				fail['users'] = users = set()
			users.add(user)
			return users
		return users

	def _mergeFailure(self, mlfid, fail, failRegex):
		mlfidFail = self.mlfidCache.get(mlfid) if self.__mlfidCache else None
		users = None
		nfflgs = 0
		if fail.get("mlfgained"):
			nfflgs |= (8|1)
			if not fail.get('nofail'):
				fail['nofail'] = fail["mlfgained"]
		elif fail.get('nofail'): nfflgs |= 1
		if fail.pop('mlfforget', None): nfflgs |= 2
		# if multi-line failure id (connection id) known:
		if mlfidFail:
			mlfidGroups = mlfidFail[1]
			# update users set (hold all users of connect):
			users = self._updateUsers(mlfidGroups, fail.get('user'))
			# be sure we've correct current state ('nofail' and 'mlfgained' only from last failure)
			if mlfidGroups.pop('nofail', None): nfflgs |= 4
			if mlfidGroups.pop('mlfgained', None): nfflgs |= 4
			# if we had no pending failures then clear the matches (they are already provided):
			if (nfflgs & 4) == 0 and not mlfidGroups.get('mlfpending', 0):
				mlfidGroups.pop("matches", None)
			# overwrite multi-line failure with all values, available in fail:
			mlfidGroups.update(((k,v) for k,v in fail.iteritems() if v is not None))
			# new merged failure data:
			fail = mlfidGroups
			# if forget (disconnect/reset) - remove cached entry:
			if nfflgs & 2:
				self.mlfidCache.unset(mlfid)
		elif not (nfflgs & 2): # not mlfforget
			users = self._updateUsers(fail, fail.get('user'))
			mlfidFail = [self.__lastDate, fail]
			self.mlfidCache.set(mlfid, mlfidFail)
		# check users in order to avoid reset failure by multiple logon-attempts:
		if fail.pop('mlfpending', 0) or users and len(users) > 1:
			# we've pending failures or new user, reset 'nofail' because of failures or multiple users attempts:
			fail.pop('nofail', None)
			fail.pop('mlfgained', None)
			nfflgs &= ~(8|1) # reset nofail and gained
		# merge matches:
		if (nfflgs & 1) == 0: # current nofail state (corresponding users)
			m = fail.pop("nofail-matches", [])
			m += fail.get("matches", [])
			if (nfflgs & 8) == 0: # no gain signaled
				m += failRegex.getMatchedTupleLines()
			fail["matches"] = m
		elif (nfflgs & 3) == 1: # not mlfforget and nofail:
			fail["nofail-matches"] = fail.get("nofail-matches", []) + failRegex.getMatchedTupleLines()
		# return merged:
		return fail


	##
	# Finds the failure in a line given split into time and log parts.
	#
	# Uses the failregex pattern to find it and timeregex in order
	# to find the logging time.
	# @return a dict with IP and timestamp.

	def findFailure(self, tupleLine, date, noDate=False):
		failList = list()

		ll = logSys.getEffectiveLevel()
		returnRawHost = self.returnRawHost
		cidr = IPAddr.CIDR_UNSPEC
		if self.__useDns == "raw":
			returnRawHost = True
			cidr = IPAddr.CIDR_RAW

		if self.__lineBufferSize > 1:
			self.__lineBuffer.append(tupleLine)
			orgBuffer = self.__lineBuffer = self.__lineBuffer[-self.__lineBufferSize:]
		else:
			orgBuffer = self.__lineBuffer = [tupleLine]
		if ll <= 5: logSys.log(5, "Looking for match of %r", orgBuffer)
		buf = Regex._tupleLinesBuf(orgBuffer)

		# Checks if we must ignore this line (only if fewer ignoreregex than failregex).
		if self.__ignoreRegex and len(self.__ignoreRegex) < len(self.__failRegex) - 2:
			if self._ignoreLine(buf, orgBuffer) is not None:
				# The ignoreregex matched. Return.
				return failList

		# Pre-filter fail regex (if available):
		preGroups = {}
		if self.__prefRegex:
			if ll <= 5: logSys.log(5, "  Looking for prefregex %r", self.__prefRegex.getRegex())
			self.__prefRegex.search(buf, orgBuffer)
			if not self.__prefRegex.hasMatched():
				if ll <= 5: logSys.log(5, "  Prefregex not matched")
				return failList
			preGroups = self.__prefRegex.getGroups()
			if ll <= 7: logSys.log(7, "  Pre-filter matched %s", preGroups)
			repl = preGroups.pop('content', None)
			# Content replacement:
			if repl:
				self.__lineBuffer, buf = [('', '', repl)], None

		# Iterates over all the regular expressions.
		for failRegexIndex, failRegex in enumerate(self.__failRegex):
			try:
				# buffer from tuples if changed: 
				if buf is None:
					buf = Regex._tupleLinesBuf(self.__lineBuffer)
				if ll <= 5: logSys.log(5, "  Looking for failregex %d - %r", failRegexIndex, failRegex.getRegex())
				failRegex.search(buf, orgBuffer)
				if not failRegex.hasMatched():
					continue
				# current failure data (matched group dict):
				fail = failRegex.getGroups()
				# The failregex matched.
				if ll <= 7: logSys.log(7, "  Matched failregex %d: %s", failRegexIndex, fail)
				# Checks if we must ignore this match.
				if self.__ignoreRegex and self._ignoreLine(buf, orgBuffer, failRegex) is not None:
					# The ignoreregex matched. Remove ignored match.
					buf = None
					if not self.checkAllRegex:
						break
					continue
				if noDate:
					self._logWarnOnce("_next_noTimeWarn",
						("Found a match but no valid date/time found for %r.", tupleLine[1]),
						("Match without a timestamp: %s", "\n".join(failRegex.getMatchedLines())),
						("Please try setting a custom date pattern (see man page jail.conf(5)).",)
					)
					if date is None and self.checkFindTime: continue
				# we should check all regex (bypass on multi-line, otherwise too complex):
				if not self.checkAllRegex or self.__lineBufferSize > 1:
					self.__lineBuffer, buf = failRegex.getUnmatchedTupleLines(), None
				# merge data if multi-line failure:
				raw = returnRawHost
				if preGroups:
					currFail, fail = fail, preGroups.copy()
					fail.update(currFail)
				# first try to check we have mlfid case (caching of connection id by multi-line):
				mlfid = fail.get('mlfid')
				if mlfid is not None:
					fail = self._mergeFailure(mlfid, fail, failRegex)
					# bypass if no-failure case:
					if fail.get('nofail'):
						if ll <= 7: logSys.log(7, "Nofail by mlfid %r in regex %s: %s",
							mlfid, failRegexIndex, fail.get('mlfforget', "waiting for failure"))
						if not self.checkAllRegex: return failList
				else:
					# matched lines:
					fail["matches"] = fail.get("matches", []) + failRegex.getMatchedTupleLines()
				# failure-id:
				fid = fail.get('fid')
				# ip-address or host:
				host = fail.get('ip4')
				if host is not None:
					cidr = int(fail.get('cidr') or IPAddr.FAM_IPv4)
					raw = True
				else:
					host = fail.get('ip6')
					if host is not None:
						cidr = int(fail.get('cidr') or IPAddr.FAM_IPv6)
						raw = True
				if host is None:
					host = fail.get('dns')
					if host is None:
						# first try to check we have mlfid case (cache connection id):
						if fid is None and mlfid is None:
								# if no failure-id also (obscure case, wrong regex), throw error inside getFailID:
								fid = failRegex.getFailID()
						host = fid
						cidr = IPAddr.CIDR_RAW
						raw = True
				# if mlfid case (not failure):
				if host is None:
					if ll <= 7: logSys.log(7, "No failure-id by mlfid %r in regex %s: %s",
						mlfid, failRegexIndex, fail.get('mlfforget', "waiting for identifier"))
					fail['mlfpending'] = 1; # mark failure is pending
					if not self.checkAllRegex and self.ignorePending: return failList
					ips = [None]
				# if raw - add single ip or failure-id,
				# otherwise expand host to multiple ips using dns (or ignore it if not valid):
				elif raw:
					ip = IPAddr(host, cidr)
					# check host equal failure-id, if not - failure with complex id:
					if fid is not None and fid != host:
						ip = IPAddr(fid, IPAddr.CIDR_RAW)
					ips = [ip]
				# otherwise, try to use dns conversion:
				else:
					ips = DNSUtils.textToIp(host, self.__useDns)
				# if checkAllRegex we must make a copy (to be sure next RE doesn't change merged/cached failure):
				if self.checkAllRegex and mlfid is not None:
					fail = fail.copy()
				# append failure with match to the list:
				for ip in ips:
					failList.append([failRegexIndex, ip, date, fail])
				if not self.checkAllRegex:
					break
			except RegexException as e: # pragma: no cover - unsure if reachable
				logSys.error(e)
		return failList

	def status(self, flavor="basic"):
		"""Status of failures detected by filter.
		"""
		ret = [("Currently failed", self.failManager.size()),
		       ("Total failed", self.failManager.getFailTotal())]
		return ret


class FileFilter(Filter):

	def __init__(self, jail, **kwargs):
		Filter.__init__(self, jail, **kwargs)
		## The log file path.
		self.__logs = dict()
		self.__autoSeek = dict()

	##
	# Add a log file path
	#
	# @param path log file path

	def addLogPath(self, path, tail=False, autoSeek=True):
		if path in self.__logs:
			if hasattr(self, '_reload_logs') and path in self._reload_logs:
				del self._reload_logs[path]
			else:
				logSys.error(path + " already exists")
		else:
			log = FileContainer(path, self.getLogEncoding(), tail)
			db = self.jail.database
			if db is not None:
				lastpos = db.addLog(self.jail, log)
				if lastpos and not tail:
					log.setPos(lastpos)
			self.__logs[path] = log
			logSys.info("Added logfile: %r (pos = %s, hash = %s)" , path, log.getPos(), log.getHash())
			if autoSeek and not tail:
				self.__autoSeek[path] = autoSeek
			self._addLogPath(path)			# backend specific

	def _addLogPath(self, path):
		# nothing to do by default
		# to be overridden by backends
		pass

	##
	# Delete a log path
	#
	# @param path the log file to delete

	def delLogPath(self, path):
		try:
			log = self.__logs.pop(path)
		except KeyError:
			return
		db = self.jail.database
		if db is not None:
			db.updateLog(self.jail, log)
		logSys.info("Removed logfile: %r", path)
		self._delLogPath(path)
		return

	def _delLogPath(self, path): # pragma: no cover - overwritten function
		# nothing to do by default
		# to be overridden by backends
		pass

	##
	# Get the log file names
	#
	# @return log paths

	def getLogPaths(self):
		return self.__logs.keys()

	##
	# Get the log containers
	#
	# @return log containers

	def getLogs(self):
		return self.__logs.values()

	##
	# Get the count of log containers
	#
	# @return count of log containers

	def getLogCount(self):
		return len(self.__logs)

	##
	# Check whether path is already monitored.
	#
	# @param path The path
	# @return True if the path is already monitored else False

	def containsLogPath(self, path):
		return path in self.__logs

	##
	# Set the log file encoding
	#
	# @param encoding the encoding used with log files

	def setLogEncoding(self, encoding):
		encoding = super(FileFilter, self).setLogEncoding(encoding)
		for log in self.__logs.itervalues():
			log.setEncoding(encoding)

	def getLog(self, path):
		return self.__logs.get(path, None)

	##
	# Gets all the failure in the log file.
	#
	# Gets all the failure in the log file which are newer than
	# MyTime.time()-self.findTime. When a failure is detected, a FailTicket
	# is created and is added to the FailManager.

	def getFailures(self, filename, inOperation=None):
		if self.idle: return False
		log = self.getLog(filename)
		if log is None:
			logSys.error("Unable to get failures in %s", filename)
			return False
		# We should always close log (file), otherwise may be locked (log-rotate, etc.)
		try:
			# Try to open log file.
			try:
				has_content = log.open()
			# see http://python.org/dev/peps/pep-3151/
			except IOError as e:
				logSys.error("Unable to open %s", filename)
				if e.errno != 2: # errno.ENOENT
					logSys.exception(e)
				return False
			except OSError as e: # pragma: no cover - requires race condition to trigger this
				logSys.error("Error opening %s", filename)
				logSys.exception(e)
				return False
			except Exception as e: # pragma: no cover - Requires implementation error in FileContainer to generate
				logSys.error("Internal error in FileContainer open method - please report as a bug to https://github.com/fail2ban/fail2ban/issues")
				logSys.exception(e)
				return False

			# seek to find time for first usage only (prevent performance decline with polling of big files)
			if self.__autoSeek:
				startTime = self.__autoSeek.pop(filename, None)
				if startTime:
					# if default, seek to "current time" - "find time":
					if isinstance(startTime, bool):
						startTime = MyTime.time() - self.getFindTime()
					# prevent completely read of big files first time (after start of service), 
					# initial seek to start time using half-interval search algorithm:
					try:
						self.seekToTime(log, startTime)
					except Exception as e: # pragma: no cover
						logSys.error("Error during seek to start time in \"%s\"", filename)
						raise
						logSys.exception(e)
						return False

			if has_content:
				while not self.idle:
					line = log.readline()
					if not self.active: break; # jail has been stopped
					if not line:
						# The jail reached the bottom, simply set in operation for this log
						# (since we are first time at end of file, growing is only possible after modifications):
						log.inOperation = True
						break
					# acquire in operation from log and process:
					self.inOperation = inOperation if inOperation is not None else log.inOperation
					self.processLineAndAdd(line.rstrip('\r\n'))
		finally:
			log.close()
		db = self.jail.database
		if db is not None:
			db.updateLog(self.jail, log)
		return True

	##
	# Seeks to line with date (search using half-interval search algorithm), to start polling from it
	#

	def seekToTime(self, container, date, accuracy=3):
		fs = container.getFileSize()
		if logSys.getEffectiveLevel() <= logging.DEBUG:
			logSys.debug("Seek to find time %s (%s), file size %s", date, 
				MyTime.time2str(date), fs)
		minp = container.getPos()
		maxp = fs
		tryPos = minp
		lastPos = -1
		foundPos = 0
		foundTime = None
		cntr = 0
		unixTime = None
		movecntr = accuracy
		while maxp > minp:
			if tryPos is None:
				pos = int(minp + (maxp - minp) / 2)
			else:
				pos, tryPos = tryPos, None
			# because container seek will go to start of next line (minus CRLF):
			pos = max(0, pos-2)
			seekpos = pos = container.seek(pos)
			cntr += 1
			# within next 5 lines try to find any legal datetime:
			lncntr = 5;
			dateTimeMatch = None
			nextp = None
			while True:
				line = container.readline()
				if not line:
					break
				(timeMatch, template) = self.dateDetector.matchTime(line)
				if timeMatch:
					dateTimeMatch = self.dateDetector.getTime(
						line[timeMatch.start():timeMatch.end()],
						(timeMatch, template))
				else:
					nextp = container.tell()
					if nextp > maxp:
						pos = seekpos
						break
					pos = nextp
				if not dateTimeMatch and lncntr:
					lncntr -= 1
					continue
				break
		 	# not found at this step - stop searching
			if dateTimeMatch:
				unixTime = dateTimeMatch[0]
				if unixTime >= date:
					if foundTime is None or unixTime <= foundTime:
						foundPos = pos
						foundTime = unixTime
					if pos == maxp:
						pos = seekpos
					if pos < maxp:
						maxp = pos
				else:
					if foundTime is None or unixTime >= foundTime:
						foundPos = pos
						foundTime = unixTime
					if nextp is None:
						nextp = container.tell()
					pos = nextp
					if pos > minp:
						minp = pos
			# if we can't move (position not changed)
			if pos == lastPos:
				movecntr -= 1
				if movecntr <= 0:
		 			break
				# we have found large area without any date matched 
				# or end of search - try min position (because can be end of previous line):
				if minp != lastPos:
					lastPos = tryPos = minp
					continue
				break
			lastPos = pos
		# always use smallest pos, that could be found:
		foundPos = container.seek(minp, False)
		container.setPos(foundPos)
		if logSys.getEffectiveLevel() <= logging.DEBUG:
			logSys.debug("Position %s from %s, found time %s (%s) within %s seeks", lastPos, fs, foundTime, 
				(MyTime.time2str(foundTime) if foundTime is not None else ''), cntr)
		
	def status(self, flavor="basic"):
		"""Status of Filter plus files being monitored.
		"""
		ret = super(FileFilter, self).status(flavor=flavor)
		path = self.__logs.keys()
		ret.append(("File list", path))
		return ret

	def stop(self):
		"""Stop monitoring of log-file(s)
		"""
		# stop files monitoring:
		for path in self.__logs.keys():
			self.delLogPath(path)
		# stop thread:
		super(Filter, self).stop()

##
# FileContainer class.
#
# This class manages a file handler and takes care of log rotation detection.
# In order to detect log rotation, the hash (MD5) of the first line of the file
# is computed and compared to the previous hash of this line.

try:
	import hashlib
	try:
		md5sum = hashlib.md5
		# try to use it (several standards like FIPS forbid it):
		md5sum(' ').hexdigest()
	except: # pragma: no cover
		md5sum = hashlib.sha1
except ImportError: # pragma: no cover
	# hashlib was introduced in Python 2.5.  For compatibility with those
	# elderly Pythons, import from md5
	import md5
	md5sum = md5.new


class FileContainer:

	def __init__(self, filename, encoding, tail=False):
		self.__filename = filename
		self.setEncoding(encoding)
		self.__tail = tail
		self.__handler = None
		# Try to open the file. Raises an exception if an error occurred.
		handler = open(filename, 'rb')
		stats = os.fstat(handler.fileno())
		self.__ino = stats.st_ino
		try:
			firstLine = handler.readline()
			# Computes the MD5 of the first line.
			self.__hash = md5sum(firstLine).hexdigest()
			# Start at the beginning of file if tail mode is off.
			if tail:
				handler.seek(0, 2)
				self.__pos = handler.tell()
			else:
				self.__pos = 0
		finally:
			handler.close()
		## shows that log is in operation mode (expecting new messages only from here):
		self.inOperation = tail

	def getFileName(self):
		return self.__filename

	def getFileSize(self):
		return os.path.getsize(self.__filename);

	def setEncoding(self, encoding):
		codecs.lookup(encoding) # Raises LookupError if invalid
		self.__encoding = encoding

	def getEncoding(self):
		return self.__encoding

	def getHash(self):
		return self.__hash

	def getPos(self):
		return self.__pos

	def setPos(self, value):
		self.__pos = value

	def open(self):
		self.__handler = open(self.__filename, 'rb')
		# Set the file descriptor to be FD_CLOEXEC
		fd = self.__handler.fileno()
		flags = fcntl.fcntl(fd, fcntl.F_GETFD)
		fcntl.fcntl(fd, fcntl.F_SETFD, flags | fcntl.FD_CLOEXEC)
		# Stat the file before even attempting to read it
		stats = os.fstat(self.__handler.fileno())
		if not stats.st_size:
			# yoh: so it is still an empty file -- nothing should be
			#      read from it yet
			# print "D: no content -- return"
			return False
		firstLine = self.__handler.readline()
		# Computes the MD5 of the first line.
		myHash = md5sum(firstLine).hexdigest()
		## print "D: fn=%s hashes=%s/%s inos=%s/%s pos=%s rotate=%s" % (
		## 	self.__filename, self.__hash, myHash, stats.st_ino, self.__ino, self.__pos,
		## 	self.__hash != myHash or self.__ino != stats.st_ino)
		## sys.stdout.flush()
		# Compare hash and inode
		if self.__hash != myHash or self.__ino != stats.st_ino:
			logSys.log(logging.MSG, "Log rotation detected for %s", self.__filename)
			self.__hash = myHash
			self.__ino = stats.st_ino
			self.__pos = 0
		# Sets the file pointer to the last position.
		self.__handler.seek(self.__pos)
		return True

	def seek(self, offs, endLine=True):
		h = self.__handler
		# seek to given position
		h.seek(offs, 0)
		# goto end of next line
		if offs and endLine:
			h.readline()
		# get current real position
		return h.tell()

	def tell(self):
		# get current real position
		return self.__handler.tell()

	@staticmethod
	def decode_line(filename, enc, line):
		try:
			return line.decode(enc, 'strict')
		except (UnicodeDecodeError, UnicodeEncodeError) as e:
			global _decode_line_warn
			lev = 7
			if not _decode_line_warn.get(filename, 0):
				lev = logging.WARNING
				_decode_line_warn.set(filename, 1)
			logSys.log(lev,
				"Error decoding line from '%s' with '%s'.", filename, enc)
			if logSys.getEffectiveLevel() <= lev:
				logSys.log(lev, "Consider setting logencoding=utf-8 (or another appropriate"
					" encoding) for this jail. Continuing"
					" to process line ignoring invalid characters: %r",
					line)
			# decode with replacing error chars:
			line = line.decode(enc, 'replace')
		return line

	def readline(self):
		if self.__handler is None:
			return ""
		return FileContainer.decode_line(
			self.getFileName(), self.getEncoding(), self.__handler.readline())

	def close(self):
		if not self.__handler is None:
			# Saves the last position.
			self.__pos = self.__handler.tell()
			# Closes the file.
			self.__handler.close()
			self.__handler = None
		## print "D: Closed %s with pos %d" % (handler, self.__pos)
		## sys.stdout.flush()

_decode_line_warn = Utils.Cache(maxCount=1000, maxTime=24*60*60);


##
# JournalFilter class.
#
# Base interface class for systemd journal filters

class JournalFilter(Filter): # pragma: systemd no cover

	def clearAllParams(self):
		super(JournalFilter, self).clearAllParams()
		self.delJournalMatch()

	def addJournalMatch(self, match): # pragma: no cover - Base class, not used
		pass

	def delJournalMatch(self, match=None): # pragma: no cover - Base class, not used
		pass

	def getJournalMatch(self, match): # pragma: no cover - Base class, not used
		return []
<|MERGE_RESOLUTION|>--- conflicted
+++ resolved
@@ -710,16 +710,13 @@
 				# we can speedup ban, so do it as soon as possible:
 				if attempts >= self.failManager.getMaxRetry():
 					self.performBan(ip)
-<<<<<<< HEAD
 				# report to observer - failure was found, for possibly increasing of it retry counter (asynchronous)
 				if Observers.Main is not None:
 					Observers.Main.add('failureFound', self.failManager, self.jail, tick)
-=======
 			self.procLines += 1
 			# every 100 lines check need to perform service tasks:
 			if self.procLines % 100 == 0:
 				self.performSvc()
->>>>>>> 6f4b6ec8
 			# reset (halve) error counter (successfully processed line):
 			if self._errors:
 				self._errors //= 2
