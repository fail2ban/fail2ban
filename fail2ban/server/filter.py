--- conflicted
+++ resolved
@@ -21,11 +21,7 @@
 __copyright__ = "Copyright (c) 2004 Cyril Jaquier, 2011-2013 Yaroslav Halchenko"
 __license__ = "GPL"
 
-<<<<<<< HEAD
-import logging, re, os, fcntl, sys, locale, codecs, datetime
-=======
-import re, os, fcntl, sys, locale, codecs
->>>>>>> c7de888c
+import re, os, fcntl, sys, locale, codecs, datetime
 
 from .failmanager import FailManagerEmpty, FailManager
 from .observer import Observers
