# emacs: -*- mode: python; py-indent-offset: 4; indent-tabs-mode: t -*-
# vi: set ft=python sts=4 ts=4 sw=4 noet :

# This file is part of Fail2Ban.
#
# Fail2Ban is free software; you can redistribute it and/or modify
# it under the terms of the GNU General Public License as published by
# the Free Software Foundation; either version 2 of the License, or
# (at your option) any later version.
#
# Fail2Ban is distributed in the hope that it will be useful,
# but WITHOUT ANY WARRANTY; without even the implied warranty of
# MERCHANTABILITY or FITNESS FOR A PARTICULAR PURPOSE.  See the
# GNU General Public License for more details.
#
# You should have received a copy of the GNU General Public License
# along with Fail2Ban; if not, write to the Free Software
# Foundation, Inc., 51 Franklin Street, Fifth Floor, Boston, MA  02110-1301, USA.

__author__ = "Cyril Jaquier and Fail2Ban Contributors"
__copyright__ = "Copyright (c) 2004 Cyril Jaquier, 2011-2013 Yaroslav Halchenko"
__license__ = "GPL"

import codecs
import datetime
import fcntl
import locale
import logging
import os
import re
import sys

from .failmanager import FailManagerEmpty, FailManager
from .ticket import FailTicket
from .jailthread import JailThread
from .datedetector import DateDetector
from .datetemplate import DatePatternRegex, DateEpoch, DateTai64n
from .mytime import MyTime
from .failregex import FailRegex, Regex, RegexException
from .action import CommandAction
from ..helpers import getLogger

# Gets the instance of the logger.
logSys = getLogger(__name__)

##
# Log reader class.
#
# This class reads a log file and detects login failures or anything else
# that matches a given regular expression. This class is instantiated by
# a Jail object.


class Filter(JailThread):

	##
	# Constructor.
	#
	# Initialize the filter object with default values.
	# @param jail the jail object

	def __init__(self, jail, useDns='warn'):
		JailThread.__init__(self)
		## The jail which contains this filter.
		self.jail = jail
		## The failures manager.
		self.failManager = FailManager()
		## The regular expression list matching the failures.
		self.__failRegex = list()
		## The regular expression list with expressions to ignore.
		self.__ignoreRegex = list()
		## Use DNS setting
		self.setUseDns(useDns)
		## The amount of time to look back.
		self.__findTime = 600
		## The ignore IP list.
		self.__ignoreIpList = []
		## Size of line buffer
		self.__lineBufferSize = 1
		## Line buffer
		self.__lineBuffer = []
		## Store last time stamp, applicable for multi-line
		self.__lastTimeText = ""
		self.__lastDate = None
		## External command
		self.__ignoreCommand = False

		self.dateDetector = DateDetector()
		self.dateDetector.addDefaultTemplate()
		logSys.debug("Created %s" % self)

	def __repr__(self):
		return "%s(%r)" % (self.__class__.__name__, self.jail)

	##
	# Add a regular expression which matches the failure.
	#
	# The regular expression can also match any other pattern than failures
	# and thus can be used for many purporse.
	# @param value the regular expression

	def addFailRegex(self, value):
		try:
			regex = FailRegex(value)
			self.__failRegex.append(regex)
			if "\n" in regex.getRegex() and not self.getMaxLines() > 1:
				logSys.warning(
					"Mutliline regex set for jail '%s' "
					"but maxlines not greater than 1")
		except RegexException, e:
			logSys.error(e)
			raise e

	def delFailRegex(self, index):
		try:
			del self.__failRegex[index]
		except IndexError:
			logSys.error("Cannot remove regular expression. Index %d is not "
						 "valid" % index)

	##
	# Get the regular expression which matches the failure.
	#
	# @return the regular expression

	def getFailRegex(self):
		failRegex = list()
		for regex in self.__failRegex:
			failRegex.append(regex.getRegex())
		return failRegex

	##
	# Add the regular expression which matches the failure.
	#
	# The regular expression can also match any other pattern than failures
	# and thus can be used for many purpose.
	# @param value the regular expression

	def addIgnoreRegex(self, value):
		try:
			regex = Regex(value)
			self.__ignoreRegex.append(regex)
		except RegexException, e:
			logSys.error(e)
			raise e 

	def delIgnoreRegex(self, index):
		try:
			del self.__ignoreRegex[index]
		except IndexError:
			logSys.error("Cannot remove regular expression. Index %d is not "
						 "valid" % index)

	##
	# Get the regular expression which matches the failure.
	#
	# @return the regular expression

	def getIgnoreRegex(self):
		ignoreRegex = list()
		for regex in self.__ignoreRegex:
			ignoreRegex.append(regex.getRegex())
		return ignoreRegex

	##
	# Set the Use DNS mode
	# @param value the usedns mode

	def setUseDns(self, value):
		if isinstance(value, bool):
			value = {True: 'yes', False: 'no'}[value]
		value = value.lower()			  # must be a string by now
		if not (value in ('yes', 'no', 'warn')):
			logSys.error("Incorrect value %r specified for usedns. "
						 "Using safe 'no'" % (value,))
			value = 'no'
		logSys.debug("Setting usedns = %s for %s" % (value, self))
		self.__useDns = value

	##
	# Get the usedns mode
	# @return the usedns mode

	def getUseDns(self):
		return self.__useDns

	##
	# Set the time needed to find a failure.
	#
	# This value tells the filter how long it has to take failures into
	# account.
	# @param value the time

	def setFindTime(self, value):
		value = MyTime.str2seconds(value)
		self.__findTime = value
		self.failManager.setMaxTime(value)
		logSys.info("Set findtime = %s" % value)

	##
	# Get the time needed to find a failure.
	#
	# @return the time

	def getFindTime(self):
		return self.__findTime

	##
	# Set the date detector pattern, removing Defaults
	#
	# @param pattern the date template pattern

	def setDatePattern(self, pattern):
		if pattern is None:
			self.dateDetector = None
			return
		elif pattern.upper() == "EPOCH":
			template = DateEpoch()
			template.name = "Epoch"
		elif pattern.upper() == "TAI64N":
			template = DateTai64n()
			template.name = "TAI64N"
		else:
			template = DatePatternRegex(pattern)
		self.dateDetector = DateDetector()
		self.dateDetector.appendTemplate(template)
		logSys.info("Date pattern set to `%r`: `%s`" %
			(pattern, template.name))
		logSys.debug("Date pattern regex for %r: %s" %
			(pattern, template.regex))

	##
	# Get the date detector pattern, or Default Detectors if not changed
	#
	# @return pattern of the date template pattern

	def getDatePattern(self):
		if self.dateDetector is not None:
			templates = self.dateDetector.templates
			if len(templates) > 1:
				return None, "Default Detectors"
			elif len(templates) == 1:
				if hasattr(templates[0], "pattern"):
					pattern =  templates[0].pattern
				else:
					pattern = None
				return pattern, templates[0].name

	##
	# Set the maximum retry value.
	#
	# @param value the retry value

	def setMaxRetry(self, value):
		self.failManager.setMaxRetry(value)
		logSys.info("Set maxRetry = %s" % value)

	##
	# Get the maximum retry value.
	#
	# @return the retry value

	def getMaxRetry(self):
		return self.failManager.getMaxRetry()

	##
	# Set the maximum line buffer size.
	#
	# @param value the line buffer size

	def setMaxLines(self, value):
		if int(value) <= 0:
			raise ValueError("maxlines must be integer greater than zero")
		self.__lineBufferSize = int(value)
		logSys.info("Set maxlines = %i" % self.__lineBufferSize)

	##
	# Get the maximum line buffer size.
	#
	# @return the line buffer size

	def getMaxLines(self):
		return self.__lineBufferSize

	##
	# Main loop.
	#
	# This function is the main loop of the thread. It checks if the
	# file has been modified and looks for failures.
	# @return True when the thread exits nicely

	def run(self): # pragma: no cover
		raise Exception("run() is abstract")

	##
	# Set external command, for ignoredips
	#

	def setIgnoreCommand(self, command):
		self.__ignoreCommand = command

	##
	# Get external command, for ignoredips
	#

	def getIgnoreCommand(self):
		return self.__ignoreCommand

	##
	# Ban an IP - http://blogs.buanzo.com.ar/2009/04/fail2ban-patch-ban-ip-address-manually.html
	# Arturo 'Buanzo' Busleiman <buanzo@buanzo.com.ar>
	#
	# to enable banip fail2ban-client BAN command

	def addBannedIP(self, ip):
		if self.inIgnoreIPList(ip):
			logSys.warning('Requested to manually ban an ignored IP %s. User knows best. Proceeding to ban it.' % ip)

		unixTime = MyTime.time()
		self.failManager.addFailure(FailTicket(ip, unixTime), self.failManager.getMaxRetry())

		# Perform the banning of the IP now.
		try: # pragma: no branch - exception is the only way out
			while True:
				ticket = self.failManager.toBan(ip)
				self.jail.putFailTicket(ticket)
		except FailManagerEmpty:
			self.failManager.cleanup(MyTime.time())

		return ip

	##
	# Add an IP/DNS to the ignore list.
	#
	# IP addresses in the ignore list are not taken into account
	# when finding failures. CIDR mask and DNS are also accepted.
	# @param ip IP address to ignore

	def addIgnoreIP(self, ip):
		logSys.debug("Add " + ip + " to ignore list")
		self.__ignoreIpList.append(ip)

	def delIgnoreIP(self, ip):
		logSys.debug("Remove " + ip + " from ignore list")
		self.__ignoreIpList.remove(ip)

	def logIgnoreIp(self, ip, log_ignore, ignore_source="unknown source"):
		if log_ignore:
			logSys.info("[%s] Ignore %s by %s" % (self.jail.name, ip, ignore_source))

	def getIgnoreIP(self):
		return self.__ignoreIpList

	##
	# Check if IP address/DNS is in the ignore list.
	#
	# Check if the given IP address matches an IP address/DNS or a CIDR
	# mask in the ignore list.
	# @param ip IP address
	# @return True if IP address is in ignore list

	def inIgnoreIPList(self, ip, log_ignore=False):
		for i in self.__ignoreIpList:
			# An empty string is always false
			if i == "":
				continue
			s = i.split('/', 1)
			# IP address without CIDR mask
			if len(s) == 1:
				s.insert(1, '32')
			elif "." in s[1]: # 255.255.255.0 style mask
				s[1] = len(re.search(
					"(?<=b)1+", bin(DNSUtils.addr2bin(s[1]))).group())
			s[1] = long(s[1])
			try:
				a = DNSUtils.addr2bin(s[0], cidr=s[1])
				b = DNSUtils.addr2bin(ip, cidr=s[1])
			except Exception:
				# Check if IP in DNS
				ips = DNSUtils.dnsToIp(i)
				if ip in ips:
					self.logIgnoreIp(ip, log_ignore, ignore_source="dns")
					return True
				else:
					continue
			if a == b:
				self.logIgnoreIp(ip, log_ignore, ignore_source="ip")
				return True

		if self.__ignoreCommand:
			command = CommandAction.replaceTag(self.__ignoreCommand, { 'ip': ip } )
			logSys.debug('ignore command: ' + command)
			ret_ignore = CommandAction.executeCmd(command)
			self.logIgnoreIp(ip, log_ignore and ret_ignore, ignore_source="command")
			return ret_ignore

		return False

	def processLine(self, line, date=None, returnRawHost=False,
		checkAllRegex=False):
		"""Split the time portion from log msg and return findFailures on them
		"""
		if date:
			tupleLine = line
		else:
			l = line.rstrip('\r\n')
			logSys.log(7, "Working on line %r", line)

			(timeMatch, template) = self.dateDetector.matchTime(l)
			if timeMatch:
				tupleLine  = (
					l[:timeMatch.start()],
					l[timeMatch.start():timeMatch.end()],
					l[timeMatch.end():],
					(timeMatch, template)
				)
			else:
				tupleLine = (l, "", "", None)

		return "".join(tupleLine[::2]), self.findFailure(
			tupleLine, date, returnRawHost, checkAllRegex)

	def processLineAndAdd(self, line, date=None):
		"""Processes the line for failures and populates failManager
		"""
		for element in self.processLine(line, date)[1]:
			ip = element[1]
			unixTime = element[2]
			lines = element[3]
			logSys.debug("Processing line with time:%s and ip:%s", 
					unixTime, ip)
			if unixTime < MyTime.time() - self.getFindTime():
				logSys.debug("Ignore line since time %s < %s - %s", 
					unixTime, MyTime.time(), self.getFindTime())
				break
			if self.inIgnoreIPList(ip, log_ignore=True):
				continue
			logSys.info(
				"[%s] Found %s - %s", self.jail.name, ip, datetime.datetime.fromtimestamp(unixTime).strftime("%Y-%m-%d %H:%M:%S")
			)
			tick = FailTicket(ip, unixTime, lines)
			self.failManager.addFailure(tick)

	##
	# Returns true if the line should be ignored.
	#
	# Uses ignoreregex.
	# @param line: the line
	# @return: a boolean

	def ignoreLine(self, tupleLines):
		for ignoreRegexIndex, ignoreRegex in enumerate(self.__ignoreRegex):
			ignoreRegex.search(tupleLines)
			if ignoreRegex.hasMatched():
				return ignoreRegexIndex
		return None

	##
	# Finds the failure in a line given split into time and log parts.
	#
	# Uses the failregex pattern to find it and timeregex in order
	# to find the logging time.
	# @return a dict with IP and timestamp.

	def findFailure(self, tupleLine, date=None, returnRawHost=False,
		checkAllRegex=False):
		failList = list()

		# Checks if we must ignore this line.
		if self.ignoreLine([tupleLine[::2]]) is not None:
			# The ignoreregex matched. Return.
			logSys.log(7, "Matched ignoreregex and was \"%s\" ignored",
				"".join(tupleLine[::2]))
			return failList

		timeText = tupleLine[1]
		if date:
			self.__lastTimeText = timeText
			self.__lastDate = date
		elif timeText:

			dateTimeMatch = self.dateDetector.getTime(timeText, tupleLine[3])

			if dateTimeMatch is None:
				logSys.error("findFailure failed to parse timeText: " + timeText)
				date = self.__lastDate

			else:
				# Lets get the time part
				date = dateTimeMatch[0]

				self.__lastTimeText = timeText
				self.__lastDate = date
		else:
			timeText = self.__lastTimeText or "".join(tupleLine[::2])
			date = self.__lastDate

		self.__lineBuffer = (
			self.__lineBuffer + [tupleLine[:3]])[-self.__lineBufferSize:]
		logSys.log(5, "Looking for failregex match of %r" % self.__lineBuffer)

		# Iterates over all the regular expressions.
		for failRegexIndex, failRegex in enumerate(self.__failRegex):
			failRegex.search(self.__lineBuffer)
			if failRegex.hasMatched():
				# The failregex matched.
				logSys.log(7, "Matched %s", failRegex)
				# Checks if we must ignore this match.
				if self.ignoreLine(failRegex.getMatchedTupleLines()) \
						is not None:
					# The ignoreregex matched. Remove ignored match.
					self.__lineBuffer = failRegex.getUnmatchedTupleLines()
					logSys.log(7, "Matched ignoreregex and was ignored")
					if not checkAllRegex:
						break
					else:
						continue
				if date is None:
					logSys.warning(
						"Found a match for %r but no valid date/time "
						"found for %r. Please try setting a custom "
						"date pattern (see man page jail.conf(5)). "
						"If format is complex, please "
						"file a detailed issue on"
						" https://github.com/fail2ban/fail2ban/issues "
						"in order to get support for this format."
						 % ("\n".join(failRegex.getMatchedLines()), timeText))
				else:
					self.__lineBuffer = failRegex.getUnmatchedTupleLines()
					try:
						host = failRegex.getHost()
						if returnRawHost:
							failList.append([failRegexIndex, host, date,
								 failRegex.getMatchedLines()])
							if not checkAllRegex:
								break
						else:
							ipMatch = DNSUtils.textToIp(host, self.__useDns)
							if ipMatch:
								for ip in ipMatch:
									failList.append([failRegexIndex, ip, date,
										 failRegex.getMatchedLines()])
								if not checkAllRegex:
									break
					except RegexException, e: # pragma: no cover - unsure if reachable
						logSys.error(e)
		return failList

	def status(self, flavor="basic"):
		"""Status of failures detected by filter.
		"""
		ret = [("Currently failed", self.failManager.size()),
		       ("Total failed", self.failManager.getFailTotal())]
		return ret


class FileFilter(Filter):

	def __init__(self, jail, **kwargs):
		Filter.__init__(self, jail, **kwargs)
		## The log file path.
		self.__logs = dict()
		self.__autoSeek = dict()
		self.setLogEncoding("auto")

	##
	# Add a log file path
	#
	# @param path log file path

	def addLogPath(self, path, tail=False, autoSeek=True):
		if path in self.__logs:
			logSys.error(path + " already exists")
		else:
			log = FileContainer(path, self.getLogEncoding(), tail)
			db = self.jail.database
			if db is not None:
				lastpos = db.addLog(self.jail, log)
				if lastpos and not tail:
					log.setPos(lastpos)
			self.__logs[path] = log
			logSys.info("Added logfile = %s (pos = %s, hash = %s)" , path, log.getPos(), log.getHash())
			if autoSeek:
				# if default, seek to "current time" - "find time":
				if isinstance(autoSeek, bool):
					autoSeek = MyTime.time() - self.getFindTime()
				self.__autoSeek[path] = autoSeek
			self._addLogPath(path)			# backend specific

	def _addLogPath(self, path):
		# nothing to do by default
		# to be overridden by backends
		pass

	##
	# Delete a log path
	#
	# @param path the log file to delete

	def delLogPath(self, path):
		try:
			log = self.__logs.pop(path)
		except KeyError:
			return
		db = self.jail.database
		if db is not None:
			db.updateLog(self.jail, log)
		logSys.info("Removed logfile = %s" % path)
		self._delLogPath(path)
		return

	def _delLogPath(self, path): # pragma: no cover - overwritten function
		# nothing to do by default
		# to be overridden by backends
		pass

	##
	# Get the log file names
	#
	# @return log paths

	def getLogPaths(self):
		return self.__logs.keys()

	##
	# Get the log containers
	#
	# @return log containers

	def getLogs(self):
		return self.__logs.values()

	##
	# Get the count of log containers
	#
	# @return count of log containers

	def getLogCount(self):
		return len(self.__logs)

	##
	# Check whether path is already monitored.
	#
	# @param path The path
	# @return True if the path is already monitored else False

	def containsLogPath(self, path):
		return path in self.__logs

	##
	# Set the log file encoding
	#
	# @param encoding the encoding used with log files

	def setLogEncoding(self, encoding):
		if encoding.lower() == "auto":
			encoding = locale.getpreferredencoding()
		codecs.lookup(encoding) # Raise LookupError if invalid codec
		for log in self.__logs.itervalues():
			log.setEncoding(encoding)
		self.__encoding = encoding
		logSys.info("Set jail log file encoding to %s" % encoding)

	##
	# Get the log file encoding
	#
	# @return log encoding value

	def getLogEncoding(self):
		return self.__encoding

	def getLog(self, path):
		return self.__logs.get(path, None)

	##
	# Gets all the failure in the log file.
	#
	# Gets all the failure in the log file which are newer than
	# MyTime.time()-self.findTime. When a failure is detected, a FailTicket
	# is created and is added to the FailManager.

	def getFailures(self, filename):
		log = self.getLog(filename)
		if log is None:
			logSys.error("Unable to get failures in " + filename)
			return False
		# Try to open log file.
		try:
			has_content = log.open()
		# see http://python.org/dev/peps/pep-3151/
		except IOError, e:
			logSys.error("Unable to open %s" % filename)
			logSys.exception(e)
			return False
		except OSError, e: # pragma: no cover - requires race condition to tigger this
			logSys.error("Error opening %s" % filename)
			logSys.exception(e)
			return False
<<<<<<< HEAD
		except OSError, e: # pragma: no cover - Requires implemention error in FileContainer to generate
			logSys.error("Internal error in FileContainer open method - please report as a bug to https://github.com/fail2ban/fail2ban/issues")
=======
		except Exception, e: # pragma: no cover - Requires implemention error in FileContainer to generate
			logSys.error("Internal errror in FileContainer open method - please report as a bug to https://github.com/fail2ban/fail2ban/issues")
>>>>>>> 150007b1
			logSys.exception(e)
			return False

		# seek to find time for first usage only (prevent performance decline with polling of big files)
		if self.__autoSeek.get(filename):
			startTime = self.__autoSeek[filename]
			del self.__autoSeek[filename]
			# prevent completely read of big files first time (after start of service), 
			# initial seek to start time using half-interval search algorithm:
			try:
				self.seekToTime(log, startTime)
			except Exception, e: # pragma: no cover
				logSys.error("Error during seek to start time in \"%s\"", filename)
				raise
				logSys.exception(e)
				return False

		# yoh: has_content is just a bool, so do not expect it to
		# change -- loop is exited upon break, and is not entered at
		# all if upon container opening that one was empty.  If we
		# start reading tested to be empty container -- race condition
		# might occur leading at least to tests failures.
		while has_content:
			line = log.readline()
			if not line or not self.active:
				# The jail reached the bottom or has been stopped
				break
			self.processLineAndAdd(line)
		log.close()
		db = self.jail.database
		if db is not None:
			db.updateLog(self.jail, log)
		return True

	##
	# Seeks to line with date (search using half-interval search algorithm), to start polling from it
	#

	def seekToTime(self, container, date, accuracy=3):
		fs = container.getFileSize()
		if logSys.getEffectiveLevel() <= logging.DEBUG:
			logSys.debug("Seek to find time %s (%s), file size %s", date, 
				datetime.datetime.fromtimestamp(date).strftime("%Y-%m-%d %H:%M:%S"), fs)
		minp = container.getPos()
		maxp = fs
		tryPos = minp
		lastPos = -1
		foundPos = 0
		foundTime = None
		cntr = 0
		unixTime = None
		movecntr = accuracy
		while maxp > minp:
			if tryPos is None:
				pos = int(minp + (maxp - minp) / 2)
			else:
				pos, tryPos = tryPos, None
			# because container seek will go to start of next line (minus CRLF):
			pos = max(0, pos-2)
			seekpos = pos = container.seek(pos)
			cntr += 1
			# within next 5 lines try to find any legal datetime:
			lncntr = 5;
			dateTimeMatch = None
			nextp = None
			while True:
				line = container.readline()
				if not line:
					break
				(timeMatch, template) = self.dateDetector.matchTime(line)
				if timeMatch:
					dateTimeMatch = self.dateDetector.getTime(line[timeMatch.start():timeMatch.end()], (timeMatch, template))
				else:
					nextp = container.tell()
					if nextp > maxp:
						pos = seekpos
						break
					pos = nextp
				if not dateTimeMatch and lncntr:
					lncntr -= 1
					continue
				break
		 	# not found at this step - stop searching
			if dateTimeMatch:
				unixTime = dateTimeMatch[0]
				if unixTime >= date:
					if foundTime is None or unixTime <= foundTime:
						foundPos = pos
						foundTime = unixTime
					if pos == maxp:
						pos = seekpos
					if pos < maxp:
						maxp = pos
				else:
					if foundTime is None or unixTime >= foundTime:
						foundPos = pos
						foundTime = unixTime
					if nextp is None:
						nextp = container.tell()
					pos = nextp
					if pos > minp:
						minp = pos
			# if we can't move (position not changed)
			if pos == lastPos:
				movecntr -= 1
				if movecntr <= 0:
		 			break
				# we have found large area without any date mached 
				# or end of search - try min position (because can be end of previous line):
				if minp != lastPos:
					lastPos = tryPos = minp
					continue
				break
			lastPos = pos
		# always use smallest pos, that could be found:
		foundPos = container.seek(minp, False)
		container.setPos(foundPos)
		if logSys.getEffectiveLevel() <= logging.DEBUG:
			logSys.debug("Position %s from %s, found time %s (%s) within %s seeks", lastPos, fs, foundTime, 
				(datetime.datetime.fromtimestamp(foundTime).strftime("%Y-%m-%d %H:%M:%S") if foundTime is not None else ''), cntr)
		
	def status(self, flavor="basic"):
		"""Status of Filter plus files being monitored.
		"""
		ret = super(FileFilter, self).status(flavor=flavor)
		path = self.__logs.keys()
		ret.append(("File list", path))
		return ret

##
# FileContainer class.
#
# This class manages a file handler and takes care of log rotation detection.
# In order to detect log rotation, the hash (MD5) of the first line of the file
# is computed and compared to the previous hash of this line.

try:
	import hashlib
	md5sum = hashlib.md5
except ImportError: # pragma: no cover
	# hashlib was introduced in Python 2.5.  For compatibility with those
	# elderly Pythons, import from md5
	import md5
	md5sum = md5.new


class FileContainer:

	def __init__(self, filename, encoding, tail = False):
		self.__filename = filename
		self.setEncoding(encoding)
		self.__tail = tail
		self.__handler = None
		# Try to open the file. Raises an exception if an error occurred.
		handler = open(filename, 'rb')
		stats = os.fstat(handler.fileno())
		self.__ino = stats.st_ino
		try:
			firstLine = handler.readline()
			# Computes the MD5 of the first line.
			self.__hash = md5sum(firstLine).hexdigest()
			# Start at the beginning of file if tail mode is off.
			if tail:
				handler.seek(0, 2)
				self.__pos = handler.tell()
			else:
				self.__pos = 0
		finally:
			handler.close()

	def getFileName(self):
		return self.__filename

	def getFileSize(self):
		return os.path.getsize(self.__filename);

	def setEncoding(self, encoding):
		codecs.lookup(encoding) # Raises LookupError if invalid
		self.__encoding = encoding

	def getEncoding(self):
		return self.__encoding

	def getHash(self):
		return self.__hash

	def getPos(self):
		return self.__pos

	def setPos(self, value):
		self.__pos = value

	def open(self):
		self.__handler = open(self.__filename, 'rb')
		# Set the file descriptor to be FD_CLOEXEC
		fd = self.__handler.fileno()
		flags = fcntl.fcntl(fd, fcntl.F_GETFD)
		fcntl.fcntl(fd, fcntl.F_SETFD, flags | fcntl.FD_CLOEXEC)
		# Stat the file before even attempting to read it
		stats = os.fstat(self.__handler.fileno())
		if not stats.st_size:
			# yoh: so it is still an empty file -- nothing should be
			#      read from it yet
			# print "D: no content -- return"
			return False
		firstLine = self.__handler.readline()
		# Computes the MD5 of the first line.
		myHash = md5sum(firstLine).hexdigest()
		## print "D: fn=%s hashes=%s/%s inos=%s/%s pos=%s rotate=%s" % (
		## 	self.__filename, self.__hash, myHash, stats.st_ino, self.__ino, self.__pos,
		## 	self.__hash != myHash or self.__ino != stats.st_ino)
		## sys.stdout.flush()
		# Compare hash and inode
		if self.__hash != myHash or self.__ino != stats.st_ino:
			logSys.info("Log rotation detected for %s" % self.__filename)
			self.__hash = myHash
			self.__ino = stats.st_ino
			self.__pos = 0
		# Sets the file pointer to the last position.
		self.__handler.seek(self.__pos)
		return True

	def seek(self, offs, endLine=True):
		h = self.__handler
		# seek to given position
		h.seek(offs, 0)
		# goto end of next line
		if offs and endLine:
			h.readline()
		# get current real position
		return h.tell()

	def tell(self):
		# get current real position
		return self.__handler.tell()

	@staticmethod
	def decode_line(filename, enc, line):
		try:
			line = line.decode(enc, 'strict')
		except UnicodeDecodeError:
			logSys.warning(
				"Error decoding line from '%s' with '%s'."
				" Consider setting logencoding=utf-8 (or another appropriate"
				" encoding) for this jail. Continuing"
				" to process line ignoring invalid characters: %r" %
				(filename, enc, line))
			# decode with replacing error chars:
			line = line.decode(enc, 'replace')
		return line

	def readline(self):
		if self.__handler is None:
			return ""
		return FileContainer.decode_line(
			self.getFileName(), self.getEncoding(), self.__handler.readline())

	def close(self):
		if not self.__handler is None:
			# Saves the last position.
			self.__pos = self.__handler.tell()
			# Closes the file.
			self.__handler.close()
			self.__handler = None
		## print "D: Closed %s with pos %d" % (handler, self.__pos)
		## sys.stdout.flush()


##
# JournalFilter class.
#
# Base interface class for systemd journal filters

class JournalFilter(Filter): # pragma: systemd no cover

	def addJournalMatch(self, match): # pragma: no cover - Base class, not used
		pass

	def delJournalMatch(self, match): # pragma: no cover - Base class, not used
		pass

	def getJournalMatch(self, match): # pragma: no cover - Base class, not used
		return []

##
# Utils class for DNS and IP handling.
#
# This class contains only static methods used to handle DNS and IP
# addresses.

import socket
import struct
from .utils import Utils


class DNSUtils:

	IP_CRE = re.compile("^(?:\d{1,3}\.){3}\d{1,3}$")

	# todo: make configurable the expired time and max count of cache entries:
	CACHE_dnsToIp = Utils.Cache(maxCount=1000, maxTime=5*60)
	CACHE_ipToName = Utils.Cache(maxCount=1000, maxTime=5*60)

	@staticmethod
	def dnsToIp(dns):
		""" Convert a DNS into an IP address using the Python socket module.
			Thanks to Kevin Drapel.
		"""
		# cache, also prevent long wait during retrieving of ip for wrong dns or lazy dns-system:
		v = DNSUtils.CACHE_dnsToIp.get(dns)
		if v is not None: 
			return v
		# retrieve ip (todo: use AF_INET6 for IPv6)
		try:
			v = set([i[4][0] for i in socket.getaddrinfo(dns, None, socket.AF_INET, 0, socket.IPPROTO_TCP)])
		except socket.error, e:
			# todo: make configurable the expired time of cache entry:
			logSys.warning("Unable to find a corresponding IP address for %s: %s", dns, e)
			v = list()
		DNSUtils.CACHE_dnsToIp.set(dns, v)
		return v

	@staticmethod
	def ipToName(ip):
		# cache, also prevent long wait during retrieving of name for wrong addresses, lazy dns:
		v = DNSUtils.CACHE_ipToName.get(ip, ())
		if v != ():
			return v
		# retrieve name
		try:
			v = socket.gethostbyaddr(ip)[0]
		except socket.error, e:
			logSys.debug("Unable to find a name for the IP %s: %s", ip, e)
			v = None
		DNSUtils.CACHE_ipToName.set(ip, v)
		return v

	@staticmethod
	def searchIP(text):
		""" Search if an IP address if directly available and return
			it.
		"""
		match = DNSUtils.IP_CRE.match(text)
		if match:
			return match
		else:
			return None

	@staticmethod
	def isValidIP(string):
		""" Return true if str is a valid IP
		"""
		s = string.split('/', 1)
		try:
			socket.inet_aton(s[0])
			return True
		except socket.error: # pragma: no cover
			return False

	@staticmethod
	def textToIp(text, useDns):
		""" Return the IP of DNS found in a given text.
		"""
		ipList = list()
		# Search for plain IP
		plainIP = DNSUtils.searchIP(text)
		if not plainIP is None:
			plainIPStr = plainIP.group(0)
			if DNSUtils.isValidIP(plainIPStr):
				ipList.append(plainIPStr)

		# If we are allowed to resolve -- give it a try if nothing was found
		if useDns in ("yes", "warn") and not ipList:
			# Try to get IP from possible DNS
			ip = DNSUtils.dnsToIp(text)
			ipList.extend(ip)
			if ip and useDns == "warn":
				logSys.warning("Determined IP using DNS Lookup: %s = %s",
					text, ipList)

		return ipList

	@staticmethod
	def addr2bin(ipstring, cidr=None):
		""" Convert a string IPv4 address into binary form.
		If cidr is supplied, return the network address for the given block
		"""
		if cidr is None:
			return struct.unpack("!L", socket.inet_aton(ipstring))[0]
		else:
			MASK = 0xFFFFFFFFL
			return ~(MASK >> cidr) & MASK & DNSUtils.addr2bin(ipstring)

	@staticmethod
	def bin2addr(ipbin):
		""" Convert a binary IPv4 address into string n.n.n.n form.
		"""
		return socket.inet_ntoa(struct.pack("!L", ipbin))<|MERGE_RESOLUTION|>--- conflicted
+++ resolved
@@ -696,13 +696,8 @@
 			logSys.error("Error opening %s" % filename)
 			logSys.exception(e)
 			return False
-<<<<<<< HEAD
-		except OSError, e: # pragma: no cover - Requires implemention error in FileContainer to generate
+		except Exception, e: # pragma: no cover - Requires implemention error in FileContainer to generate
 			logSys.error("Internal error in FileContainer open method - please report as a bug to https://github.com/fail2ban/fail2ban/issues")
-=======
-		except Exception, e: # pragma: no cover - Requires implemention error in FileContainer to generate
-			logSys.error("Internal errror in FileContainer open method - please report as a bug to https://github.com/fail2ban/fail2ban/issues")
->>>>>>> 150007b1
 			logSys.exception(e)
 			return False
 
