--- conflicted
+++ resolved
@@ -1007,13 +1007,8 @@
 				if self.checkAllRegex and mlfid is not None:
 					fail = fail.copy()
 				# append failure with match to the list:
-<<<<<<< HEAD
-				for ip in ips:
-					failList.append([failRegex, ip, date, fail])
-=======
 				for fid in fids:
-					failList.append([failRegexIndex, fid, date, fail])
->>>>>>> 3a9f5c0b
+					failList.append([failRegex, fid, date, fail])
 				if not self.checkAllRegex:
 					break
 			except RegexException as e: # pragma: no cover - unsure if reachable
