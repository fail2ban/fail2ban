--- conflicted
+++ resolved
@@ -109,12 +109,8 @@
 SATO Kentaro
 Sean DuBois
 Sebastian Arcus
-<<<<<<< HEAD
 Serg G. Brester (sebres)
-=======
-Serg G. Brester
 Sergey Safarov
->>>>>>> 96d404f0
 Sireyessire
 silviogarbes
 Stefan Tatschner
