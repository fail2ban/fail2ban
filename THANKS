Fail2Ban is an open source project which was conceived and originally
developed by Cyril Jaquier until 2010.  Since then Fail2Ban grew into
a community-driven project with many contributions from its users.
Below is an alphabetically sorted partial list of the contributors to
the project.  If you have been left off, please let us know
(preferably send a pull request on github with the "fix") and you will
be added

Adrien Clerc
ache
Amir Caspi
Andrey G. Grozin
Andy Fragen
Arturo 'Buanzo' Busleiman
Axel Thimm
Beau Raines
Bill Heaton
Carlos Alberto Lopez Perez
Christian Rauch
Christophe Carles
Christoph Haas
Christos Psonis
Cyril Jaquier
Daniel B. Cid
Daniel Black
David Nutter
Eric Gerbier
Enrico Labedzki
ftoppi
François Boulogne
Frédéric
Georgiy Mernov
Guillaume Delvit
Hanno 'Rince' Wagner
Iain Lea
<<<<<<< HEAD
John Thoe
=======
Jacques Lav!gnotte
>>>>>>> 4d86a176
Jonathan Kamens
Jonathan Lanning
Jonathan Underwood
Joël Bertrand
JP Espinosa
Justin Shore
Kévin Drapel
kjohnsonecl
kojiro
Manuel Arostegui Ramirez
Marcel Dopita
Mark Edgington
Mark McKinstry
Markus Hoffmann
Marvin Rouge
mEDI
Мернов Георгий
Michael C. Haller
Michael Hanselmann
Nick Munger
Patrick Börjesson
Raphaël Marichez
RealRancor
René Berber
Robert Edeker
Rolf Fokkens
Russell Odom
Sebastian Arcus
Sireyessire
silviogarbes
Stephen Gildea
Steven Hiscocks
TESTOVIK
Tom Pike
Tyler
Vaclav Misek
Vincent Deffontaines
Yaroslav Halchenko
Winston Smith
ykimon
Yehuda Katz
zugeschmiert
Zurd<|MERGE_RESOLUTION|>--- conflicted
+++ resolved
@@ -33,11 +33,8 @@
 Guillaume Delvit
 Hanno 'Rince' Wagner
 Iain Lea
-<<<<<<< HEAD
 John Thoe
-=======
 Jacques Lav!gnotte
->>>>>>> 4d86a176
 Jonathan Kamens
 Jonathan Lanning
 Jonathan Underwood
