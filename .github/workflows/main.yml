--- conflicted
+++ resolved
@@ -22,11 +22,7 @@
     runs-on: ubuntu-20.04
     strategy:
       matrix:
-<<<<<<< HEAD
-        python-version: [2.7, 3.5, 3.6, 3.7, 3.8, 3.9, '3.10.0-alpha.4', pypy2, pypy3]
-=======
         python-version: [2.7, 3.5, 3.6, 3.7, 3.8, 3.9, '3.10.0-alpha.5', pypy2, pypy3]
->>>>>>> a0352182
       fail-fast: false
     # Steps represent a sequence of tasks that will be executed as part of the job
     steps:
