--- conflicted
+++ resolved
@@ -1,21 +1,16 @@
 fail2ban (0.8.1-3) unstable; urgency=low
 
   * Added Vcs- fields, moved Homepage into source header's field
-<<<<<<< HEAD
   * Propagated patch from 0.9 upstream branch: "Replaced ssocket.py with
     asyncore/asynchat implementation.  Correct fix for bug #1769616. That is
     supposed to resolve spontaneous 100% CPU utilization by fail2ban-server."
   * BF: removed sftp from ssh jails (closes: #436053)
   * NF: new filter for 'refused connect' (closes: #451093). Thanks Guido
     Bozzetto
-
- -- Yaroslav Halchenko <debian@onerussian.com>  Fri, 23 Nov 2007 11:42:24 -0500
-=======
   * Moved iptables into recommends since fail2ban can work without iptables
     using some other action (e.g hosts.deny)
 
- -- Yaroslav Halchenko <debian@onerussian.com>  Fri, 23 Nov 2007 11:08:09 -0500
->>>>>>> fa21222c
+ -- Yaroslav Halchenko <debian@onerussian.com>  Fri, 23 Nov 2007 11:42:24 -0500
 
 fail2ban (0.8.1-2) unstable; urgency=low
 
