# vim ft=yaml
# travis-ci.org definition for Fail2Ban build
language: python
python:
  - "2.6"
  - "2.7"
  - "3.2"
  - "3.3"
  - "pypy"
before_install:
  - if [[ $TRAVIS_PYTHON_VERSION == 2.7 ]]; then sudo apt-get update -qq; fi
install:
  - pip install pyinotify
<<<<<<< HEAD
  - if [[ $TRAVIS_PYTHON_VERSION == 2.7 ]]; then sudo apt-get install -qq python-gamin; cp /usr/share/pyshared/gamin.py /usr/lib/pyshared/python2.7/_gamin.so $VIRTUAL_ENV/lib/python2.7/site-packages/; fi
  - if [[ $TRAVIS_PYTHON_VERSION == 2.7 ]]; then pip install -q coveralls; fi
=======
  - if [[ $TRAVIS_PYTHON_VERSION == 2.7 ]]; then sudo apt-get install -qq python-gamin; fi
  - if [[ $TRAVIS_PYTHON_VERSION == 2.7 ]]; then cd ..; pip install -q coveralls; cd -; fi
>>>>>>> a90be951
script:
  - if [[ $TRAVIS_PYTHON_VERSION == 2.7 ]]; then coverage run --rcfile=.travis_coveragerc setup.py test; else python setup.py test; fi
after_success:
# Coverage config file must be .coveragerc for coveralls
  - if [[ $TRAVIS_PYTHON_VERSION == 2.7 ]]; then cp -v .travis_coveragerc .coveragerc; fi
  - if [[ $TRAVIS_PYTHON_VERSION == 2.7 ]]; then coveralls; fi<|MERGE_RESOLUTION|>--- conflicted
+++ resolved
@@ -11,13 +11,8 @@
   - if [[ $TRAVIS_PYTHON_VERSION == 2.7 ]]; then sudo apt-get update -qq; fi
 install:
   - pip install pyinotify
-<<<<<<< HEAD
   - if [[ $TRAVIS_PYTHON_VERSION == 2.7 ]]; then sudo apt-get install -qq python-gamin; cp /usr/share/pyshared/gamin.py /usr/lib/pyshared/python2.7/_gamin.so $VIRTUAL_ENV/lib/python2.7/site-packages/; fi
-  - if [[ $TRAVIS_PYTHON_VERSION == 2.7 ]]; then pip install -q coveralls; fi
-=======
-  - if [[ $TRAVIS_PYTHON_VERSION == 2.7 ]]; then sudo apt-get install -qq python-gamin; fi
   - if [[ $TRAVIS_PYTHON_VERSION == 2.7 ]]; then cd ..; pip install -q coveralls; cd -; fi
->>>>>>> a90be951
 script:
   - if [[ $TRAVIS_PYTHON_VERSION == 2.7 ]]; then coverage run --rcfile=.travis_coveragerc setup.py test; else python setup.py test; fi
 after_success:
